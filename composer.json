--- conflicted
+++ resolved
@@ -1,160 +1,4 @@
 {
-<<<<<<< HEAD
-  "name": "heseya/store-api",
-  "type": "project",
-  "description": "Store API by Heseya",
-  "license": "proprietary",
-  "require": {
-    "php": "^8.0",
-    "ext-filter": "*",
-    "ext-hash": "*",
-    "ext-json": "*",
-    "ext-soap": "*",
-    "bensampo/laravel-enum": "^5.1",
-    "bvlinsky/explorer": "^3.0",
-    "guzzlehttp/guzzle": "^7.4.5",
-    "guzzlehttp/psr7": "^2.2",
-    "heseya/2fa": "^2.0",
-    "heseya/dto": "^1.0",
-    "heseya/laravel-searchable": "^2.0",
-    "heseya/pagination": "^1.0.2",
-    "heseya/resource": "^1.0",
-    "laravel/framework": "^9.4",
-    "laravel/scout": "^9.4.5",
-    "league/omnipay": "^3.2",
-    "omnipay/common": "^3.2",
-    "omnipay/paypal": "^3.0",
-    "owen-it/laravel-auditing": "^12.2",
-    "php-open-source-saver/jwt-auth": "^1.4",
-    "predis/predis": "^1.1",
-    "propaganistas/laravel-phone": "^4.3",
-    "sentry/sentry-laravel": "^2.11",
-    "spatie/laravel-permission": "^5.5",
-    "spatie/laravel-webhook-server": "^3.1",
-    "symfony/http-foundation": "^6.0",
-    "symfony/http-kernel": "^6.0"
-  },
-  "require-dev": {
-    "barryvdh/laravel-ide-helper": "^2.12",
-    "fakerphp/faker": "^v1.19",
-    "heseya/demo": "^1.0",
-    "heseya/insights": "^1.0",
-    "laravel/tinker": "^2.7",
-    "mockery/mockery": "^1.5",
-    "nunomaduro/collision": "^6.1",
-    "nunomaduro/larastan": "^2.0",
-    "nunomaduro/phpinsights": "^2.2",
-    "phpunit/phpunit": "^9.5",
-    "spatie/laravel-ignition": "^1.1"
-  },
-  "config": {
-    "optimize-autoloader": true,
-    "preferred-install": "dist",
-    "sort-packages": true,
-    "allow-plugins": {
-      "dealerdirect/phpcodesniffer-composer-installer": true
-    }
-  },
-  "extra": {
-    "laravel": {
-      "dont-discover": [
-        "barryvdh/laravel-ide-helper"
-      ]
-    }
-  },
-  "autoload": {
-    "psr-4": {
-      "App\\": "app/",
-      "Database\\Factories\\": "database/factories/",
-      "Database\\Seeders\\": "database/seeders/"
-    }
-  },
-  "autoload-dev": {
-    "psr-4": {
-      "Tests\\": "tests/"
-    }
-  },
-  "minimum-stability": "dev",
-  "prefer-stable": true,
-  "scripts": {
-    "post-autoload-dump": [
-      "Illuminate\\Foundation\\ComposerScripts::postAutoloadDump",
-      "@php artisan package:discover --ansi"
-    ],
-    "post-root-package-install": [
-      "@php -r \"file_exists('.env') || copy('.env.example', '.env');\""
-    ],
-    "post-create-project-cmd": [
-      "@php artisan key:generate --ansi"
-    ],
-    "ide-helper": [
-      "@php artisan ide-helper:generate -M",
-      "@php artisan ide-helper:models -M",
-      "@php artisan ide-helper:meta"
-    ],
-    "insights": [
-      "@php artisan insights ./ ./tests --fix --no-interaction"
-    ],
-    "style": [
-      "@ide-helper",
-      "@insights"
-    ],
-    "phpstan": [
-      "@stan"
-    ],
-    "stan": [
-      "./vendor/bin/phpstan analyse --memory-limit=2G"
-    ],
-    "check": [
-      "composer-require-checker"
-    ],
-    "cp": [
-      "phpcpd ./app ./database"
-    ],
-    "arch": [
-      "deptrac"
-    ],
-    "pre-commit": [
-      "@style",
-      "@phpstan",
-      "@check",
-      "swagger-cli validate ./public/docs/api.yml"
-    ],
-    "test": [
-      "@php artisan test --env=.env"
-    ],
-    "scout-index": [
-      "@php artisan scout:index products"
-    ],
-    "scout-import": [
-      "@php artisan scout:import 'App\\Models\\Product'"
-    ],
-    "scout-clear": [
-      "@php artisan scout:delete-index products"
-    ],
-    "scout-refresh": [
-      "@scout-clear",
-      "@scout-index",
-      "@scout-import"
-    ],
-    "seed": [
-      "@php artisan db:seed"
-    ],
-    "seed-prod": [
-      "@php artisan db:seed --class=\"Database\\Seeders\\InitSeeder\""
-    ]
-  },
-  "repositories": [
-    {
-      "type": "path",
-      "url": "./heseya/demo"
-    },
-    {
-      "type": "path",
-      "url": "./heseya/resource"
-    }
-  ]
-=======
     "name": "heseya/store-api",
     "description": "Store API by Heseya",
     "license": "proprietary",
@@ -317,5 +161,4 @@
             "@php artisan test --env=.env"
         ]
     }
->>>>>>> e011f94e
 }