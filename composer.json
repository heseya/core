--- conflicted
+++ resolved
@@ -25,11 +25,8 @@
         "omnipay/paypal": "^3.0",
         "owen-it/laravel-auditing": "^12.0",
         "php-http/curl-client": "^2.2",
-<<<<<<< HEAD
         "phpgangsta/googleauthenticator": "dev-master",
         "predis/predis": "^1.1",
-=======
->>>>>>> 79ffc315
         "propaganistas/laravel-phone": "^4.3",
         "sentry/sentry-laravel": "^2.6",
         "spatie/laravel-permission": "^4.2",
