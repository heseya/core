{
    "name": "heseya/store-api",
    "description": "Store API by Heseya",
    "license": "proprietary",
    "type": "project",
    "require": {
        "php": "^8.2.1",
        "ext-filter": "*",
        "ext-hash": "*",
        "ext-json": "*",
        "ext-openssl": "*",
        "ext-soap": "*",
<<<<<<< HEAD
        "bensampo/laravel-enum": "^v6.2.1",
        "bvlinsky/explorer": "^3.1",
=======
        "bensampo/laravel-enum": "^5.1",
        "bvlinsky/explorer": "^3.4.1",
>>>>>>> 7ae6057e
        "elasticsearch/elasticsearch": "^7.16",
        "guzzlehttp/guzzle": "^7.4",
        "guzzlehttp/psr7": "^2.2",
        "heseya/2fa": "^2.0",
        "heseya/dto": "^1.0",
        "heseya/laravel-searchable": "^2.0",
        "heseya/pagination": "^1.0.2",
        "heseya/resource": "^1.0",
        "laravel/framework": "^9.4",
        "laravel/scout": "^9.4.5",
        "laravel/socialite": "^5.5",
        "league/omnipay": "^3.2",
        "omnipay/common": "^3.2",
        "omnipay/paypal": "^3.0",
        "owen-it/laravel-auditing": "^12.2",
        "php-open-source-saver/jwt-auth": "^1.4",
        "predis/predis": "^1.1",
        "propaganistas/laravel-phone": "^4.3",
        "sentry/sentry-laravel": "^2.11",
        "socialiteproviders/apple": "^5.2",
        "socialiteproviders/manager": "^4.1",
        "socialiteproviders/zoho": "^4.1",
        "spatie/laravel-permission": "^5.5",
        "spatie/laravel-webhook-server": "^3.1",
        "symfony/http-foundation": "^6.0",
        "symfony/http-kernel": "^6.0"
    },
    "require-dev": {
        "barryvdh/laravel-ide-helper": "^2.12",
        "fakerphp/faker": "^v1.19",
        "friendsofphp/php-cs-fixer": "3.9.5",
        "heseya/demo": "^1.0",
        "heseya/insights": "^1.0",
        "laravel/tinker": "^2.7",
        "mockery/mockery": "^1.5",
        "nunomaduro/collision": "^6.1",
        "nunomaduro/larastan": "^2.0",
        "nunomaduro/phpinsights": "^2.2",
        "phpunit/phpunit": "^9.5",
        "spatie/laravel-ignition": "^1.1"
    },
    "repositories": [
        {
            "type": "path",
            "url": "./heseya/demo"
        },
        {
            "type": "path",
            "url": "./heseya/resource"
        }
    ],
    "minimum-stability": "dev",
    "prefer-stable": true,
    "autoload": {
        "psr-4": {
            "App\\": "app/",
            "Database\\Factories\\": "database/factories/",
            "Database\\Seeders\\": "database/seeders/"
        }
    },
    "autoload-dev": {
        "psr-4": {
            "Tests\\": "tests/"
        }
    },
    "config": {
        "allow-plugins": {
            "dealerdirect/phpcodesniffer-composer-installer": true
        },
        "optimize-autoloader": true,
        "preferred-install": "dist",
        "sort-packages": true
    },
    "extra": {
        "laravel": {
            "dont-discover": [
                "barryvdh/laravel-ide-helper"
            ]
        }
    },
    "scripts": {
        "post-autoload-dump": [
            "Illuminate\\Foundation\\ComposerScripts::postAutoloadDump",
            "@php artisan package:discover --ansi"
        ],
        "post-root-package-install": [
            "@php -r \"file_exists('.env') || copy('.env.example', '.env');\""
        ],
        "post-create-project-cmd": [
            "@php artisan key:generate --ansi"
        ],
        "arch": [
            "deptrac"
        ],
        "check": [
            "composer-require-checker"
        ],
        "cp": [
            "phpcpd ./app ./database"
        ],
        "docs": [
            "swagger-cli validate ./public/docs/api.yml"
        ],
        "ide-helper": [
            "@php artisan ide-helper:generate -M",
            "@php artisan ide-helper:models -M",
            "@php artisan ide-helper:meta"
        ],
        "insights": [
            "@php artisan insights ./ ./tests --fix --no-interaction"
        ],
        "normalize": [
            "composer-normalize"
        ],
        "phpstan": [
            "@stan"
        ],
        "pre-commit": [
            "@style",
            "@phpstan",
            "@check",
            "@docs"
        ],
        "scout-clear": [
            "@php artisan scout:delete-index products"
        ],
        "scout-import": [
            "@php artisan scout:import 'App\\Models\\Product'"
        ],
        "scout-index": [
            "@php artisan scout:index products"
        ],
        "scout-refresh": [
            "@scout-clear",
            "@scout-index",
            "@scout-import"
        ],
        "seed": [
            "@php artisan db:seed"
        ],
        "seed-prod": [
            "@php artisan db:seed --class=\"Database\\Seeders\\InitSeeder\""
        ],
        "stan": [
            "./vendor/bin/phpstan analyse --memory-limit=2G"
        ],
        "style": [
            "@normalize",
            "@ide-helper",
            "@insights"
        ],
        "test": [
            "@php artisan test --env=.env"
        ]
    }
}<|MERGE_RESOLUTION|>--- conflicted
+++ resolved
@@ -10,13 +10,8 @@
         "ext-json": "*",
         "ext-openssl": "*",
         "ext-soap": "*",
-<<<<<<< HEAD
         "bensampo/laravel-enum": "^v6.2.1",
-        "bvlinsky/explorer": "^3.1",
-=======
-        "bensampo/laravel-enum": "^5.1",
         "bvlinsky/explorer": "^3.4.1",
->>>>>>> 7ae6057e
         "elasticsearch/elasticsearch": "^7.16",
         "guzzlehttp/guzzle": "^7.4",
         "guzzlehttp/psr7": "^2.2",
