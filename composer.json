{
  "name": "heseya/store-api",
  "description": "Store API by Heseya",
  "license": "proprietary",
  "type": "project",
  "require": {
    "php": "^8.2",
    "ext-filter": "*",
    "ext-hash": "*",
    "ext-json": "*",
    "ext-openssl": "*",
    "ext-soap": "*",
<<<<<<< HEAD
    "brick/math": "^0.11.0",
    "brick/money": "^0.8.0",
=======
    "bensampo/laravel-enum": "^v6.2.1",
>>>>>>> 1bdf3d2c
    "guzzlehttp/guzzle": "^7.4",
    "guzzlehttp/psr7": "^2.2",
    "heseya/2fa": "^2.0",
    "heseya/data": "^1.0",
    "heseya/dto": "^1.0.1",
    "heseya/laravel-searchable": "^2.0",
    "heseya/pagination": "^1.0.3",
    "heseya/resource": "^1.0",
<<<<<<< HEAD
    "laravel/framework": "^10.3.0",
=======
    "laravel/framework": "10.3.*",
>>>>>>> 1bdf3d2c
    "laravel/socialite": "^5.5",
    "league/omnipay": "^3.2",
    "omnipay/common": "^3.2",
    "omnipay/paypal": "^3.0",
    "php-open-source-saver/jwt-auth": "^2.0",
    "predis/predis": "^1.1",
    "propaganistas/laravel-phone": "^5.0",
    "sentry/sentry-laravel": "^3.2",
    "socialiteproviders/apple": "^5.2",
    "socialiteproviders/manager": "^4.1",
    "socialiteproviders/zoho": "^4.1",
    "spatie/laravel-data": "^3.7",
    "spatie/laravel-permission": "^5.5",
    "spatie/laravel-translatable": "^6.5",
    "spatie/laravel-webhook-server": "^3.1"
  },
  "require-dev": {
    "barryvdh/laravel-ide-helper": "^2.12",
    "fakerphp/faker": "^v1.19",
    "heseya/demo": "^1.0",
    "laravel/pint": "^1.4",
    "laravel/tinker": "^2.7",
    "mockery/mockery": "^1.5",
    "nunomaduro/collision": "^7.0",
    "nunomaduro/larastan": "^2.0",
    "phpunit/phpunit": "^10.0",
    "spatie/laravel-ignition": "^2.0"
  },
  "repositories": [
    {
      "type": "path",
      "url": "./heseya/demo"
    },
    {
      "type": "path",
      "url": "./heseya/resource"
    },
    {
      "type": "path",
      "url": "./heseya/data"
    }
  ],
  "minimum-stability": "stable",
  "prefer-stable": true,
  "autoload": {
    "psr-4": {
      "App\\": "app/",
      "Database\\Factories\\": "database/factories/",
      "Database\\Seeders\\": "database/seeders/",
<<<<<<< HEAD
      "Domain\\": "src/Domain",
      "Support\\": "src/Support"
=======
      "Domain\\": "src/Domain"
>>>>>>> 1bdf3d2c
    }
  },
  "autoload-dev": {
    "psr-4": {
      "Tests\\": "tests/"
    }
  },
  "config": {
    "allow-plugins": {
      "php-http/discovery": true
    },
    "optimize-autoloader": true,
    "preferred-install": "dist",
    "sort-packages": true
  },
  "extra": {
    "laravel": {
      "dont-discover": [
        "barryvdh/laravel-ide-helper"
      ]
    }
  },
  "scripts": {
    "post-autoload-dump": [
      "Illuminate\\Foundation\\ComposerScripts::postAutoloadDump",
      "@php artisan package:discover --ansi"
    ],
    "post-root-package-install": [
      "@php -r \"file_exists('.env') || copy('.env.example', '.env');\""
    ],
    "post-create-project-cmd": [
      "@php artisan key:generate --ansi"
    ],
    "arch": [
      "deptrac"
    ],
    "check": [
      "composer-require-checker"
    ],
    "cp": [
      "phpcpd ./app ./database"
    ],
    "docs": [
      "swagger-cli validate ./docs/api.yml",
      "cd ./public && redocly build-docs ./../docs/api.yml && mv redoc-static.html ./docs/index.html"
    ],
    "ide-helper": [
      "@php artisan ide-helper:generate -M",
      "@php artisan ide-helper:models --dir=\"app/Models\" --dir=\"src/Domain\" -M",
      "@php artisan ide-helper:meta"
    ],
    "normalize": [
      "composer-normalize"
    ],
    "phpstan": [
      "@stan"
    ],
    "pint": [
      "./vendor/bin/pint ./src --config ./pint.json",
      "./vendor/bin/pint ./app --config ./pint-app.json"
    ],
    "pre-commit": [
      "@style",
      "@phpstan",
      "@docs"
    ],
    "scout-clear": [
      "@php artisan scout:delete-index products"
    ],
    "scout-import": [
      "@php artisan scout:import 'App\\Models\\Product'"
    ],
    "scout-index": [
      "@php artisan scout:index products"
    ],
    "scout-refresh": [
      "@scout-clear",
      "@scout-index",
      "@scout-import"
    ],
    "seed": [
      "@php artisan db:seed"
    ],
    "seed-prod": [
      "@php artisan db:seed --class=\"Database\\Seeders\\InitSeeder\""
    ],
    "stan": [
      "./vendor/bin/phpstan analyse -c ./phpstan.neon --memory-limit=2G",
      "./vendor/bin/phpstan analyse -c ./phpstan-app.neon --memory-limit=2G"
    ],
    "style": [
      "@normalize",
      "@ide-helper",
      "@pint"
    ],
    "test": [
      "@php artisan test --env=.env"
    ],
    "test-defects": [
      "./vendor/bin/phpunit --stop-on-error --stop-on-incomplete --stop-on-failure --cache-result --order-by=defects,random"
    ]
  }
}<|MERGE_RESOLUTION|>--- conflicted
+++ resolved
@@ -10,12 +10,8 @@
     "ext-json": "*",
     "ext-openssl": "*",
     "ext-soap": "*",
-<<<<<<< HEAD
     "brick/math": "^0.11.0",
     "brick/money": "^0.8.0",
-=======
-    "bensampo/laravel-enum": "^v6.2.1",
->>>>>>> 1bdf3d2c
     "guzzlehttp/guzzle": "^7.4",
     "guzzlehttp/psr7": "^2.2",
     "heseya/2fa": "^2.0",
@@ -24,11 +20,7 @@
     "heseya/laravel-searchable": "^2.0",
     "heseya/pagination": "^1.0.3",
     "heseya/resource": "^1.0",
-<<<<<<< HEAD
-    "laravel/framework": "^10.3.0",
-=======
     "laravel/framework": "10.3.*",
->>>>>>> 1bdf3d2c
     "laravel/socialite": "^5.5",
     "league/omnipay": "^3.2",
     "omnipay/common": "^3.2",
@@ -78,12 +70,8 @@
       "App\\": "app/",
       "Database\\Factories\\": "database/factories/",
       "Database\\Seeders\\": "database/seeders/",
-<<<<<<< HEAD
       "Domain\\": "src/Domain",
       "Support\\": "src/Support"
-=======
-      "Domain\\": "src/Domain"
->>>>>>> 1bdf3d2c
     }
   },
   "autoload-dev": {
