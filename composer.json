--- conflicted
+++ resolved
@@ -38,6 +38,7 @@
   },
   "require-dev": {
     "barryvdh/laravel-ide-helper": "^2.12",
+    "captainhook/captainhook": "^5.14",
     "fakerphp/faker": "^v1.19",
     "heseya/demo": "^1.0",
     "laravel/pint": "^1.4",
@@ -53,7 +54,6 @@
       "type": "path",
       "url": "./heseya/demo"
     },
-<<<<<<< HEAD
     {
       "type": "path",
       "url": "./heseya/resource"
@@ -76,7 +76,7 @@
   "config": {
     "allow-plugins": {
       "dealerdirect/phpcodesniffer-composer-installer": true,
-      "php-http/discovery": false
+      "php-http/discovery": true
     },
     "optimize-autoloader": true,
     "preferred-install": "dist",
@@ -87,145 +87,13 @@
       "dont-discover": [
         "barryvdh/laravel-ide-helper"
       ]
-=======
-    "require-dev": {
-        "barryvdh/laravel-ide-helper": "^2.12",
-        "captainhook/captainhook": "^5.14",
-        "fakerphp/faker": "^v1.19",
-        "friendsofphp/php-cs-fixer": "3.9.5",
-        "heseya/demo": "^1.0",
-        "heseya/insights": "^1.0",
-        "laravel/tinker": "^2.7",
-        "mockery/mockery": "^1.5",
-        "nunomaduro/collision": "^6.1",
-        "nunomaduro/larastan": "^2.0",
-        "nunomaduro/phpinsights": "^2.2",
-        "phpunit/phpunit": "^9.5",
-        "spatie/laravel-ignition": "^1.1"
-    },
-    "repositories": [
-        {
-            "type": "path",
-            "url": "./heseya/demo"
-        },
-        {
-            "type": "path",
-            "url": "./heseya/resource"
-        }
-    ],
-    "minimum-stability": "dev",
-    "prefer-stable": true,
-    "autoload": {
-        "psr-4": {
-            "App\\": "app/",
-            "Database\\Factories\\": "database/factories/",
-            "Database\\Seeders\\": "database/seeders/"
-        }
-    },
-    "autoload-dev": {
-        "psr-4": {
-            "Tests\\": "tests/"
-        }
-    },
-    "config": {
-        "allow-plugins": {
-            "dealerdirect/phpcodesniffer-composer-installer": true,
-            "php-http/discovery": true
-        },
-        "optimize-autoloader": true,
-        "preferred-install": "dist",
-        "sort-packages": true
-    },
-    "extra": {
-        "laravel": {
-            "dont-discover": [
-                "barryvdh/laravel-ide-helper"
-            ]
-        }
-    },
-    "scripts": {
-        "post-autoload-dump": [
-            "Illuminate\\Foundation\\ComposerScripts::postAutoloadDump",
-            "@php artisan package:discover --ansi",
-            "vendor/bin/captainhook install -f -s"
-        ],
-        "post-root-package-install": [
-            "@php -r \"file_exists('.env') || copy('.env.example', '.env');\""
-        ],
-        "post-create-project-cmd": [
-            "@php artisan key:generate --ansi"
-        ],
-        "arch": [
-            "deptrac"
-        ],
-        "check": [
-            "composer-require-checker"
-        ],
-        "cp": [
-            "phpcpd ./app ./database"
-        ],
-        "docs": [
-            "swagger-cli validate ./docs/api.yml",
-            "cd ./public && redoc-cli build ./../docs/api.yml && mv redoc-static.html ./docs/index.html"
-        ],
-        "ide-helper": [
-            "@php artisan ide-helper:generate -M",
-            "@php artisan ide-helper:models -M",
-            "@php artisan ide-helper:meta"
-        ],
-        "insights": [
-            "@php artisan insights ./ ./tests --fix --no-interaction"
-        ],
-        "normalize": [
-            "composer-normalize"
-        ],
-        "phpstan": [
-            "@stan"
-        ],
-        "pre-commit": [
-            "@style",
-            "@phpstan",
-            "@check",
-            "@docs"
-        ],
-        "scout-clear": [
-            "@php artisan scout:delete-index products"
-        ],
-        "scout-import": [
-            "@php artisan scout:import 'App\\Models\\Product'"
-        ],
-        "scout-index": [
-            "@php artisan scout:index products"
-        ],
-        "scout-refresh": [
-            "@scout-clear",
-            "@scout-index",
-            "@scout-import"
-        ],
-        "seed": [
-            "@php artisan db:seed"
-        ],
-        "seed-prod": [
-            "@php artisan db:seed --class=\"Database\\Seeders\\InitSeeder\""
-        ],
-        "stan": [
-            "./vendor/bin/phpstan analyse --memory-limit=2G"
-        ],
-        "style": [
-            "@normalize",
-            "@ide-helper",
-            "@insights"
-        ],
-        "test": [
-            "@php artisan test --env=.env"
-        ]
->>>>>>> c2acba60
     }
   },
   "scripts": {
     "post-autoload-dump": [
       "Illuminate\\Foundation\\ComposerScripts::postAutoloadDump",
-      "@php artisan package:discover --ansi"
+      "@php artisan package:discover --ansi",
+      "vendor/bin/captainhook install -f -s"
     ],
     "post-root-package-install": [
       "@php -r \"file_exists('.env') || copy('.env.example', '.env');\""
@@ -243,7 +111,8 @@
       "phpcpd ./app ./database"
     ],
     "docs": [
-      "swagger-cli validate ./public/docs/api.yml"
+      "swagger-cli validate ./docs/api.yml",
+      "cd ./public && redoc-cli build ./../docs/api.yml && mv redoc-static.html ./docs/index.html"
     ],
     "ide-helper": [
       "@php artisan ide-helper:generate -M",
