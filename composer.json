{
  "name": "heseya/store-api",
  "description": "Store API by Heseya",
  "license": "proprietary",
  "type": "project",
  "require": {
    "php": "^8.2",
    "ext-filter": "*",
    "ext-hash": "*",
    "ext-json": "*",
    "ext-openssl": "*",
    "ext-soap": "*",
    "bensampo/laravel-enum": "^v6.2.1",
<<<<<<< HEAD
    "brick/math": "^0.11.0",
    "brick/money": "^0.8.0",
    "bvlinsky/explorer": "^3.4.4",
=======
>>>>>>> 9a09a838
    "guzzlehttp/guzzle": "^7.4",
    "guzzlehttp/psr7": "^2.2",
    "heseya/2fa": "^2.0",
    "heseya/data": "^1.0",
    "heseya/dto": "^1.0.1",
    "heseya/laravel-searchable": "^2.0",
    "heseya/pagination": "^1.0.3",
    "heseya/resource": "^1.0",
<<<<<<< HEAD
    "laravel/framework": "^10.3.0",
    "laravel/scout": "^9.4.5",
=======
    "laravel/framework": "10.3.*",
>>>>>>> 9a09a838
    "laravel/socialite": "^5.5",
    "league/omnipay": "^3.2",
    "omnipay/common": "^3.2",
    "omnipay/paypal": "^3.0",
    "php-open-source-saver/jwt-auth": "^2.0",
    "predis/predis": "^1.1",
    "propaganistas/laravel-phone": "^5.0",
    "sentry/sentry-laravel": "^3.2",
    "socialiteproviders/apple": "^5.2",
    "socialiteproviders/manager": "^4.1",
    "socialiteproviders/zoho": "^4.1",
    "spatie/laravel-data": "^3.7",
    "spatie/laravel-permission": "^5.5",
    "spatie/laravel-translatable": "^6.5",
    "spatie/laravel-webhook-server": "^3.1"
  },
  "require-dev": {
    "barryvdh/laravel-ide-helper": "^2.12",
    "captainhook/captainhook": "^5.14",
    "fakerphp/faker": "^v1.19",
    "heseya/demo": "^1.0",
    "laravel/pint": "^1.4",
    "laravel/tinker": "^2.7",
    "mockery/mockery": "^1.5",
    "nunomaduro/collision": "^7.0",
    "nunomaduro/larastan": "^2.0",
    "phpunit/phpunit": "^10.0",
    "spatie/laravel-ignition": "^2.0"
  },
  "repositories": [
    {
      "type": "path",
      "url": "./heseya/demo"
    },
    {
      "type": "path",
      "url": "./heseya/resource"
    },
    {
      "type": "path",
      "url": "./heseya/data"
    }
  ],
  "minimum-stability": "stable",
  "prefer-stable": true,
  "autoload": {
    "psr-4": {
      "App\\": "app/",
      "Database\\Factories\\": "database/factories/",
      "Database\\Seeders\\": "database/seeders/"
    }
  },
  "autoload-dev": {
    "psr-4": {
      "Tests\\": "tests/"
    }
  },
  "config": {
    "allow-plugins": {
      "dealerdirect/phpcodesniffer-composer-installer": true,
      "php-http/discovery": true
    },
    "optimize-autoloader": true,
    "preferred-install": "dist",
    "sort-packages": true
  },
  "extra": {
    "laravel": {
      "dont-discover": [
        "barryvdh/laravel-ide-helper"
      ]
    }
  },
  "scripts": {
    "post-autoload-dump": [
      "Illuminate\\Foundation\\ComposerScripts::postAutoloadDump",
      "@php artisan package:discover --ansi"
    ],
    "post-root-package-install": [
      "@php -r \"file_exists('.env') || copy('.env.example', '.env');\""
    ],
    "post-create-project-cmd": [
      "@php artisan key:generate --ansi"
    ],
    "arch": [
      "deptrac"
    ],
    "check": [
      "composer-require-checker"
    ],
    "cp": [
      "phpcpd ./app ./database"
    ],
    "docs": [
      "swagger-cli validate ./docs/api.yml",
      "cd ./public && redocly build-docs ./../docs/api.yml && mv redoc-static.html ./docs/index.html"
    ],
    "ide-helper": [
      "@php artisan ide-helper:generate -M",
      "@php artisan ide-helper:models -M",
      "@php artisan ide-helper:meta"
    ],
    "normalize": [
      "composer-normalize"
    ],
    "phpstan": [
      "@stan"
    ],
    "pint": [
      "./vendor/bin/pint"
    ],
    "pre-commit": [
      "@style",
      "@phpstan",
      "@docs"
    ],
    "scout-clear": [
      "@php artisan scout:delete-index products"
    ],
    "scout-import": [
      "@php artisan scout:import 'App\\Models\\Product'"
    ],
    "scout-index": [
      "@php artisan scout:index products"
    ],
    "scout-refresh": [
      "@scout-clear",
      "@scout-index",
      "@scout-import"
    ],
    "seed": [
      "@php artisan db:seed"
    ],
    "seed-prod": [
      "@php artisan db:seed --class=\"Database\\Seeders\\InitSeeder\""
    ],
    "stan": [
      "./vendor/bin/phpstan analyse --memory-limit=2G"
    ],
    "style": [
      "@normalize",
      "@ide-helper",
      "@pint"
    ],
    "test": [
      "@php artisan test --env=.env"
    ]
  }
}<|MERGE_RESOLUTION|>--- conflicted
+++ resolved
@@ -11,12 +11,8 @@
     "ext-openssl": "*",
     "ext-soap": "*",
     "bensampo/laravel-enum": "^v6.2.1",
-<<<<<<< HEAD
     "brick/math": "^0.11.0",
     "brick/money": "^0.8.0",
-    "bvlinsky/explorer": "^3.4.4",
-=======
->>>>>>> 9a09a838
     "guzzlehttp/guzzle": "^7.4",
     "guzzlehttp/psr7": "^2.2",
     "heseya/2fa": "^2.0",
@@ -25,12 +21,7 @@
     "heseya/laravel-searchable": "^2.0",
     "heseya/pagination": "^1.0.3",
     "heseya/resource": "^1.0",
-<<<<<<< HEAD
     "laravel/framework": "^10.3.0",
-    "laravel/scout": "^9.4.5",
-=======
-    "laravel/framework": "10.3.*",
->>>>>>> 9a09a838
     "laravel/socialite": "^5.5",
     "league/omnipay": "^3.2",
     "omnipay/common": "^3.2",
