--- conflicted
+++ resolved
@@ -24,7 +24,6 @@
 
 server {
     listen 80;
-<<<<<<< HEAD
     server_name ${KIBANA_PREFIX}.*;
 
     location / {
@@ -41,12 +40,19 @@
 
     location / {
         proxy_pass http://elastichq:5000;
-=======
+        proxy_set_header Host $host;
+        proxy_set_header X-Real-IP $remote_addr;
+        proxy_set_header X-Forwarded-For $proxy_add_x_forwarded_for;
+    }
+}
+
+
+server {
+    listen 80;
     server_name ${SILVERBOX_PREFIX}.*;
 
     location / {
         proxy_pass http://silverbox:80;
->>>>>>> a147d8d1
         proxy_set_header Host $host;
         proxy_set_header X-Real-IP $remote_addr;
         proxy_set_header X-Forwarded-For $proxy_add_x_forwarded_for;
