--- conflicted
+++ resolved
@@ -21,8 +21,6 @@
     "no_trailing_whitespace_in_comment": true,
     "standardize_not_equals": true,
     "is_null": true,
-<<<<<<< HEAD
-=======
     "phpdoc_align": {
       "align": "left"
     },
@@ -31,7 +29,11 @@
       "import_constants": true,
       "import_functions": true
     },
->>>>>>> a1462f08
+    "yoda_style": {
+      "equal": false,
+      "identical": false,
+      "less_and_greater": false
+    },
     "yoda_style": {
       "equal": false,
       "identical": false,
