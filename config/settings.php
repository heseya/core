--- conflicted
+++ resolved
@@ -90,8 +90,6 @@
         'value' => '',
         'public' => false,
     ],
-<<<<<<< HEAD
-=======
 
     'minimal_product_price' => [
         'value' => 0,
@@ -112,5 +110,4 @@
         'value' => '',
         'public' => false,
     ],
->>>>>>> 1bdf3d2c
 ];