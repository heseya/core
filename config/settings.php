<?php

return [

    'store_name' => [
        'value' => 'Heseya Dev Store',
        'public' => true,
    ],

    'store_logo' => [
        'value' => 'https://heseya.com/img/logo.svg',
        'public' => true,
    ],

    'mail_order_created' => [
        'value' => 'Dear customer,<br/>Thank you for placing your order. You will receive a separate email when the status changes.',
        'public' => false,
    ],

    'mail_footer' => [
        'value' => 'Powered by <a href="https://heseya.com">Heseya</a>',
        'public' => false,
    ],

    'order_number_template' => [
        'value' => '{r:6}',
        'public' => false,
    ],

    'order_number_start' => [
        'value' => 0,
        'public' => false,
    ],

    'bank_transfer_account' => [
        'value' => '00 0000 0000 0000 0000 0000 0000',
        'public' => true,
    ],

    'bank_transfer_address' => [
        'value' => 'Heseya Dev Store Co.',
        'public' => true,
    ],

    'dashboard_products_contain' => [
        'value' => 0,
        'public' => false,
    ],

    'sender_name' => [
<<<<<<< HEAD
        'value' => null,
=======
        'value' => '',
>>>>>>> d1d48b20
        'public' => false,
    ],

    'sender_email' => [
<<<<<<< HEAD
        'value' => null,
=======
        'value' => '',
>>>>>>> d1d48b20
        'public' => false,
    ],

    'sender_street' => [
<<<<<<< HEAD
        'value' => null,
=======
        'value' => '',
>>>>>>> d1d48b20
        'public' => false,
    ],

    'sender_postcode' => [
<<<<<<< HEAD
        'value' => null,
=======
        'value' => '',
>>>>>>> d1d48b20
        'public' => false,
    ],

    'sender_city' => [
<<<<<<< HEAD
        'value' => null,
=======
        'value' => '',
>>>>>>> d1d48b20
        'public' => false,
    ],

    'sender_phone' => [
<<<<<<< HEAD
        'value' => null,
=======
        'value' => '',
>>>>>>> d1d48b20
        'public' => false,
    ],

    'sender_company' => [
<<<<<<< HEAD
        'value' => null,
=======
        'value' => '',
>>>>>>> d1d48b20
        'public' => false,
    ],
];<|MERGE_RESOLUTION|>--- conflicted
+++ resolved
@@ -48,65 +48,37 @@
     ],
 
     'sender_name' => [
-<<<<<<< HEAD
-        'value' => null,
-=======
         'value' => '',
->>>>>>> d1d48b20
         'public' => false,
     ],
 
     'sender_email' => [
-<<<<<<< HEAD
-        'value' => null,
-=======
         'value' => '',
->>>>>>> d1d48b20
         'public' => false,
     ],
 
     'sender_street' => [
-<<<<<<< HEAD
-        'value' => null,
-=======
         'value' => '',
->>>>>>> d1d48b20
         'public' => false,
     ],
 
     'sender_postcode' => [
-<<<<<<< HEAD
-        'value' => null,
-=======
         'value' => '',
->>>>>>> d1d48b20
         'public' => false,
     ],
 
     'sender_city' => [
-<<<<<<< HEAD
-        'value' => null,
-=======
         'value' => '',
->>>>>>> d1d48b20
         'public' => false,
     ],
 
     'sender_phone' => [
-<<<<<<< HEAD
-        'value' => null,
-=======
         'value' => '',
->>>>>>> d1d48b20
         'public' => false,
     ],
 
     'sender_company' => [
-<<<<<<< HEAD
-        'value' => null,
-=======
         'value' => '',
->>>>>>> d1d48b20
         'public' => false,
     ],
 ];