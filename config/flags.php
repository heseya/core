--- conflicted
+++ resolved
@@ -1,11 +1,5 @@
 <?php
 
-<<<<<<< HEAD
-return [];
-=======
 return [
-    'eager_load_orders' => env('FLAG_EAGER_LOAD_ORDERS', true),
-
     'validate_address_fullname' => env('FLAG_VALIDATE_ADDRESS_FULLNAME', true),
-];
->>>>>>> 6bfda586
+];