openapi: 3.0.0
info:
  title: 'Heseya Store API'
  description: "IMPORTANT!!! Auth locks replaced with permissions:\n     *   <https://escl24.atlassian.net/wiki/spaces/HES/pages/6476169217/Autoryzacja>.\n     *   You need specific permissions to access each endpoint."
  version: 2.0.0
paths:
  /analytics/payments:
    get:
      tags:
        - Analytics
      summary: 'Summary of all payments over a period of time'
      description: "\n     *       Returns total amount and count of payments. By default period is last year.\n     *       Results are grouped in specified time frames.\n     *   "
      operationId: d66c4ebadd485eeef6d72f508f1f6533
      parameters:
        - name: from
          in: path
          description: 'date datetime or timestamp by default in UTC+0; required if ''to'' is set'
          schema:
            type: string
          example: '2021-03-23'
        - name: to
          in: path
          description: 'date datetime or timestamp by default in UTC+0'
          schema:
            type: string
          example: '2021-04-23 15:37'
        - name: group
          in: path
          description: total/yearly/monthly/daily/hourly
          schema:
            type: string
          example: total
      responses:
        200:
          description: Success
          content:
            application/json:
              schema:
                properties:
                  data:
                    properties:
                      $timeframe:
                        description: 'formatted time frame in UTC+0 eg.: for monthly - "YYYY-MM", for hourly - "YYYY-MM-DD HH", for total "total"'
                        properties:
                          amount:
                            description: 'total money amount'
                            type: number
                            example: 1234.57
                          count:
                            description: 'total payment count'
                            type: integer
                            example: 13
                        type: object
                    type: object
                type: object
      security:
        - oauth: [ ]
  /apps:
    $ref: './paths/Apps.yml#/Apps'
  '/apps/id:{id}':
    $ref: './paths/Apps.yml#/AppsParams'
  '/audits/{object}/id:{id}':
    get:
      tags:
        - Audits
      summary: 'list changes for object'
      operationId: e30e643af2cbd18d3525f753fed7082e
      parameters:
        - name: object
          in: path
          required: true
          schema:
            type: string
            example: products
        - name: id
          in: path
          required: true
          schema:
            type: string
            example: 026bc5f6-8373-4aeb-972e-e78d72a67121
      responses:
        200:
          description: Success
          content:
            application/json:
              schema:
                properties:
                  data:
                    type: array
                    items:
                      $ref: '#/components/schemas/Audit'
                type: object
  /login:
    $ref: './paths/Auth.yml#/Login'
  /register:
    $ref: './paths/Auth.yml#/Register'
  /auth/logout:
    $ref: './paths/Auth.yml#/Logout'
  /users/reset-password:
    $ref: './paths/Auth.yml#/ResetPassword'
  '/users/reset-password/{token}/{email}':
    $ref: './paths/Auth.yml#/ResetPasswordParams'
  /users/save-reset-password:
    $ref: './paths/Auth.yml#/SaveResetPassword'
  /users/password:
    $ref: './paths/Auth.yml#/Password'
  /auth/refresh:
    $ref: './paths/Auth.yml#/Refresh'
  /auth/login-history:
    $ref: './paths/Auth.yml#/LoginHistory'
  '/auth/kill-session/id:{id}':
    $ref: './paths/Auth.yml#/KillSessionParams'
  /auth/kill-all-sessions:
    $ref: './paths/Auth.yml#/KillSession'
  /auth/profile:
    $ref: './paths/Auth.yml#/Profile'
  /auth/check:
    $ref: './paths/Auth.yml#/Check'
  '/auth/check/{identity_token}':
    $ref: './paths/Auth.yml#/CheckParams'
  /auth/2fa/setup:
    $ref: './paths/Auth.yml#/TFASetup'
  /auth/2fa/confirm:
    $ref: './paths/Auth.yml#/TFAConfirm'
  /auth/2fa/recovery/create:
    $ref: './paths/Auth.yml#/TFARecoveryCreate'
  /auth/2fa/remove:
    $ref: './paths/Auth.yml#/TFARemove'
  /countries:
    $ref: './paths/Countries.yml#Countries'
  /deposits:
    $ref: './paths/Deposits.yml#/Deposits'
  '/items/id:{id}/deposits':
    $ref: './paths/Deposits.yml#/ItemDeposits'
  /discounts:
    get:
      tags:
        - Discounts
      summary: 'get all discounts'
      operationId: 48cb22131f7f432605564e1929459975
      parameters:
        - name: search
          in: query
          required: false
          schema:
            type: string
        - name: description
          in: query
          required: false
          schema:
            type: string
        - name: code
          in: query
          required: false
          schema:
            type: string
      responses:
        200:
          description: Success
          content:
            application/json:
              schema:
                properties:
                  data:
                    type: array
                    items:
                      $ref: '#/components/schemas/Discount'
                type: object
      security:
        - oauth: [ ]
    post:
      tags:
        - Discounts
      summary: 'add new discount'
      operationId: 2fc4fbd324ec2ae8d910665255d1a3c0
      requestBody:
        content:
          application/json:
            schema:
              $ref: '#/components/schemas/Discount'
      responses:
        201:
          description: Created
          content:
            application/json:
              schema:
                properties:
                  data:
                    $ref: '#/components/schemas/Discount'
                type: object
      security:
        - oauth: [ ]
  '/discounts/{code}':
    get:
      tags:
        - Discounts
      summary: 'show discount'
      operationId: f961a76e9e4cd4035be42b73e8076385
      parameters:
        - name: code
          in: path
          required: false
          schema:
            type: string
      responses:
        200:
          description: Success
          content:
            application/json:
              schema:
                properties:
                  data:
                    $ref: '#/components/schemas/Discount'
                type: object
  '/discounts/id:{id}':
    delete:
      tags:
        - Discounts
      summary: 'delete discount'
      operationId: 696b261316fff870c9f296902a6f116e
      parameters:
        - name: id
          in: path
          required: true
          schema:
            type: string
            example: 5b320ba6-d5ee-4870-bed2-1a101704c2c4
      responses:
        204:
          description: Success
      security:
        - oauth: [ ]
    patch:
      tags:
        - Discounts
      summary: 'update discount'
      operationId: 0ce28dd72c4a02adb46ddd0768ad7f6b
      parameters:
        - name: id
          in: path
          required: true
          schema:
            type: string
            example: 5b320ba6-d5ee-4870-bed2-1a101704c2c4
      requestBody:
        content:
          application/json:
            schema:
              $ref: '#/components/schemas/Discount'
      responses:
        200:
          description: Updated
          content:
            application/json:
              schema:
                properties:
                  data:
                    $ref: '#/components/schemas/Discount'
                type: object
      security:
        - oauth: [ ]
  /webhooks/events:
    get:
      tags:
        - WebHooks
      summary: 'list available events'
      operationId: 6414d6482ecea4faf4b1754015e9df32
      responses:
        200:
          description: Success
          content:
            application/json:
              schema:
                properties:
                  data:
                    type: array
                    items:
                      $ref: '#/components/schemas/Event'
                type: object
  /items:
    $ref: './paths/Items.yml#/Items'
  '/items/id:{id}':
    $ref: './paths/Items.yml#/ItemsParams'
  /media:
    $ref: './paths/Media.yml#Media'
  '/media/id:{id}':
    $ref: './paths/Media.yml#MediaParams'
  /orders:
    $ref: './paths/Orders.yml#/Orders'
  '/orders/id:{id}':
    $ref: './paths/Orders.yml#/OrdersParams'
  '/orders/{code}':
    $ref: './paths/Orders.yml#/OrdersCode'
  /orders/verify:
    $ref: './paths/Orders.yml#/OrdersVerify'
  '/orders/id:{id}/status':
    $ref: './paths/Orders.yml#/OrdersStatus'
  /orders/my:
    $ref: './paths/Orders.yml#/OrdersMy'
<<<<<<< HEAD
  '/orders/my/{code}':
    $ref: './paths/Orders.yml#/OrdersMyParams'
  '/orders/{code}/pay/{payment_method}':
    $ref: './paths/Orders.yml#/OrdersPay'
  '/orders/{code}/pay/offline':
    $ref: './paths/Orders.yml#/OrdersPayOffline'
=======
  '/orders/my/id:{id}':
    $ref: './paths/Orders.yml#/OrdersMyId'
>>>>>>> 79ffc315
  /package-templates:
    get:
      tags:
        - Packages
      summary: 'list packages'
      operationId: 521fda12b023dd7945d369e3c30599c5
      responses:
        200:
          description: Success
          content:
            application/json:
              schema:
                properties:
                  data:
                    type: array
                    items:
                      $ref: '#/components/schemas/PackageTemplateSwagger'
                type: object
      security:
        - oauth: [ ]
    post:
      tags:
        - Packages
      summary: 'add new package'
      operationId: 3691fc47dd8ccedc165fba9f01cc7e48
      requestBody:
        content:
          application/json:
            schema:
              $ref: '#/components/schemas/PackageTemplateSwagger'
      responses:
        201:
          description: Created
          content:
            application/json:
              schema:
                properties:
                  data:
                    $ref: '#/components/schemas/PackageTemplateSwagger'
                type: object
      security:
        - oauth: [ ]
  '/package-templates/id:{id}':
    delete:
      tags:
        - Packages
      summary: 'delete package'
      operationId: 0b01c1ca12327aac13892b9e5b103c0f
      parameters:
        - name: id
          in: path
          required: true
          schema:
            type: integer
      responses:
        204:
          description: Success
      security:
        - oauth: [ ]
    patch:
      tags:
        - Packages
      summary: 'update package'
      operationId: c52220735d551c071d0d4e04ddc13a8e
      parameters:
        - name: id
          in: path
          required: true
          schema:
            type: integer
      requestBody:
        content:
          application/json:
            schema:
              $ref: '#/components/schemas/PackageTemplateSwagger'
      responses:
        200:
          description: Success
          content:
            application/json:
              schema:
                properties:
                  data:
                    $ref: '#/components/schemas/PackageTemplateSwagger'
                type: object
      security:
        - oauth: [ ]
  /pages:
    get:
      tags:
        - Pages
      summary: 'list page'
      operationId: 82fdf932ecaac31515345d77358bcbe7
      responses:
        200:
          description: Success
          content:
            application/json:
              schema:
                properties:
                  data:
                    type: array
                    items:
                      $ref: '#/components/schemas/Page'
                type: object
    post:
      tags:
        - Pages
      summary: 'add new page'
      operationId: e8d6c6d7cc98ba67b75a91855dbb0e1b
      requestBody:
        $ref: '#/components/requestBodies/PageStore'
      responses:
        201:
          description: Created
          content:
            application/json:
              schema:
                properties:
                  data:
                    $ref: '#/components/schemas/PageView'
                type: object
      security:
        - oauth: [ ]
  '/pages/{slug}':
    get:
      tags:
        - Pages
      summary: 'single page view'
      parameters:
        - name: slug
          in: path
          required: true
          schema:
            type: string
      responses:
        200:
          description: Success
          content:
            application/json:
              schema:
                properties:
                  data:
                    $ref: '#/components/schemas/PageView'
                type: object
  '/pages/id:{id}':
    get:
      tags:
        - Pages
      summary: alias
      operationId: ba0bd4e0f9d4ce9c18da285fd3c93bcc
      parameters:
        - name: id
          in: path
          required: true
          schema:
            type: integer
      responses:
        200:
          description: Success
          content:
            application/json:
              schema:
                properties:
                  data:
                    $ref: '#/components/schemas/PageView'
                type: object
      security:
        - oauth: [ ]
    delete:
      tags:
        - Pages
      summary: 'delete page'
      operationId: 5284a2b1e29dda6d65eb3a091e592c8b
      parameters:
        - name: id
          in: path
          required: true
          schema:
            type: integer
      responses:
        204:
          description: Success
      security:
        - oauth: [ ]
    patch:
      tags:
        - Pages
      summary: 'update page'
      operationId: 692a2573c6f6f2da427600913c1e29f7
      parameters:
        - name: id
          in: path
          required: true
          schema:
            type: integer
      requestBody:
        $ref: '#/components/requestBodies/PageUpdate'
      responses:
        200:
          description: Success
          content:
            application/json:
              schema:
                properties:
                  data:
                    $ref: '#/components/schemas/PageView'
                type: object
      security:
        - oauth: [ ]
  /pages/reorder:
    post:
      tags:
        - Pages
      summary: 'change pages order'
      operationId: 85d901e3118685015dc71cc1543d25a9
      requestBody:
        $ref: '#/components/requestBodies/PageReorder'
      responses:
        204:
          description: Success
      security:
        - oauth: [ ]
<<<<<<< HEAD
=======
  '/orders/{code}/pay/{payment_method}':
    $ref: './paths/Orders.yml#/OrdersCodePay'
>>>>>>> 79ffc315
  '/payments/{payment_method}':
    post:
      tags:
        - Payments
      summary: 'Update payment status by payment provider'
      operationId: 87db72643167a8d9469558df40c05231
      parameters:
        - name: payment_method
          in: path
          required: true
          schema:
            type: string
      responses:
        200:
          description: Success
<<<<<<< HEAD
=======
  '/orders/{code}/pay/offline':
    $ref: './paths/Orders.yml#/OrdersCodePayOffline'
>>>>>>> 79ffc315
  /payment-methods:
    $ref: './paths/PaymentMethods.yml#/PaymentMethods'
  '/payment-methods/id:{id}':
    $ref: './paths/PaymentMethods.yml#/PaymentMethodsParams'
  /permissions:
    get:
      tags:
        - Roles
      summary: 'list of permissions'
      operationId: 7e9aeafb806872b889961c1686a8331a
      parameters:
        - name: assignable
          in: query
          description: 'Is the permission assignable by current user'
          schema:
            type: boolean
      responses:
        200:
          description: Success
          content:
            application/json:
              schema:
                properties:
                  data:
                    type: array
                    items:
                      $ref: '#/components/schemas/Permission'
                type: object
      security:
        - oauth: [ ]
  /products:
    $ref: './paths/Products.yml#Products'
  '/products/{slug}':
    $ref: './paths/Products.yml#ProductsSlug'
  '/products/id:{id}':
    $ref: './paths/Products.yml#ProductsParams'
  /product-sets:
    $ref: './paths/ProductSets.yml#ProductSets'
  '/product-sets/{slug}':
    $ref: './paths/ProductSets.yml#ProductSetsSlug'
  '/product-sets/id:{id}':
    $ref: './paths/ProductSets.yml#ProductSetsParams'
  /product-sets/reorder:
    $ref: './paths/ProductSets.yml#ProductSetsReorder'
  '/product-sets/reorder/id:{id}':
    $ref: './paths/ProductSets.yml#ProductSetsReorderParams'
  '/product-sets/id:{id}/products':
    $ref: './paths/ProductSets.yml#ProductSetsProducts'
  /roles:
    $ref: './paths/Roles.yml#/Roles'
  '/roles/id:{id}':
    $ref: './paths/Roles.yml#/RolesParams'
  /schemas:
    get:
      tags:
        - Schemas
      summary: 'all schemas list'
      operationId: 170c0b7f342ea07d3a8a3049dd252ca4
      requestBody:
        $ref: '#/components/requestBodies/IndexSchema'
      responses:
        200:
          description: Success
          content:
            application/json:
              schema:
                properties:
                  data:
                    type: array
                    items:
                      $ref: '#/components/schemas/Schema'
                type: object
      security:
        - oauth: [ ]
    post:
      tags:
        - Schemas
      summary: 'create schema'
      operationId: d103be543bfb100b60eaa7b27eb5e150
      requestBody:
        content:
          application/json:
            schema:
              $ref: '#/components/schemas/Schema'
      responses:
        201:
          description: Created
          content:
            application/json:
              schema:
                properties:
                  data:
                    $ref: '#/components/schemas/Schema'
                type: object
      security:
        - oauth: [ ]
  '/schemas/id:{id}':
    get:
      tags:
        - Schemas
      operationId: 73d12dd89ba8210a22b5240704e63ee8
      parameters:
        - name: id
          in: path
          required: true
          schema:
            type: string
      responses:
        200:
          description: Success
          content:
            application/json:
              schema:
                properties:
                  data:
                    $ref: '#/components/schemas/Schema'
                type: object
      security:
        - oauth: [ ]
    delete:
      tags:
        - Schemas
      operationId: 459ce0314ef100d188cd1d1d04025e99
      parameters:
        - name: id
          in: path
          required: true
          schema:
            type: string
      responses:
        204:
          description: Success
      security:
        - oauth: [ ]
    patch:
      tags:
        - Schemas
      summary: 'update schema'
      operationId: 809f90ba94d09b70423a5d7ceeedb2ff
      requestBody:
        content:
          application/json:
            schema:
              $ref: '#/components/schemas/Schema'
      responses:
        201:
          description: Created
          content:
            application/json:
              schema:
                properties:
                  data:
                    $ref: '#/components/schemas/Schema'
                type: object
      security:
        - oauth: [ ]
  /seo:
    $ref: './paths/Seo.yml#Seo'
  /seo/check:
    $ref: './paths/Seo.yml#SeoCheck'
  /settings:
    $ref: './paths/Settings.yml#/Settings'
  '/settings/{name}':
    $ref: './paths/Settings.yml#/SettingsParams'
  /shipping-methods:
    $ref: './paths/ShippingMethods.yml#/ShippingMethods'
  '/shipping-methods/id:{id}':
    $ref: './paths/ShippingMethods.yml#/ShippingMethodsParams'
  /shipping-methods/reorder:
    $ref: './paths/ShippingMethods.yml#/ShippingMethodsReorder'
  /statuses:
    $ref: './paths/Statuses.yml#/Statuses'
  '/statuses/id:{id}':
    $ref: './paths/Statuses.yml#/StatusesParams'
  /statuses/reorder:
    $ref: './paths/Statuses.yml#StatusesReorder'
  /tags:
    $ref: './paths/Tags.yml#Tags'
  '/tags/id:{id}':
    $ref: './paths/Tags.yml#TagsParams'
  /users:
    $ref: './paths/Users.yml#/Users'
  '/users/id:{id}':
    $ref: './paths/Users.yml#/UsersParams'
  '/users/id:{id}/2fa/remove':
    $ref: './paths/Users.yml#/UserTFARemove'
  /webhooks:
    get:
      tags:
        - WebHooks
      summary: 'list webhooks by filters'
      operationId: f117e0d9744b820cd732d70bd7457c6d
      parameters:
        - name: name
          in: query
          description: 'Name search'
          allowEmptyValue: true
          schema:
            type: string
        - name: url
          in: query
          description: 'URL search'
          allowEmptyValue: true
          schema:
            type: string
      responses:
        200:
          description: Success
          content:
            application/json:
              schema:
                properties:
                  data:
                    type: array
                    items:
                      $ref: '#/components/schemas/WebHook'
                type: object
    post:
      tags:
        - WebHooks
      summary: 'add new webhook'
      operationId: 24a5ff9bca8d89624ddc8639312d8360
      requestBody:
        $ref: '#/components/requestBodies/WebHookCreate'
      responses:
        201:
          description: Created
          content:
            application/json:
              schema:
                properties:
                  data:
                    $ref: '#/components/schemas/WebHook'
                type: object
      security:
        - oauth: [ ]
  '/webhooks/id:{id}':
    get:
      tags:
        - WebHooks
      summary: 'show webhook'
      operationId: ed3a1cc4a7dc4d00ecb95aedb2eba3ea
      parameters:
        - name: id
          in: path
          description: 'Name search'
          required: true
          schema:
            type: string
            example: 5b320ba6-d5ee-4870-bed2-1a101704c2c4
      responses:
        200:
          description: Success
          content:
            application/json:
              schema:
                properties:
                  data:
                    $ref: '#/components/schemas/WebHook'
                type: object
    delete:
      tags:
        - WebHooks
      summary: 'delete webhook'
      operationId: 6b66c3b845cda9fb9fe63f7e1415392c
      parameters:
        - name: id
          in: path
          required: true
          schema:
            type: string
            example: 5b320ba6-d5ee-4870-bed2-1a101704c2c4
      responses:
        204:
          description: Success
      security:
        - oauth: [ ]
    patch:
      tags:
        - WebHooks
      summary: 'update webhook'
      operationId: 6592bce5d0ff79a23fd8060baf69d225
      parameters:
        - name: id
          in: path
          required: true
          schema:
            type: string
            example: 5b320ba6-d5ee-4870-bed2-1a101704c2c4
      requestBody:
        $ref: './requests/WebHookUpdate.yml#WebHookUpdate'
      responses:
        200:
          description: Updated
          content:
            application/json:
              schema:
                properties:
                  data:
                    $ref: '#/components/schemas/WebHook'
                type: object
      security:
        - oauth: [ ]
components:
  schemas:
    Error:
      $ref: './schemas/Error.yml#/Error'
    OrderView:
      $ref: './schemas/Orders.yml#/OrderView'
    App:
      $ref: './schemas/Apps.yml#/App'
    AppView:
      $ref: './schemas/Apps.yml#/AppView'
    Audit:
      properties:
        id:
          type: string
          example: 026bc5f6-8373-4aeb-972e-e78d72a67121
        event:
          type: string
          example: updated
        created_at:
          description: 'Date of event'
          type: string
          example: '2021-10-10T12:00:00'
        old_values:
          type: array
          items:
            properties:
              key:
                type: string
                example: value
            type: object
        new_values:
          type: array
          items:
            properties:
              key:
                type: string
                example: value
            type: object
        user:
          $ref: './schemas/Users.yml#/User'
      type: object
    Event:
      properties:
        key:
          description: 'Displayed event key'
          type: string
          example: PRODUCT_CREATED
        name:
          description: 'Displayed event name'
          type: string
          example: 'Product created'
        description:
          description: 'Displayed event description'
          type: string
          example: 'Event triggered when new products are created'
        required_permissions:
          description: 'List of Event required permissions'
          type: array
          items:
            type: string
            example: products.show
        required_hidden_permissions:
          description: 'List of Event required hidden permissions'
          type: array
          items:
            type: string
            example: products.show_hidden
      type: object
    OrderSummary:
      $ref: './schemas/Orders.yml#/OrderSummary'
    Page:
      properties:
        id:
          type: string
          example: 026bc5f6-8373-4aeb-972e-e78d72a67121
        slug:
          description: 'Name used in the URL path'
          type: string
          example: terms-and-conditions
        name:
          description: 'Name displayed as a page header'
          type: string
          example: 'Terms & Conditions'
        public:
          description: 'Whether page is visible to unauthorized users'
          type: boolean
          example: true
      type: object
    PageView:
      type: object
      allOf:
        - $ref: '#/components/schemas/Page'
        - properties:
            content_html:
              description: 'HTML formated text to be displayed as a main content under the page header'
              type: string
              example: '<h1>Lorem ipsum dolor sit amet</h1>'
            meta_description:
              description: 'Tag stripped and trimmed version of HTML content to use as meta data'
              type: string
              example: 'Lorem ipsum dolor sit amet'
            seo:
              $ref: '#/components/schemas/SeoView'
    Permission:
      properties:
        id:
          type: string
          example: 026bc5f6-8373-4aeb-972e-e78d72a67121
        name:
          description: 'Name of the permission'
          type: string
          example: products.add
        description:
          description: 'Description of the permission'
          type: string
          example: 'Permission to add products'
        assignable:
          description: 'Whether the role assignable by current user.'
          type: boolean
          example: true
      type: object
    Product:
      $ref: './schemas/Products.yml#/Product'
    ProductView:
      $ref: './schemas/Products.yml#/ProductView'
    ProfileView:
      $ref: './schemas/Auth.yml#/Profile'
    Role:
      $ref: './schemas/Roles.yml#/Role'
    RoleView:
      $ref: './schemas/Roles.yml#/RoleView'
    TFASetupEmail:
      $ref: './schemas/Auth.yml#/TFASetupEmail'
    TFASetupApp:
      $ref: './schemas/Auth.yml#/TFASetupApp'
    User:
      $ref: './schemas/Users.yml#/User'
    UserView:
      $ref: './schemas/Users.yml#/UserView'
    WebHookEventLogEntry:
      properties:
        id:
          type: string
          example: 026bc5f6-8373-4aeb-972e-e78d72a67121
        triggered_at:
          description: 'Displayed webhook event triggered time'
          type: datetime
          example: '2021-10-07T08:49'
        url:
          description: 'Displayed webhook event url'
          type: string
          example: 'https://app.heseya.com'
        status_code:
          description: 'Webhook event status code'
          type: number
          example: 200
      type: object
    WebHook:
      properties:
        id:
          type: string
          example: 026bc5f6-8373-4aeb-972e-e78d72a67121
        name:
          description: 'Displayed webhook name'
          type: string
          example: 'WebHook name'
        url:
          description: 'Displayed webhook url'
          type: string
          example: 'https://app.heseya.com'
        secret:
          description: 'Displayed webhook secret'
          type: string
          example: secret
        with_issuer:
          description: 'Whether issuer is visible in WebHookEvent.'
          type: boolean
          example: true
        with_hidden:
          description: 'Whether hidden data are visible in WebHookEvent.'
          type: boolean
          example: true
        events:
          description: 'List of WebHook events'
          type: array
          items:
            type: string
            example: OrderCreated
        logs:
          description: 'List of WebHooks logs'
          type: array
          items:
            $ref: '#/components/schemas/WebHookEventLogEntry'
      type: object
    Address:
      $ref: './schemas/Addresses.yml#/Address'
    Country:
      $ref: './schemas/Countries.yml#/Country'
    Deposit:
      $ref: './schemas/Deposits.yml#/Deposit'
    Discount:
      properties:
        id:
          type: string
          example: 026bc5f6-8373-4aeb-972e-e78d72a67121
        code:
          type: string
          example: 83734AE
        description:
          type: string
          example: 'Balck Weekend 2021'
        type:
          type: number
          example: '0'
        discount:
          type: float
          example: '50'
        uses:
          type: float
          example: '41'
        max_uses:
          type: float
          example: '100'
        available:
          type: boolean
          example: 'true'
        starts_at:
          type: datetime
          example: '2021-09-13T11:11'
        expires_at:
          type: datetime
          example: '2021-09-13T11:11'
      type: object
    Item:
      $ref: './schemas/Items.yml#/Item'
    Media:
      $ref: './schemas/Media.yml#Media'
    Option:
      properties:
        id:
          type: string
          example: 026bc5f6-8373-4aeb-972e-e78d72a67121
        name:
          type: string
          example: XL
        price:
          description: 'Additional price the customer will have to pay after selecting this option (can be negative)'
          type: float
          example: 3.99
        disabled:
          description: 'Shows if the option has been disabled manually'
          type: boolean
          example: false
        available:
          description: 'Shows whether the option is available for purchase (in stock and not disabled)'
          type: boolean
          example: true
        items:
          type: array
          items:
            $ref: '#/components/schemas/Item'
      type: object
    Order:
      $ref: './schemas/Orders.yml#/Order'
    OrderProduct:
      $ref: './schemas/Orders.yml#/OrderProduct'
    OrderSchema:
      $ref: './schemas/Orders.yml#/OrderSchema'
    Payment:
      $ref: './schemas/Payments.yml#/Payment'
    PaymentMethod:
      $ref: './schemas/PaymentMethods.yml#/PaymentMethod'
    Price:
      $ref: './schemas/PriceRanges.yml#/Price'
    PriceRange:
      $ref: './schemas/PriceRanges.yml#/PriceRange'
    Schema:
      description: "Schema allows a product to take on new optional characteristics that can be\n *   chosen by the userand influences the price based on said choices. Schemas can use other\n *   schemas for their price calculation e.g. multiply_schema multiplies price of different\n *   schema based on it's own value. SCHEMAS USED BY OTHERS SHOULD NOT AFFECT THE PRICE\n *   (schema multiplied by multiply_schema adds 0 to the price while multiply_schema adds\n *   the multiplied value)"
      properties:
        id:
          type: string
          example: 026bc5f6-8373-4aeb-972e-e78d72a67121
        type:
          description: "multiply_schema(min, max, step) type uses one schema and multiplies\n     *     it's price by own numeric value"
          type: string
          enum:
            - string
            - numeric
            - boolean
            - date
            - select
            - file
            - multiply
            - multiply_schema
        name:
          type: string
          example: Size
        description:
          description: 'Short description, no html or md allowed'
          type: string
        price:
          description: "Additional price the customer will have to pay after selecting the option\n     *     (can be negative)"
          type: float
          example: 9.99
        hidden:
          type: boolean
          example: false
        required:
          type: boolean
          example: false
        min:
          type: string
        max:
          type: string
        step:
          type: string
        default:
          type: string
        pattern:
          type: string
        validation:
          type: string
        options:
          type: array
          items:
            $ref: '#/components/schemas/Option'
        used_schemas:
          description: "Array of schema id's given schema uses e.g.\n     *   multiply_schema type uses one schema of which price it miltiplies"
          type: array
          items:
            type: string
            example: used-schema-ids
      type: object
    Setting:
      $ref: './schemas/Settings.yml#/Setting'
    ShippingMethod:
      $ref: './schemas/ShippingMethods.yml#/ShippingMethod'
    Status:
      $ref: './schemas/Statuses.yml#/Status'
    PackageTemplateSwagger:
      title: PackageTemplate
      properties:
        id:
          type: string
          example: 5fb4a472-b5fd-4e9a-a4ee-bf42bde86a73
        name:
          type: string
          example: 'Small package'
        wieght:
          description: 'Weight in kg'
          type: number
          example: 5.7
        width:
          description: 'Width in cm'
          type: integer
          example: 10
        height:
          description: 'Height in cm'
          type: integer
          example: 20
        depth:
          description: 'Depth in cm'
          type: integer
          example: 30
      type: object
    Tag:
      $ref: './schemas/Tags.yml#Tag'
    ProductSet:
      $ref: './schemas/ProductSets.yml#ProductSet'
    ProductSetChildren:
      $ref: './schemas/ProductSets.yml#ProductSetChildren'
    ProductSetParent:
      $ref: './schemas/ProductSets.yml#ProductSetParent'
    ProductSetParentChildren:
      $ref: './schemas/ProductSets.yml#ProductSetParentChildren'
    SeoStore:
      $ref: './schemas/Seo.yml#SeoStore'
    SeoView:
      $ref: './schemas/Seo.yml#SeoView'
    SeoKeywordsResponse:
      $ref: './schemas/Seo.yml#SeoKeywordsResponse'
  requestBodies:
    AppStore:
      $ref: './requests/Apps.yml#/AppStore'
    IndexSchema:
      content:
        application/json:
          schema:
            properties:
              name:
                type: string
              hidden:
                type: boolean
                example: 'false'
              required:
                type: boolean
                example: 'true'
              search:
                type: string
              sort:
                type: string
            type: object
    OrderCreate:
      $ref: './requests/Orders.yml#/OrderCreate'
    OrderUpdate:
      $ref: './requests/Orders.yml#/OrderUpdate'
    PageReorder:
      content:
        application/json:
          schema:
            properties:
              pages:
                type: array
                items: [ ]
            type: object
    PageStore:
      content:
        application/json:
          schema:
            required:
              - name
              - slug
              - content_html
            properties:
              name:
                description: 'Name displayed as a page header'
                type: string
                example: 'Terms & Conditions'
              slug:
                description: 'Name used in the URL path'
                type: string
                example: terms-and-conditions
              public:
                description: 'Whether page is visible to unauthorized users'
                type: boolean
                example: true
              content_html:
                description: 'HTML formated text to be displayed as a main content under the page header'
                type: string
                example: '<h1>Lorem ipsum dolor sit amet</h1>'
              seo:
                $ref: '#/components/schemas/SeoStore'
            type: object
    PageUpdate:
      content:
        application/json:
          schema:
            properties:
              name:
                description: 'Name displayed as a page header'
                type: string
                example: 'Terms & Conditions'
              slug:
                description: 'Name used in the URL path'
                type: string
                example: terms-and-conditions
              public:
                description: 'Whether page is visible to unauthorized users'
                type: boolean
                example: true
              content_html:
                description: 'HTML formated text to be displayed as a main content under the page header'
                type: string
                example: '<h1>Lorem ipsum dolor sit amet</h1>'
              seo:
                $ref: '#/components/schemas/SeoStore'
            type: object
    PasswordReset:
      $ref: './requests/Auth.yml#/PasswordReset'
    PasswordResetSave:
      $ref: './requests/Auth.yml#/PasswordResetSave'
    ProductStore:
      $ref: './requests/Products.yml#ProductStore'
    ProductUpdate:
      $ref: './requests/Products.yml#ProductUpdate'
    RoleStore:
      $ref: './requests/Roles.yml#/RoleStore'
    RoleUpdate:
      $ref: './requests/Roles.yml#/RoleUpdate'
    ShippingMethodIndex:
      $ref: './requests/ShippingMethods.yml#/ShippingMethodIndex'
    ShippingMethodReorder:
      $ref: './requests/ShippingMethods.yml#/ShippingMethodReorder'
    ShippingMethodStore:
      $ref: './requests/ShippingMethods.yml#/ShippingMethodStore'
    ShippingMethodUpdate:
      $ref: './requests/ShippingMethods.yml#/ShippingMethodUpdate'
    StatusReorderRequest:
      $ref: './requests/Statuses.yml#/StatusReorderRequest'
    UserCreate:
      $ref: './requests/Users.yml#/UserCreate'
    UserUpdate:
      $ref: './requests/Users.yml#/UserUpdate'
    WebHookCreate:
      content:
        application/json:
          schema:
            properties:
              name:
                description: 'Displayed webhook name'
                type: string
                example: 'WebHook name'
              url:
                description: 'Displayed webhook url'
                type: string
                example: 'https://app.heseya.com'
              secret:
                description: 'Displayed webhook secret'
                type: string
                example: secret
              with_issuer:
                description: 'Whether issuer is visible in WebHookEvent.'
                type: boolean
                example: true
              with_hidden:
                description: 'Whether hidden data are visible in WebHookEvent.'
                type: boolean
                example: true
              events:
                description: 'List of WebHook events'
                type: array
                items:
                  type: string
                  example: OrderCreated
            type: object
  securitySchemes:
    oauth:
      type: apiKey
      description: 'Use /login and past token in value field below in format (Bearer <token>)'
      scheme: bearer
      name: Authorization
      in: header
security:
  - oauth: [ ]<|MERGE_RESOLUTION|>--- conflicted
+++ resolved
@@ -297,17 +297,8 @@
     $ref: './paths/Orders.yml#/OrdersStatus'
   /orders/my:
     $ref: './paths/Orders.yml#/OrdersMy'
-<<<<<<< HEAD
-  '/orders/my/{code}':
-    $ref: './paths/Orders.yml#/OrdersMyParams'
-  '/orders/{code}/pay/{payment_method}':
-    $ref: './paths/Orders.yml#/OrdersPay'
-  '/orders/{code}/pay/offline':
-    $ref: './paths/Orders.yml#/OrdersPayOffline'
-=======
   '/orders/my/id:{id}':
     $ref: './paths/Orders.yml#/OrdersMyId'
->>>>>>> 79ffc315
   /package-templates:
     get:
       tags:
@@ -531,11 +522,8 @@
           description: Success
       security:
         - oauth: [ ]
-<<<<<<< HEAD
-=======
   '/orders/{code}/pay/{payment_method}':
     $ref: './paths/Orders.yml#/OrdersCodePay'
->>>>>>> 79ffc315
   '/payments/{payment_method}':
     post:
       tags:
@@ -551,11 +539,8 @@
       responses:
         200:
           description: Success
-<<<<<<< HEAD
-=======
   '/orders/{code}/pay/offline':
     $ref: './paths/Orders.yml#/OrdersCodePayOffline'
->>>>>>> 79ffc315
   /payment-methods:
     $ref: './paths/PaymentMethods.yml#/PaymentMethods'
   '/payment-methods/id:{id}':
