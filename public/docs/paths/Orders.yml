Orders:
  get:
    tags:
      - Orders
    summary: 'orders list'
    parameters:
      - name: search
        in: query
        description: 'Full text search.'
        schema:
          type: string
      - name: sort
        in: query
        description: 'Sorting string.'
        schema:
          type: string
          example: 'code:asc,created_at:desc,id:asc,email:desc,summary:desc'
      - name: status_id
        in: query
        description: 'Status UUID'
        schema:
          type: string
      - name: shipping_method_id
        in: query
        description: 'Shipping Method UUID'
        schema:
          type: string
      - name: paid
        in: query
        description: 'Is order paid'
        schema:
          type: boolean
      - name: from
        in: query
        description: 'Date datetime from'
        schema:
          type: datetime
      - name: to
        in: query
        description: 'Date datetime to'
        schema:
          type: datetime
    responses:
      200:
        description: Success
        content:
          application/json:
            schema:
              properties:
                data:
                  type: array
                  items:
                    $ref: './../schemas/Orders.yml#/Order'
              type: object
    security:
      - oauth: [ ]
  post:
    tags:
      - Orders
    summary: 'add new order'
    requestBody:
      $ref: './../requests/Orders.yml#/OrderCreate'
    responses:
      201:
        description: Created
        content:
          application/json:
            schema:
              properties:
                data:
                  $ref: './../schemas/Orders.yml#/Order'
              type: object

OrdersParams:
  get:
    tags:
      - Orders
    summary: 'order view'
    parameters:
      - name: id
        in: path
        required: true
        schema:
          type: string
          example: 1c8705ce-5fae-4468-b88a-8784cb5414a0
    responses:
      200:
        description: Success
        content:
          application/json:
            schema:
              properties:
                data:
                  $ref: './../schemas/Orders.yml#/OrderView'
              type: object
    security:
      - oauth: [ ]
  patch:
    tags:
      - Orders
    summary: 'update order'
    parameters:
      - name: id
        in: path
        required: true
        schema:
          type: string
          example: 1c8705ce-5fae-4468-b88a-8784cb5414a0
    requestBody:
      $ref: './../requests/Orders.yml#/OrderUpdate'
    responses:
      200:
        description: Success
        content:
          application/json:
            schema:
              properties:
                data:
                  $ref: './../schemas/Orders.yml#/Order'
              type: object
    security:
      - oauth: [ ]

OrdersCode:
  get:
    tags:
      - Orders
    summary: 'public order view'
    parameters:
      - name: code
        in: path
        required: true
        schema:
          type: string
          example: D3PT88
    responses:
      200:
        description: Success
        content:
          application/json:
            schema:
              properties:
                data:
                  $ref: './../schemas/Orders.yml#/OrderSummary'
              type: object

OrdersVerify:
  post:
    tags:
      - Orders
    summary: 'verify cart'
    requestBody:
      request: OrderCreate
      content:
        application/json:
          schema:
            properties:
              items:
                type: array
                items:
                  properties:
                    product_id:
                      type: string
                      example: 026bc5f6-8373-4aeb-972e-e78d72a67121
                    quantity:
                      type: number
                    schemas:
                      properties:
                        119c0a63-1ea1-4769-8d5f-169f68de5598:
                          type: string
                          example: 123459fb-39a4-4dd0-8240-14793aa1f73b
                        02b97693-857c-4fb9-9999-47400ac5fbef:
                          type: string
                          example: 'HE + YA'
                      type: object
                  type: object
            type: object
    responses:
      204:
        description: Success

OrdersStatus:
  post:
    tags:
      - Orders
    summary: 'change order status'
    parameters:
      - name: id
        in: path
        required: true
        schema:
          type: string
          example: 1c8705ce-5fae-4468-b88a-8784cb5414a0
    requestBody:
      request: OrderCreate
      content:
        application/json:
          schema:
            properties:
              status_id:
                type: integer
            type: object
    responses:
      200:
        description: Success
        content:
          application/json:
            schema:
              properties:
                data:
                  type: array
                  items:
                    $ref: './../schemas/Orders.yml#/Order'
              type: object
    security:
      - oauth: [ ]

OrdersMy:
  get:
    tags:
      - Orders
    summary: 'user orders list'
    parameters:
      - name: search
        in: query
        description: 'Full text search.'
        schema:
          type: string
      - name: sort
        in: query
        description: 'Sorting string.'
        schema:
          type: string
          example: 'code:asc,created_at:desc,id:asc,email:desc,summary:desc'
      - name: status_id
        in: query
        description: 'Status UUID'
        schema:
          type: string
      - name: shipping_method_id
        in: query
        description: 'Shipping Method UUID'
        schema:
          type: string
      - name: from
        in: query
        description: 'Date datetime from'
        schema:
          type: datetime
      - name: to
        in: query
        description: 'Date datetime to'
        schema:
          type: datetime
    responses:
      200:
        description: Success
        content:
          application/json:
            schema:
              properties:
                data:
                  type: array
                  items:
                    $ref: './../schemas/Orders.yml#/Order'
              type: object
    security:
      - oauth: [ ]

OrdersMyId:
  get:
    tags:
      - Orders
    summary: 'user order view'
    parameters:
      - name: id
        in: path
        required: true
        schema:
          type: string
          example: 5b320ba6-d5ee-4870-bed2-1a101704c2c4
    responses:
      200:
        description: Success
        content:
          application/json:
            schema:
              properties:
                data:
                  $ref: './../schemas/Orders.yml#/OrderView'
              type: object
    security:
      - oauth: [ ]

OrdersCodePay:
  post:
    tags:
      - Orders
    summary: 'redirect to payment'
    parameters:
      - name: code
        in: path
        required: true
        schema:
          type: string
      - name: payment_method
        in: path
        required: true
        schema:
          type: string
    requestBody:
      request: OrderCreate
      content:
        application/json:
          schema:
            properties:
              continue_url:
                description: 'URL that the buyer will be redirected to, after making payment'
                type: string
            type: object
    responses:
      201:
        description: Created
        content:
          application/json:
            schema:
              properties:
                data:
                  $ref: './../schemas/Payments.yml#/Payment'
              type: object

OrdersCodePayOffline:
  post:
    tags:
      - Orders
    summary: 'manualy create fulfilled order payment'
    parameters:
      - name: code
        in: path
        required: true
        schema:
          type: string
    responses:
      201:
        description: Created
        content:
          application/json:
            schema:
              properties:
                data:
                  $ref: './../schemas/Payments.yml#/Payment'
              type: object

<<<<<<< HEAD
OrderAddDocument:
  post:
    tags:
      - Orders
    summary: 'add document'
    consumes:
      - multipart/form-data
    parameters:
      - name: file
        type: file
        in: formData
=======
OrdersDocumentsSend:
  post:
    tags:
      - Orders
    summary: 'send documents'
    parameters:
>>>>>>> 323a7baa
      - name: id
        in: path
        required: true
        schema:
          type: string
    requestBody:
<<<<<<< HEAD
      request: OrderDocument
      content:
        application/json:
          schema:
            properties:
              name:
                type: string
                example: test
              file:
                type: file
              type:
                type: string
                example: invoice
            type: object
    responses:
      200:
        description: Ok
        content:
          application/json:
            schema:
              properties:
                data:
                  $ref: './../schemas/Documents.yml#/Document'
              type: object

OrderDeleteDocument:
  delete:
    tags:
      - Orders
    summary: 'delete document'
    parameters:
      - name: id
        in: path
        required: true
        schema:
          type: string
          example: d1365285-ad58-48da-88e2-99e9f4c0800d
      - name: id
        in: path
        required: true
        schema:
          type: string
          example: d1365285-ad58-48da-88e2-99e9f4c0800d
    responses:
      204:
        description: No content
    security:
      - oauth: [ ]

OrderDownloadDocument:
  get:
    tags:
      - Orders
    summary: 'downloads document'
    parameters:
      - name: id
        in: path
        required: true
        schema:
          type: string
          example: 5b320ba6-d5ee-4870-bed2-1a101704c2c4
      - name: id
        in: path
        required: true
        schema:
          type: string
          example: 5b320ba6-d5ee-4870-bed2-1a101704c2c4
    responses:
      200:
        description: A PDF file
        content:
          application/pdf:
            schema:
              example: test
              type: string
              format: binary
    security:
      - oauth: [ ]
=======
      request: OrderCreate
      content:
        application/json:
          schema:
            type: object
            properties:
              uuid:
                type: array
                items:
                  type: string
                  example: 1c8705ce-5fae-4468-b88a-8784cb5414a0
    responses:
      204:
        description: No content
>>>>>>> 323a7baa
<|MERGE_RESOLUTION|>--- conflicted
+++ resolved
@@ -351,7 +351,6 @@
                   $ref: './../schemas/Payments.yml#/Payment'
               type: object
 
-<<<<<<< HEAD
 OrderAddDocument:
   post:
     tags:
@@ -363,21 +362,12 @@
       - name: file
         type: file
         in: formData
-=======
-OrdersDocumentsSend:
-  post:
-    tags:
-      - Orders
-    summary: 'send documents'
-    parameters:
->>>>>>> 323a7baa
-      - name: id
-        in: path
-        required: true
-        schema:
-          type: string
-    requestBody:
-<<<<<<< HEAD
+      - name: id
+        in: path
+        required: true
+        schema:
+          type: string
+    requestBody:
       request: OrderDocument
       content:
         application/json:
@@ -456,7 +446,19 @@
               format: binary
     security:
       - oauth: [ ]
-=======
+
+OrdersDocumentsSend:
+  post:
+    tags:
+      - Orders
+    summary: 'send documents'
+    parameters:
+      - name: id
+        in: path
+        required: true
+        schema:
+          type: string
+    requestBody:
       request: OrderCreate
       content:
         application/json:
@@ -470,5 +472,4 @@
                   example: 1c8705ce-5fae-4468-b88a-8784cb5414a0
     responses:
       204:
-        description: No content
->>>>>>> 323a7baa
+        description: No content