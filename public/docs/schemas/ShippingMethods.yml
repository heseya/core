ShippingMethod:
  type: object
  properties:
    id:
      type: string
      example: 026bc5f6-8373-4aeb-972e-e78d72a67121
    name:
      type: string
      example: 'Next Day Courier'
    price:
      description: 'on index shows shipping price for provided "cart_value" (for 0 by default)'
      type: number
      example: 2
    public:
      type: boolean
    block_list:
      type: boolean
    payment_methods:
      type: array
      items:
        $ref: './PaymentMethods.yml#/PaymentMethod'
    countries:
      type: array
      items:
        $ref: './Countries.yml#/Country'
    price_ranges:
      type: array
      items:
        $ref: './PriceRanges.yml#/PriceRange'
    shipping_time_min:
      type: number
      example: 2
    shipping_time_max:
      type: number
      example: 2
<<<<<<< HEAD
    shipping_points:
      type: array
      items:
        $ref: './Addresses.yml#/Address'
    integration_key:
      type: string
      example: 026bc5f6-8373-4aeb-972e-e78d72a67121
    shipping_type:
      type: string
      enum:
        - none
        - address
        - point
        - point-external
  type: object
=======
    metadata:
      $ref: './../schemas/Metadata.yml#/Metadata'
    metadata_private:
      $ref: './../schemas/Metadata.yml#/Metadata'
>>>>>>> ebc98615
<|MERGE_RESOLUTION|>--- conflicted
+++ resolved
@@ -33,7 +33,6 @@
     shipping_time_max:
       type: number
       example: 2
-<<<<<<< HEAD
     shipping_points:
       type: array
       items:
@@ -48,10 +47,7 @@
         - address
         - point
         - point-external
-  type: object
-=======
     metadata:
       $ref: './../schemas/Metadata.yml#/Metadata'
     metadata_private:
-      $ref: './../schemas/Metadata.yml#/Metadata'
->>>>>>> ebc98615
+      $ref: './../schemas/Metadata.yml#/Metadata'