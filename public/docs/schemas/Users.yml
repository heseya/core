--- conflicted
+++ resolved
@@ -26,17 +26,6 @@
       type: array
       items:
         $ref: './Consents.yml#/ConsentUser'
-<<<<<<< HEAD
-    delivery_address:
-      description: 'Saved user delivery addresses'
-      type: array
-      items:
-        $ref: './../schemas/Addresses.yml#/Address'
-    invoice_address:
-      description: 'Saved user invoice addresses'
-      type: array
-      items:
-        $ref: './../schemas/Addresses.yml#/Address'
     birthdate_date:
       description: 'User birthday date'
       type: string
@@ -54,8 +43,6 @@
       description: 'National formatted phone number'
       type: string
       example: '12 345 67 89'
-=======
->>>>>>> d11eb32c
     metadata:
       $ref: './../schemas/Metadata.yml#/Metadata'
     metadata_private:
