--- conflicted
+++ resolved
@@ -43,7 +43,6 @@
       $ref: './Statuses.yml#/Status'
     shipping_method:
       $ref: './ShippingMethods.yml#/ShippingMethod'
-<<<<<<< HEAD
     billing_address:
       $ref: './Addresses.yml#/Address'
     products:
@@ -57,15 +56,10 @@
         - $ref: './Addresses.yml#/Address'
         - type: string
           example: 'Test 12 11-111 Test'
-  type: object
-=======
-    delivery_address:
-      $ref: './Addresses.yml#/Address'
     metadata:
       $ref: './../schemas/Metadata.yml#/Metadata'
     metadata_private:
       $ref: './../schemas/Metadata.yml#/Metadata'
->>>>>>> ebc98615
 
 OrderProduct:
   type: object
