--- conflicted
+++ resolved
@@ -4,11 +4,7 @@
         "Read more about it at https://getcomposer.org/doc/01-basic-usage.md#installing-dependencies",
         "This file is @generated automatically"
     ],
-<<<<<<< HEAD
-    "content-hash": "e8e3a126e4837ad2fd8bcdc6a40b9900",
-=======
     "content-hash": "b2d62b5d13d45ecc5043c1f95022db88",
->>>>>>> e1c9bd52
     "packages": [
         {
             "name": "bensampo/laravel-enum",
@@ -155,7 +151,6 @@
             "time": "2023-01-15T23:15:59+00:00"
         },
         {
-<<<<<<< HEAD
             "name": "brick/money",
             "version": "0.8.0",
             "source": {
@@ -280,8 +275,6 @@
             "time": "2023-03-02T08:45:43+00:00"
         },
         {
-=======
->>>>>>> e1c9bd52
             "name": "clue/stream-filter",
             "version": "v1.6.0",
             "source": {
@@ -1045,18 +1038,6 @@
         },
         {
             "name": "giggsey/libphonenumber-for-php",
-<<<<<<< HEAD
-            "version": "8.13.16",
-            "source": {
-                "type": "git",
-                "url": "https://github.com/giggsey/libphonenumber-for-php.git",
-                "reference": "7716e1c385f293416bc7bbd1ff4ec93b04a821e2"
-            },
-            "dist": {
-                "type": "zip",
-                "url": "https://api.github.com/repos/giggsey/libphonenumber-for-php/zipball/7716e1c385f293416bc7bbd1ff4ec93b04a821e2",
-                "reference": "7716e1c385f293416bc7bbd1ff4ec93b04a821e2",
-=======
             "version": "8.13.17",
             "source": {
                 "type": "git",
@@ -1067,7 +1048,6 @@
                 "type": "zip",
                 "url": "https://api.github.com/repos/giggsey/libphonenumber-for-php/zipball/dee92bfa0782fd5899fe6b295dea40cdb0607476",
                 "reference": "dee92bfa0782fd5899fe6b295dea40cdb0607476",
->>>>>>> e1c9bd52
                 "shasum": ""
             },
             "require": {
@@ -1126,11 +1106,7 @@
                 "issues": "https://github.com/giggsey/libphonenumber-for-php/issues",
                 "source": "https://github.com/giggsey/libphonenumber-for-php"
             },
-<<<<<<< HEAD
-            "time": "2023-07-10T19:39:54+00:00"
-=======
             "time": "2023-07-20T10:32:50+00:00"
->>>>>>> e1c9bd52
         },
         {
             "name": "giggsey/locale",
@@ -2328,73 +2304,8 @@
             },
             "dist": {
                 "type": "zip",
-<<<<<<< HEAD
-                "url": "https://api.github.com/repos/laravel/serializable-closure/zipball/f23fe9d4e95255dacee1bf3525e0810d1a1b0f37",
-                "reference": "f23fe9d4e95255dacee1bf3525e0810d1a1b0f37",
-                "shasum": ""
-            },
-            "require": {
-                "php": "^7.3|^8.0"
-            },
-            "require-dev": {
-                "nesbot/carbon": "^2.61",
-                "pestphp/pest": "^1.21.3",
-                "phpstan/phpstan": "^1.8.2",
-                "symfony/var-dumper": "^5.4.11"
-            },
-            "type": "library",
-            "extra": {
-                "branch-alias": {
-                    "dev-master": "1.x-dev"
-                }
-            },
-            "autoload": {
-                "psr-4": {
-                    "Laravel\\SerializableClosure\\": "src/"
-                }
-            },
-            "notification-url": "https://packagist.org/downloads/",
-            "license": [
-                "MIT"
-            ],
-            "authors": [
-                {
-                    "name": "Taylor Otwell",
-                    "email": "taylor@laravel.com"
-                },
-                {
-                    "name": "Nuno Maduro",
-                    "email": "nuno@laravel.com"
-                }
-            ],
-            "description": "Laravel Serializable Closure provides an easy and secure way to serialize closures in PHP.",
-            "keywords": [
-                "closure",
-                "laravel",
-                "serializable"
-            ],
-            "support": {
-                "issues": "https://github.com/laravel/serializable-closure/issues",
-                "source": "https://github.com/laravel/serializable-closure"
-            },
-            "time": "2023-01-30T18:31:20+00:00"
-        },
-        {
-            "name": "laravel/socialite",
-            "version": "v5.7.0",
-            "source": {
-                "type": "git",
-                "url": "https://github.com/laravel/socialite.git",
-                "reference": "f5996f499e14db15407201a6bfbaba3ce6ce736c"
-            },
-            "dist": {
-                "type": "zip",
-                "url": "https://api.github.com/repos/laravel/socialite/zipball/f5996f499e14db15407201a6bfbaba3ce6ce736c",
-                "reference": "f5996f499e14db15407201a6bfbaba3ce6ce736c",
-=======
                 "url": "https://api.github.com/repos/laravel/socialite/zipball/50148edf24b6cd3e428aa9bc06a5d915b24376bb",
                 "reference": "50148edf24b6cd3e428aa9bc06a5d915b24376bb",
->>>>>>> e1c9bd52
                 "shasum": ""
             },
             "require": {
@@ -2451,11 +2362,7 @@
                 "issues": "https://github.com/laravel/socialite/issues",
                 "source": "https://github.com/laravel/socialite"
             },
-<<<<<<< HEAD
-            "time": "2023-07-08T20:51:43+00:00"
-=======
             "time": "2023-07-14T14:22:58+00:00"
->>>>>>> e1c9bd52
         },
         {
             "name": "lcobucci/clock",
@@ -4737,18 +4644,6 @@
         },
         {
             "name": "phpstan/phpdoc-parser",
-<<<<<<< HEAD
-            "version": "1.22.1",
-            "source": {
-                "type": "git",
-                "url": "https://github.com/phpstan/phpdoc-parser.git",
-                "reference": "65c39594fbd8c67abfc68bb323f86447bab79cc0"
-            },
-            "dist": {
-                "type": "zip",
-                "url": "https://api.github.com/repos/phpstan/phpdoc-parser/zipball/65c39594fbd8c67abfc68bb323f86447bab79cc0",
-                "reference": "65c39594fbd8c67abfc68bb323f86447bab79cc0",
-=======
             "version": "1.23.0",
             "source": {
                 "type": "git",
@@ -4759,7 +4654,6 @@
                 "type": "zip",
                 "url": "https://api.github.com/repos/phpstan/phpdoc-parser/zipball/a2b24135c35852b348894320d47b3902a94bc494",
                 "reference": "a2b24135c35852b348894320d47b3902a94bc494",
->>>>>>> e1c9bd52
                 "shasum": ""
             },
             "require": {
@@ -4791,15 +4685,9 @@
             "description": "PHPDoc parser with support for nullable, intersection and generic types",
             "support": {
                 "issues": "https://github.com/phpstan/phpdoc-parser/issues",
-<<<<<<< HEAD
-                "source": "https://github.com/phpstan/phpdoc-parser/tree/1.22.1"
-            },
-            "time": "2023-06-29T20:46:06+00:00"
-=======
                 "source": "https://github.com/phpstan/phpdoc-parser/tree/1.23.0"
             },
             "time": "2023-07-23T22:17:56+00:00"
->>>>>>> e1c9bd52
         },
         {
             "name": "predis/predis",
@@ -9735,11 +9623,7 @@
                     "type": "tidelift"
                 }
             ],
-<<<<<<< HEAD
-            "time": "2023-06-15T07:40:12+00:00"
-=======
             "time": "2023-07-17T09:15:50+00:00"
->>>>>>> e1c9bd52
         },
         {
             "name": "doctrine/event-manager",
@@ -10056,18 +9940,6 @@
         },
         {
             "name": "laravel/pint",
-<<<<<<< HEAD
-            "version": "v1.10.4",
-            "source": {
-                "type": "git",
-                "url": "https://github.com/laravel/pint.git",
-                "reference": "f56798088068af8bd75a8f2c4ecae022990fdf75"
-            },
-            "dist": {
-                "type": "zip",
-                "url": "https://api.github.com/repos/laravel/pint/zipball/f56798088068af8bd75a8f2c4ecae022990fdf75",
-                "reference": "f56798088068af8bd75a8f2c4ecae022990fdf75",
-=======
             "version": "v1.10.5",
             "source": {
                 "type": "git",
@@ -10078,7 +9950,6 @@
                 "type": "zip",
                 "url": "https://api.github.com/repos/laravel/pint/zipball/a458fb057bfa2f5a09888a8aa349610be807b0c3",
                 "reference": "a458fb057bfa2f5a09888a8aa349610be807b0c3",
->>>>>>> e1c9bd52
                 "shasum": ""
             },
             "require": {
@@ -10131,11 +10002,7 @@
                 "issues": "https://github.com/laravel/pint/issues",
                 "source": "https://github.com/laravel/pint"
             },
-<<<<<<< HEAD
-            "time": "2023-07-11T15:18:27+00:00"
-=======
             "time": "2023-07-14T10:26:01+00:00"
->>>>>>> e1c9bd52
         },
         {
             "name": "laravel/tinker",
@@ -11123,18 +10990,6 @@
         },
         {
             "name": "phpunit/phpunit",
-<<<<<<< HEAD
-            "version": "10.2.4",
-            "source": {
-                "type": "git",
-                "url": "https://github.com/sebastianbergmann/phpunit.git",
-                "reference": "68484779b5a2ed711fbdeba6ca01910d87acdff2"
-            },
-            "dist": {
-                "type": "zip",
-                "url": "https://api.github.com/repos/sebastianbergmann/phpunit/zipball/68484779b5a2ed711fbdeba6ca01910d87acdff2",
-                "reference": "68484779b5a2ed711fbdeba6ca01910d87acdff2",
-=======
             "version": "10.2.6",
             "source": {
                 "type": "git",
@@ -11145,7 +11000,6 @@
                 "type": "zip",
                 "url": "https://api.github.com/repos/sebastianbergmann/phpunit/zipball/1c17815c129f133f3019cc18e8d0c8622e6d9bcd",
                 "reference": "1c17815c129f133f3019cc18e8d0c8622e6d9bcd",
->>>>>>> e1c9bd52
                 "shasum": ""
             },
             "require": {
@@ -11217,11 +11071,7 @@
             "support": {
                 "issues": "https://github.com/sebastianbergmann/phpunit/issues",
                 "security": "https://github.com/sebastianbergmann/phpunit/security/policy",
-<<<<<<< HEAD
-                "source": "https://github.com/sebastianbergmann/phpunit/tree/10.2.4"
-=======
                 "source": "https://github.com/sebastianbergmann/phpunit/tree/10.2.6"
->>>>>>> e1c9bd52
             },
             "funding": [
                 {
@@ -11237,11 +11087,7 @@
                     "type": "tidelift"
                 }
             ],
-<<<<<<< HEAD
-            "time": "2023-07-10T04:06:08+00:00"
-=======
             "time": "2023-07-17T12:08:28+00:00"
->>>>>>> e1c9bd52
         },
         {
             "name": "psr/cache",
