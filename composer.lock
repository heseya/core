--- conflicted
+++ resolved
@@ -4,11 +4,7 @@
         "Read more about it at https://getcomposer.org/doc/01-basic-usage.md#installing-dependencies",
         "This file is @generated automatically"
     ],
-<<<<<<< HEAD
-    "content-hash": "dfbb0d69725d78c0e672142ba5d47254",
-=======
-    "content-hash": "b210e6a4975038de8a653c9ec4282be6",
->>>>>>> f1c33690
+    "content-hash": "4c67eed54e9995247d03c191126e106a",
     "packages": [
         {
             "name": "asm89/stack-cors",
