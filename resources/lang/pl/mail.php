--- conflicted
+++ resolved
@@ -51,7 +51,6 @@
         gdzie będziesz widzieć wszystkie swoje zamówienia wraz z informacją o statusie ich realizacji.
         Konto klienta pozwala Ci również na zarządzanie danymi kontaktowymi oraz adresami dostaw.',
 
-<<<<<<< HEAD
     // order paid
     'subject-order-paid' => 'Zamówienia :number zostało opłacone',
     'order-paid' => 'Twoje zamówienie zostało opłacone.',
@@ -62,7 +61,7 @@
     'verify-email-message' => 'Aby zweryfikować adres email kliknij w link',
     'verify-email-link' => 'zweryfikuj adres email',
     'verify-email-warning' => 'Jeśli zgłoszenie nie pochodzi od Ciebie zignoruj tego maila.',
-=======
+
     // organization accepted
     'subject-organization-accepted' => 'Organizacja zaakceptowana',
     'organization-accepted' => 'Organizacja :name została zaakceptowana.',
@@ -73,5 +72,4 @@
     // organization rejected
     'subject-organization-rejected' => 'Organizacja odrzucona',
     'organization-rejected' => 'Organizacja :name została odrzucona.',
->>>>>>> dfa663f2
 ];