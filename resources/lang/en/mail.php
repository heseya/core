--- conflicted
+++ resolved
@@ -49,11 +49,10 @@
         You will be able to see all of your orders, along with information on their status.
         The customer account also allows you to manage your contact information and delivery addresses.',
 
-<<<<<<< HEAD
     // order paid
     'subject-order-paid' => 'Order :number has been paid',
     'order-paid' => 'Your order has been paid.',
-=======
+
     'client' => [
         'user-register' => [
             'subject' => 'User account registered',
@@ -84,5 +83,4 @@
             'footer-3' => 'Please note that the password reset link will expire after 60 mins, so we recommend completing the password reset as soon as possible.',
         ],
     ],
->>>>>>> e192e18d
 ];