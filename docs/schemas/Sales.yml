Sale:
  type: object
  properties:
    id:
      type: string
      format: uuid
    name:
      type: string
      example: 'Black'
    slug:
      type: string
      example: 'promo-123'
    description:
      type: string
      example: 'Black Weekend 2021'
    description_html:
      type: string
    percentage:
      type: string
      example: '50.0'
    priority:
      type: number
    target_type:
      type: string
      enum: [ 'order-value', 'products', 'shipping-price', 'cheapest-product' ]
    target_is_allow_list:
      type: boolean
    active:
      type: boolean
    metadata:
      $ref: './../schemas/Metadata.yml#/Metadata'
    metadata_private:
      $ref: './../schemas/Metadata.yml#/Metadata'

SaleIndex:
  type: object
  allOf:
    - $ref: '#/Sale'
    - properties:
        amounts:
          type: array
          items:
            $ref: './../schemas/Prices.yml#/PriceResource'

SaleShow:
  type: object
  allOf:
    - $ref: '#/Sale'
    - properties:
<<<<<<< HEAD
        amounts:
          type: array
          items:
            $ref: './../schemas/Prices.yml#/PriceResource'
=======
        uses:
          type: number
>>>>>>> 283d37e4
        seo:
          $ref: './Seo.yml#/SeoView'
        condition_groups:
          type: array
          items:
            $ref: './DiscountConditions.yml#/ConditionGroupShow'
        target_products:
          type: array
          items:
            $ref: './Products.yml#/Product'
        target_sets:
          type: array
          items:
            $ref: './ProductSets.yml#/ProductSet'
        target_shipping_methods:
          type: array
          items:
            $ref: './ShippingMethods.yml#/ShippingMethod'

SaleUpdate:
  type: object
  allOf:
    - $ref: '#/Sale'
    - properties:
        amounts:
          type: array
          items:
            type: object
            properties:
              value:
                type: string
                example: '19.99'
              currency:
                type: string
                example: 'PLN'
        seo:
          $ref: './Seo.yml#/SeoStore'
        condition_groups:
          type: array
          items:
            $ref: './DiscountConditions.yml#/ConditionGroup'
        target_products:
          type: array
          items:
            type: string
            format: uuid
        target_sets:
          type: array
          items:
            type: string
            format: uuid
        target_shipping_methods:
          type: array
          items:
            type: string
            format: uuid

SaleStore:
  type: object
  allOf:
    - $ref: '#/SaleUpdate'
    - properties:
        seo:
          $ref: './Seo.yml#/SeoStore'
        metadata:
          $ref: './../schemas/Metadata.yml#/Metadata'
        metadata_private:
          $ref: './../schemas/Metadata.yml#/Metadata'<|MERGE_RESOLUTION|>--- conflicted
+++ resolved
@@ -47,15 +47,12 @@
   allOf:
     - $ref: '#/Sale'
     - properties:
-<<<<<<< HEAD
         amounts:
           type: array
           items:
             $ref: './../schemas/Prices.yml#/PriceResource'
-=======
         uses:
           type: number
->>>>>>> 283d37e4
         seo:
           $ref: './Seo.yml#/SeoView'
         condition_groups:
