SaleBase:
  type: object
  properties:
    id:
      type: string
      format: uuid
    slug:
      type: string
      example: 'promo-123'
<<<<<<< HEAD
    value:
      type: number
      example: 50
    type:
=======
    description:
      type: string
      example: 'Black Weekend 2021'
    description_html:
      type: string
    percentage:
>>>>>>> 09205592
      type: string
      example: '50.0'
    priority:
      type: number
    target_type:
      type: string
      enum: [ 'order-value', 'products', 'shipping-price', 'cheapest-product' ]
    target_is_allow_list:
      type: boolean
    active:
      type: boolean
    metadata:
      $ref: './../schemas/Metadata.yml#/Metadata'
    metadata_private:
      $ref: './../schemas/Metadata.yml#/Metadata'
    translations:
      type: array
      description: 'Translation table for languages. Array key is language UUID'
      items:
        type: object
        properties:
          name:
            type: string
            example: 'Black'
          description:
            type: string
            example: 'Black Weekend 2021'
          description_html:
            type: string
    published:
      type: array
      description: 'Array of published languages'
      items:
        type: string
        format: uuid

Sale:
  type: object
  allOf:
    - $ref: '#/SaleBase'
    - properties:
        name:
          type: string
          example: 'Black'
        description:
          type: string
          example: 'Black Weekend 2021'
        description_html:
          type: string

SaleIndex:
  type: object
  allOf:
    - $ref: '#/Sale'
    - properties:
        amounts:
          type: array
          items:
            $ref: './../schemas/Prices.yml#/PriceResource'

SaleShow:
  type: object
  allOf:
    - $ref: '#/Sale'
    - properties:
        amounts:
          type: array
          items:
            $ref: './../schemas/Prices.yml#/PriceResource'
        uses:
          type: number
        seo:
          $ref: './Seo.yml#/SeoView'
        condition_groups:
          type: array
          items:
            $ref: './DiscountConditions.yml#/ConditionGroupShow'
        target_products:
          type: array
          items:
            $ref: './Products.yml#/Product'
        target_sets:
          type: array
          items:
            $ref: './ProductSets.yml#/ProductSet'
        target_shipping_methods:
          type: array
          items:
            $ref: './ShippingMethods.yml#/ShippingMethod'

SaleUpdate:
  type: object
  allOf:
    - $ref: '#/SaleBase'
    - properties:
        amounts:
          type: array
          items:
            type: object
            properties:
              value:
                type: string
                example: '19.99'
              currency:
                type: string
                example: 'PLN'
        seo:
          $ref: './Seo.yml#/SeoStore'
        condition_groups:
          type: array
          items:
            $ref: './DiscountConditions.yml#/ConditionGroup'
        target_products:
          type: array
          items:
            type: string
            format: uuid
        target_sets:
          type: array
          items:
            type: string
            format: uuid
        target_shipping_methods:
          type: array
          items:
            type: string
            format: uuid

SaleStore:
  type: object
  allOf:
    - $ref: '#/SaleUpdate'
    - properties:
        seo:
          $ref: './Seo.yml#/SeoStore'
        metadata:
          $ref: './../schemas/Metadata.yml#/Metadata'
        metadata_private:
          $ref: './../schemas/Metadata.yml#/Metadata'<|MERGE_RESOLUTION|>--- conflicted
+++ resolved
@@ -7,19 +7,7 @@
     slug:
       type: string
       example: 'promo-123'
-<<<<<<< HEAD
-    value:
-      type: number
-      example: 50
-    type:
-=======
-    description:
-      type: string
-      example: 'Black Weekend 2021'
-    description_html:
-      type: string
     percentage:
->>>>>>> 09205592
       type: string
       example: '50.0'
     priority:
