--- conflicted
+++ resolved
@@ -4,13 +4,7 @@
       schema:
         required:
           - code
-<<<<<<< HEAD
           - translations
-          - type
-          - value
-=======
-          - name
->>>>>>> 09205592
           - priority
           - target_type
           - target_is_allow_list
@@ -24,12 +18,6 @@
       schema:
         required:
           - code
-<<<<<<< HEAD
-          - type
-          - value
-=======
-          - name
->>>>>>> 09205592
           - priority
           - target_type
           - target_is_allow_list
