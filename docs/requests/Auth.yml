--- conflicted
+++ resolved
@@ -40,7 +40,7 @@
             example: 'Registered user'
           email:
             type: string
-            example: admin@example.com          
+            example: admin@example.com
           email_verify_url:
             type: string
             example: https://localhost/frontend/verify
@@ -67,13 +67,10 @@
               02b97693-857c-4fb9-9999-47400ac5fbef:
                 type: boolean
             type: object
-<<<<<<< HEAD
+          organization_token:
+            type: string
           metadata_personal:
             $ref: './../schemas/Metadata.yml#/Metadata'
-=======
-          organization_token:
-            type: string
->>>>>>> dfa663f2
 
 UpdateProfile:
   content:
