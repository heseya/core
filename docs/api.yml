--- conflicted
+++ resolved
@@ -35,13 +35,9 @@
   /auth/profile/billing-addresses:
     $ref: ./paths/Auth.yml#/BillingAddresses
   /auth/profile/billing-addresses/id:{id}:
-<<<<<<< HEAD
     $ref: ./paths/Auth.yml#/BillingAddressesParams
-=======
-    $ref: './paths/Auth.yml#/BillingAddressesParams'
   /auth/profile/roles:
-    $ref: './paths/Auth.yml#/SelfUpdateRoles'
->>>>>>> 9eecf441
+    $ref: ./paths/Auth.yml#/SelfUpdateRoles
   /auth/check:
     $ref: ./paths/Auth.yml#/Check
   /auth/check/{identity_token}:
