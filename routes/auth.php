--- conflicted
+++ resolved
@@ -16,21 +16,6 @@
         ->middleware('can:authenticated');
     Route::prefix('profile')
         ->middleware('can:profile.addresses_manage')
-<<<<<<< HEAD
-        ->group(callback: function (): void {
-            Route::post('delivery-addresses', [AuthController::class, 'storeSavedAddress'])
-                ->defaults('type', SavedAddressType::DELIVERY);
-            Route::patch('delivery-addresses/id:{address}', [AuthController::class, 'updateSavedAddress'])
-                ->defaults('type', SavedAddressType::DELIVERY);
-            Route::delete('delivery-addresses/id:{address}', [AuthController::class, 'deleteSavedAddress'])
-                ->defaults('type', SavedAddressType::DELIVERY);
-            Route::post('invoice-addresses', [AuthController::class, 'storeSavedAddress'])
-                ->defaults('type', SavedAddressType::INVOICE);
-            Route::patch('invoice-addresses/id:{address}', [AuthController::class, 'updateSavedAddress'])
-                ->defaults('type', SavedAddressType::INVOICE);
-            Route::delete('invoice-addresses/id:{address}', [AuthController::class, 'deleteSavedAddress'])
-                ->defaults('type', SavedAddressType::INVOICE);
-=======
         ->group(function (): void {
             Route::post('shipping-addresses', [AuthController::class, 'storeSavedAddress'])
                 ->defaults('type', SavedAddressType::SHIPPING);
@@ -44,7 +29,6 @@
                 ->defaults('type', SavedAddressType::BILLING);
             Route::delete('billing-addresses/id:{address}', [AuthController::class, 'deleteSavedAddress'])
                 ->defaults('type', SavedAddressType::BILLING);
->>>>>>> d11eb32c
         });
 
     Route::post('refresh', [AuthController::class, 'refresh']);
