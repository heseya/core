<?php

use App\Http\Controllers\MetadataController;
use Domain\ProductAttribute\Controllers\AttributeController;
use Domain\ProductAttribute\Controllers\AttributeOptionController;
use Illuminate\Support\Facades\Route;

Route::prefix('attributes')->group(function (): void {
    Route::get('/', [AttributeController::class, 'index'])
        ->middleware('can:attributes.show');
    Route::post('/', [AttributeController::class, 'store'])
        ->middleware('can:attributes.add');
    Route::post('/reorder', [AttributeController::class, 'reorder'])
        ->middleware('can:attributes.edit');
    Route::get('/id:{attribute:id}', [AttributeController::class, 'show'])
        ->middleware('can:attributes.show', 'published:attribute');
    Route::patch('/id:{id}', [AttributeController::class, 'update'])
        ->middleware('can:attributes.edit');
    Route::delete('/id:{attribute:id}', [AttributeController::class, 'destroy'])
        ->middleware('can:attributes.remove');
    Route::get('/id:{attribute:id}/options', [AttributeOptionController::class, 'index'])
        ->middleware('can:attributes.show');
    Route::post('/id:{attribute:id}/options', [AttributeOptionController::class, 'store'])
        ->middleware('can:attributes.edit');
    Route::post('/id:{attribute:id}/options/reorder', [AttributeOptionController::class, 'reorder'])
        ->middleware('can:attributes.edit');
    Route::patch('/id:{attribute:id}/metadata', [MetadataController::class, 'updateOrCreate'])
        ->middleware('can:attributes.edit');
    Route::patch('/id:{attribute:id}/metadata-private', [MetadataController::class, 'updateOrCreate'])
        ->middleware('can:attributes.edit');
    Route::patch('/id:{attribute:id}/options/id:{option:id}', [AttributeOptionController::class, 'update'])
        ->middleware('can:attributes.edit');
    Route::delete('/id:{attribute:id}/options/id:{option:id}', [AttributeOptionController::class, 'destroy'])
        ->middleware('can:attributes.edit');
    Route::patch('/id:{attribute:id}/options/id:{option:id}/metadata', [MetadataController::class, 'updateOrCreate'])
        ->middleware('can:attributes.edit');
    Route::patch('/id:{attribute:id}/options/id:{option:id}/metadata-private', [MetadataController::class, 'updateOrCreate'])
        ->middleware('can:attributes.edit');
<<<<<<< HEAD
=======
    Route::patch(
        'id:{attribute:id}/options/id:{option:id}/metadata-private',
        [MetadataController::class, 'updateOrCreate'],
    )->middleware('can:attributes.edit');
>>>>>>> 1bdf3d2c
});<|MERGE_RESOLUTION|>--- conflicted
+++ resolved
@@ -34,13 +34,10 @@
         ->middleware('can:attributes.edit');
     Route::patch('/id:{attribute:id}/options/id:{option:id}/metadata', [MetadataController::class, 'updateOrCreate'])
         ->middleware('can:attributes.edit');
-    Route::patch('/id:{attribute:id}/options/id:{option:id}/metadata-private', [MetadataController::class, 'updateOrCreate'])
-        ->middleware('can:attributes.edit');
-<<<<<<< HEAD
-=======
     Route::patch(
         'id:{attribute:id}/options/id:{option:id}/metadata-private',
         [MetadataController::class, 'updateOrCreate'],
     )->middleware('can:attributes.edit');
->>>>>>> 1bdf3d2c
+    Route::patch('/id:{attribute:id}/options/id:{option:id}/metadata-private', [MetadataController::class, 'updateOrCreate'])
+        ->middleware('can:attributes.edit');
 });