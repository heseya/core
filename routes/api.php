<?php

use App\Http\Controllers\AppController;
use App\Http\Controllers\AuthController;
use Illuminate\Support\Facades\Route;

Route::post('login', 'AuthController@login');
Route::patch('user/password', 'AuthController@changePassword')->middleware('auth:api');

Route::prefix('products')->group(function () {
    Route::get(null, 'ProductController@index');
    Route::post(null, 'ProductController@store')->middleware('auth:api');
    Route::get('id:{product:id}', 'ProductController@show')->middleware('auth:api');
    Route::get('{product:slug}', 'ProductController@show');
    Route::patch('id:{product:id}', 'ProductController@update')->middleware('auth:api');
    Route::delete('id:{product:id}', 'ProductController@destroy')->middleware('auth:api');
});

Route::prefix('orders')->group(function () {
    Route::get(null, 'OrderController@index')->middleware('auth:api');
    Route::post(null,'OrderController@store');
    Route::post('sync','OrderController@sync')->middleware('auth:api');
    Route::post('verify','OrderController@verify');
    Route::get('id:{order:id}', 'OrderController@show')->middleware('auth:api');
    Route::post('id:{order:id}/status', 'OrderController@updateStatus')->middleware('auth:api');
    Route::get('{order:code}', 'OrderController@showPublic');
    Route::post('{order:code}/pay/{method}', 'PaymentController@store');
});

Route::post('payments/{method}', 'PaymentController@update');

Route::prefix('pages')->group(function () {
    Route::get(null, 'PageController@index');
    Route::post(null, 'PageController@store')->middleware('auth:api');
    Route::get('id:{page:id}', 'PageController@show')->middleware('auth:api');
    Route::get('{page:slug}', 'PageController@show');
    Route::patch('id:{page:id}', 'PageController@update')->middleware('auth:api');
    Route::delete('id:{page:id}', 'PageController@destroy')->middleware('auth:api');
});

Route::prefix('brands')->group(function () {
    Route::get(null, 'BrandController@index');
    Route::post(null, 'BrandController@store')->middleware('auth:api');
    Route::post('order', 'BrandController@order')->middleware('auth:api');
    Route::patch('id:{brand:id}', 'BrandController@update')->middleware('auth:api');
    Route::delete('id:{brand:id}', 'BrandController@destroy')->middleware('auth:api');
});

Route::prefix('categories')->group(function () {
    Route::get(null, 'CategoryController@index');
    Route::post(null, 'CategoryController@store')->middleware('auth:api');
    Route::post('order', 'CategoryController@order')->middleware('auth:api');
    Route::patch('id:{category:id}', 'CategoryController@update')->middleware('auth:api');
    Route::delete('id:{category:id}', 'CategoryController@destroy')->middleware('auth:api');
});

Route::prefix('shipping-methods')->group(function () {
    Route::get(null, 'ShippingMethodController@index');
    Route::post(null, 'ShippingMethodController@store')->middleware('auth:api');
    Route::post('order', 'ShippingMethodController@order')->middleware('auth:api');
    Route::patch('id:{shipping_method:id}', 'ShippingMethodController@update')->middleware('auth:api');
    Route::delete('id:{shipping_method:id}', 'ShippingMethodController@destroy')->middleware('auth:api');
});

Route::prefix('payment-methods')->group(function () {
    Route::get(null, 'PaymentMethodController@index');
    Route::post(null, 'PaymentMethodController@store')->middleware('auth:api');
    Route::patch('id:{payment_method:id}', 'PaymentMethodController@update')->middleware('auth:api');
    Route::delete('id:{payment_method:id}', 'PaymentMethodController@destroy')->middleware('auth:api');
});

Route::prefix('settings')->group(function () {
    Route::get(null, 'SettingController@index');
    Route::get('{setting:name}', 'SettingController@show');
    Route::post(null, 'SettingController@store')->middleware('auth:api');
    Route::patch('{setting:name}', 'SettingController@update')->middleware('auth:api');
    Route::delete('{setting:name}', 'SettingController@destroy')->middleware('auth:api');
});

Route::prefix('package-templates')->middleware('auth:api')->group(function () {
    Route::get(null, 'PackageTemplateController@index');
    Route::post(null, 'PackageTemplateController@store');
    Route::patch('id:{package:id}', 'PackageTemplateController@update');
    Route::delete('id:{package:id}', 'PackageTemplateController@destroy');
});

Route::middleware('auth:api')->group(function () {
    Route::prefix('items')->group(function () {
        Route::get(null, 'ItemController@index');
        Route::post(null, 'ItemController@store');
        Route::get('id:{item:id}', 'ItemController@show');
        Route::patch('id:{item:id}', 'ItemController@update');
        Route::delete('id:{item:id}', 'ItemController@destroy');

        Route::get('id:{item:id}/deposits', 'DepositController@show');
        Route::post('id:{item:id}/deposits', 'DepositController@store');
    });

    Route::prefix('statuses')->group(function () {
        Route::get(null, 'StatusController@index');
        Route::post(null, 'StatusController@store');
        Route::post('order', 'StatusController@order');
        Route::patch('id:{status:id}', 'StatusController@update');
        Route::delete('id:{status:id}', 'StatusController@destroy');
    });

    Route::get('deposits', 'DepositController@index');

    Route::post('media', 'MediaController@store');

    Route::prefix('schemas')->group(function () {
        Route::get(null, 'SchemaController@index');
        Route::post(null, 'SchemaController@store');
        Route::get('id:{schema:id}', 'SchemaController@show');
        Route::patch('id:{schema:id}', 'SchemaController@update');
        Route::delete('id:{schema:id}', 'SchemaController@destroy');
        Route::post('id:{schema:id}/attach/id:{product:id}', 'SchemaController@attach');
        Route::post('id:{schema:id}/detach/id:{product:id}', 'SchemaController@detach');
    });

    Route::prefix('options')->group(function () {
        Route::post(null, 'OptionController@store');
        Route::get('id:{option:id}', 'OptionController@show');
        Route::patch('id:{option:id}', 'OptionController@update');
        Route::delete('id:{option:id}', 'OptionController@destroy');
    });

    Route::prefix('auth')->group(function () {
        Route::post('logout', [AuthController::class, 'logout']);
        Route::get('login-history', [AuthController::class, 'loginHistory']);
    });

<<<<<<< HEAD
    Route::prefix('apps')->group(function () {
        Route::get(null, [AppController::class, 'index']);
        Route::post(null, [AppController::class, 'store']);
=======
    Route::prefix('analytics')->group(function () {
        Route::get('payments/total', 'AnalyticsController@paymentsTotal');
>>>>>>> 0adc0d3c
    });
});

// External
Route::prefix('furgonetka')->group(function () {
    Route::post('webhook', 'External\FurgonetkaController@webhook');
    Route::post('create-package', 'External\FurgonetkaController@createPackage')->middleware('auth:api');
});<|MERGE_RESOLUTION|>--- conflicted
+++ resolved
@@ -130,14 +130,13 @@
         Route::get('login-history', [AuthController::class, 'loginHistory']);
     });
 
-<<<<<<< HEAD
     Route::prefix('apps')->group(function () {
         Route::get(null, [AppController::class, 'index']);
         Route::post(null, [AppController::class, 'store']);
-=======
+    });
+
     Route::prefix('analytics')->group(function () {
         Route::get('payments/total', 'AnalyticsController@paymentsTotal');
->>>>>>> 0adc0d3c
     });
 });
 
