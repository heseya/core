--- conflicted
+++ resolved
@@ -174,12 +174,6 @@
                     'prices' => [PriceDto::from(Money::of(0, Currency::DEFAULT->toCurrencyInstance()))],
                 ]
             ];
-<<<<<<< HEAD
-            if (($data['required'] ?? false) && empty($data['default'])) {
-                $data['default'] = 'Test';
-            }
-=======
->>>>>>> 8375681a
         }
 
         if (!empty($data['options'])) {
