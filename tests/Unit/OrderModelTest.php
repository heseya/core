--- conflicted
+++ resolved
@@ -17,15 +17,10 @@
         $payment = Payment::factory()->make([
             'currency' => $order->currency,
             'status' => PaymentStatus::SUCCESSFUL,
-<<<<<<< HEAD
-            'currency' => $order->currency,
-        ]));
-=======
             'amount' => $order->summary->multipliedBy(2)->getAmount()->toFloat(),
         ]);
 
         $order->payments()->save($payment);
->>>>>>> bdc0748a
 
         $order->refresh();
         $this->assertTrue($order->paid);
