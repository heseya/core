--- conflicted
+++ resolved
@@ -75,27 +75,6 @@
         ];
 
         return [
-<<<<<<< HEAD
-            'optional schema' => array_merge(
-                $base,
-                [
-                    SchemaType::STRING,
-                    false,
-                    PriceDto::fromMoney(Money::of(self::$price, self::$currency->value)),
-                    PriceDto::fromMoney(Money::of(self::$price + $schemaPrice, self::$currency->value)),
-                ],
-            ),
-            'boolean schema' => array_merge(
-                $base,
-                [
-                    SchemaType::BOOLEAN,
-                    true,
-                    PriceDto::fromMoney(Money::of(self::$price, self::$currency->value)),
-                    PriceDto::fromMoney(Money::of(self::$price + $schemaPrice, self::$currency->value)),
-                ],
-            ),
-=======
->>>>>>> ab390772
             'required schema' => array_merge(
                 $base,
                 [
