<?php

namespace Unit;

use App\Dtos\CartDto;
use App\Enums\ConditionType;
use App\Models\ConditionGroup;
use App\Models\Discount;
use App\Models\DiscountCondition;
use App\Models\Product;
use App\Models\Role;
use App\Models\User;
use App\Services\Contracts\DiscountServiceContract;
use App\Services\ProductService;
use Brick\Math\Exception\NumberFormatException;
use Brick\Math\Exception\RoundingNecessaryException;
use Brick\Money\Exception\UnknownCurrencyException;
use Brick\Money\Money;
use Domain\Currency\Currency;
use Domain\Price\Dtos\PriceDto;
use Domain\Price\Enums\DiscountConditionPriceType;
use Domain\ProductSet\ProductSet;
use Domain\SalesChannel\Models\SalesChannel;
use Domain\ShippingMethod\Models\ShippingMethod;
use Heseya\Dto\DtoException;
use Illuminate\Foundation\Testing\RefreshDatabase;
use Illuminate\Support\Arr;
use Illuminate\Support\Carbon;
use Illuminate\Support\Facades\App;
use Illuminate\Support\Facades\Auth;
use Tests\TestCase;
use Tests\Utils\FakeDto;

class DiscountConditionsCheckTest extends TestCase
{
    use RefreshDatabase;

    private DiscountServiceContract $discountService;
    private ConditionGroup $conditionGroup;
    private Discount $discount;
    private ShippingMethod $shippingMethod;
    private Product $product;
    private ProductSet $set;
    private Currency $currency;
    private ProductService $productService;

    public static function dateBetweenPassProvider(): array
    {
        return [
            'in range' => [
                [
                    'start_at' => Carbon::create(2020, 02, 01, 10),
                    'end_at' => Carbon::create(2020, 02, 03, 10),
                    'is_in_range' => true,
                ],
            ],
            'not in range' => [
                [
                    'start_at' => Carbon::create(2020, 01, 01, 10),
                    'end_at' => Carbon::create(2020, 01, 20, 10),
                    'is_in_range' => false,
                ],
            ],
            'only start at in range' => [
                [
                    'start_at' => Carbon::create(2020, 02, 01, 10),
                    'is_in_range' => true,
                ],
            ],
            'only start at not in range' => [
                [
                    'start_at' => Carbon::create(2020, 02, 03, 10),
                    'is_in_range' => false,
                ],
            ],
            'only end at in range' => [
                [
                    'end_at' => Carbon::create(2020, 03, 01, 10),
                    'is_in_range' => true,
                ],
            ],
            'only end at not in range' => [
                [
                    'end_at' => Carbon::create(2020, 01, 01, 10),
                    'is_in_range' => false,
                ],
            ],
        ];
    }

    public static function dateBetweenFailProvider(): array
    {
        return [
            'in range' => [
                [
                    'start_at' => Carbon::create(2020, 02, 03, 10),
                    'end_at' => Carbon::create(2020, 02, 04, 10),
                    'is_in_range' => true,
                ],
            ],
            'not in range' => [
                [
                    'start_at' => Carbon::create(2020, 02, 01, 10),
                    'end_at' => Carbon::create(2020, 02, 03, 10),
                    'is_in_range' => false,
                ],
            ],
        ];
    }

    public static function timeBetweenPassProvider(): array
    {
        Carbon::setTestNow('2022-03-04T12:00:00');

        return [
            'in range' => [
                [
                    'start_at' => Carbon::now()->subHour()->toTimeString(),
                    'end_at' => Carbon::now()->addHour()->toTimeString(),
                    'is_in_range' => true,
                ],
            ],
            'not in range' => [
                [
                    'start_at' => Carbon::now()->addHour()->toTimeString(),
                    'end_at' => Carbon::now()->addHours(2)->toTimeString(),
                    'is_in_range' => false,
                ],
            ],
            'only start at in range' => [
                [
                    'start_at' => Carbon::now()->subHour()->toTimeString(),
                    'is_in_range' => true,
                ],
            ],
            'only start at not in range' => [
                [
                    'start_at' => Carbon::now()->addHour()->toTimeString(),
                    'is_in_range' => false,
                ],
            ],
            'only end at in range' => [
                [
                    'end_at' => Carbon::now()->addHour()->toTimeString(),
                    'is_in_range' => true,
                ],
            ],
            'only end at not in range' => [
                [
                    'end_at' => Carbon::now()->subHour()->toTimeString(),
                    'is_in_range' => false,
                ],
            ],
            'end at less in range' => [
                [
                    'start_at' => Carbon::now()->addHours(2)->toTimeString(),
                    'end_at' => Carbon::now()->addHour()->toTimeString(),
                    'is_in_range' => true,
                ],
            ],
            'end at less not in range' => [
                [
                    'start_at' => Carbon::now()->addHour()->toTimeString(),
                    'end_at' => Carbon::now()->subHour()->toTimeString(),
                    'is_in_range' => false,
                ],
            ],
        ];
    }

    public static function cartLengthProviderPass(): array
    {
        return [
            'min-max min value' => [
                1.0,
                2.0,
                [
                    'min_value' => 3,
                    'max_value' => 10,
                ],
            ],
            'min-max max value' => [
                2.0,
                3.0,
                [
                    'min_value' => 3,
                    'max_value' => 5,
                ],
            ],
            'only min value' => [
                2.0,
                3.0,
                [
                    'min_value' => 3,
                ],
            ],
            'only max value' => [
                2.0,
                2.0,
                [
                    'max_value' => 5,
                ],
            ],
        ];
    }

    public static function cartLengthProviderFail(): array
    {
        return [
            'min-max min value' => [
                1.0,
                2.0,
                [
                    'min_value' => 5,
                    'max_value' => 10,
                ],
            ],
            'min-max max value' => [
                3.0,
                3.0,
                [
                    'min_value' => 3,
                    'max_value' => 5,
                ],
            ],
            'only min value' => [
                2.0,
                3.0,
                [
                    'min_value' => 10,
                ],
            ],
            'only max value' => [
                4.0,
                5.0,
                [
                    'max_value' => 5,
                ],
            ],
        ];
    }

    public static function couponsCountProvider(): array
    {
        return [
            'pass min-max min value' => [
                3,
                [
                    'min_value' => 3,
                    'max_value' => 10,
                ],
                true,
            ],
            'pass min-max max value' => [
                3,
                [
                    'min_value' => 1,
                    'max_value' => 3,
                ],
                true,
            ],
            'pass only min value' => [
                3,
                [
                    'min_value' => 2,
                ],
                true,
            ],
            'pass only max value' => [
                2,
                [
                    'max_value' => 5,
                ],
                true,
            ],
            'fail min-max min value' => [
                4,
                [
                    'min_value' => 5,
                    'max_value' => 10,
                ],
                false,
            ],
            'fail min-max max value' => [
                6,
                [
                    'min_value' => 3,
                    'max_value' => 5,
                ],
                false,
            ],
            'fail only min value' => [
                2,
                [
                    'min_value' => 10,
                ],
                false,
            ],
            'fail only max value' => [
                6,
                [
                    'max_value' => 5,
                ],
                false,
            ],
        ];
    }

    public static function couponsCountWithSalesProvider(): array
    {
        return [
            'pass' => [true],
            'fail' => [false],
        ];
    }

    /**
     * @throws DtoException
     * @throws RoundingNecessaryException
     * @throws UnknownCurrencyException
     * @throws NumberFormatException
     */
    public function setUp(): void
    {
        parent::setUp();

        $this->discount = Discount::factory()->create([
            'active' => true,
        ]);
        $this->conditionGroup = ConditionGroup::create();
        $this->shippingMethod = ShippingMethod::factory()->create();

        $this->currency = Currency::DEFAULT;
        $this->productService = App::make(ProductService::class);

        $this->product = $this->productService->create(
            FakeDto::productCreateDto([
                'prices_base' => [PriceDto::from(Money::of(20, $this->currency->value))],
                'public' => true,
            ])
        );

        $this->set = ProductSet::factory()->create();

        $this->discount->conditionGroups()->attach($this->conditionGroup);

        $this->discountService = App::make(DiscountServiceContract::class);
    }

    public function testCheckConditionGroupPass(): void
    {
        $this->prepareConditionGroup();

        $this->product->sets()->sync([$this->set->getKey()]);

        $cart = CartDto::fromArray([
            'currency' => $this->currency,
            'sales_channel_id' => SalesChannel::query()->value('id'),
            'items' => [
                [
                    'cartitem_id' => 0,
                    'product_id' => $this->product->getKey(),
                    'quantity' => 2,
                    'schemas' => [],
                ],
            ],
            'coupons' => [],
            'shipping_method_id' => $this->shippingMethod->getKey(),
        ]);

        $this->assertTrue(
            $this->discountService->checkConditionGroup(
                $this->conditionGroup,
                $cart,
<<<<<<< HEAD
                Money::of(40.0, $this->currency->value),
            )
=======
                40.0,
            ),
>>>>>>> 1bdf3d2c
        );
    }

    /**
     * @throws DtoException
     */
    public function testCheckConditionGroupFail(): void
    {
        $this->prepareConditionGroup();

        $cart = CartDto::fromArray([
            'currency' => $this->currency,
            'sales_channel_id' => SalesChannel::query()->value('id'),
            'items' => [
                [
                    'cartitem_id' => 0,
                    'product_id' => $this->product->getKey(),
                    'quantity' => 2,
                    'schemas' => [],
                ],
            ],
            'coupons' => [],
            'shipping_method_id' => $this->shippingMethod->getKey(),
        ]);

        $this->assertFalse(
            $this->discountService->checkConditionGroup(
                $this->conditionGroup,
                $cart,
<<<<<<< HEAD
                Money::of(40.0, $this->currency->value),
            )
=======
                40.0,
            ),
>>>>>>> 1bdf3d2c
        );
    }

    /**
     * @throws UnknownCurrencyException
     * @throws DtoException
     * @throws RoundingNecessaryException
     * @throws NumberFormatException
     */
    public function testCheckConditionGroupsPass(): void
    {
        $this->prepareConditionGroup();
        $this->discount->conditionGroups()->attach($this->prepareNewConditionGroup());

        $product = $this->productService->create(
            FakeDto::productCreateDto([
                'prices_base' => [PriceDto::from(Money::of(60, $this->currency->value))],
                'public' => true,
            ])
        );

        $product->sets()->sync([$this->set->getKey()]);

        $cart = CartDto::fromArray([
            'currency' => $this->currency,
            'sales_channel_id' => SalesChannel::query()->value('id'),
            'items' => [
                [
                    'cartitem_id' => 0,
                    'product_id' => $product->getKey(),
                    'quantity' => 2,
                    'schemas' => [],
                ],
            ],
            'coupons' => [],
            'shipping_method_id' => $this->shippingMethod->getKey(),
        ]);

        $this->assertTrue(
            $this->discountService->checkConditionGroups(
                $this->discount,
                $cart,
<<<<<<< HEAD
                Money::of(120.0, $this->currency->value),
            )
=======
                120.0,
            ),
>>>>>>> 1bdf3d2c
        );
    }

    /**
     * @throws UnknownCurrencyException
     * @throws DtoException
     * @throws RoundingNecessaryException
     * @throws NumberFormatException
     */
    public function testCheckConditionGroupsFail(): void
    {
        $this->prepareConditionGroup();
        $this->discount->conditionGroups()->attach($this->prepareNewConditionGroup());

        $product = $this->productService->create(
            FakeDto::productCreateDto([
                'prices_base' => [PriceDto::from(Money::of(60, $this->currency->value))],
                'public' => true,
            ])
        );

        $cart = CartDto::fromArray([
            'currency' => $this->currency,
            'sales_channel_id' => SalesChannel::query()->value('id'),
            'items' => [
                [
                    'cartitem_id' => 0,
                    'product_id' => $product->getKey(),
                    'quantity' => 2,
                    'schemas' => [],
                ],
            ],
            'coupons' => [],
            'shipping_method_id' => $this->shippingMethod->getKey(),
        ]);

        $this->assertFalse(
            $this->discountService->checkConditionGroups(
                $this->discount,
                $cart,
<<<<<<< HEAD
                Money::of(120.0, $this->currency->value),
            )
=======
                120.0,
            ),
>>>>>>> 1bdf3d2c
        );
    }

    public function testCheckConditionOrderValuePass(): void
    {
        $discountCondition = DiscountCondition::query()->create([
            'type' => ConditionType::ORDER_VALUE,
            'condition_group_id' => $this->conditionGroup->getKey(),
            'value' => [
                'include_taxes' => false,
                'is_in_range' => true,
            ],
        ]);
        $discountCondition->pricesMin()->create([
            'currency' => $this->currency->value,
            'value' => 999,
            'price_type' => DiscountConditionPriceType::PRICE_MIN->value,
        ]);
        $discountCondition->pricesMax()->create([
            'currency' => $this->currency->value,
            'value' => 9999,
            'price_type' => DiscountConditionPriceType::PRICE_MAX->value,
        ]);

        $this->assertTrue(
            $this->discountService->checkCondition(
                condition: $discountCondition,
                cartValue: Money::of(
                50.0,
                $this->currency->value
            ),
            )
        );
    }

    public function testCheckConditionOrderValueNotInRangePass(): void
    {
        $discountCondition = DiscountCondition::query()->create([
            'type' => ConditionType::ORDER_VALUE,
            'condition_group_id' => $this->conditionGroup->getKey(),
            'value' => [
                'include_taxes' => false,
                'is_in_range' => false,
            ],
        ]);
        $discountCondition->pricesMin()->create([
            'currency' => $this->currency->value,
            'value' => 999,
            'price_type' => DiscountConditionPriceType::PRICE_MIN->value,
        ]);
        $discountCondition->pricesMax()->create([
            'currency' => $this->currency->value,
            'value' => 9999,
            'price_type' => DiscountConditionPriceType::PRICE_MAX->value,
        ]);

        $this->assertTrue(
            $this->discountService->checkCondition(
                condition: $discountCondition,
                cartValue: Money::of(
                100.0,
                $this->currency->value
            ),
            )
        );
    }

    public function testCheckConditionOrderValueFail(): void
    {
        $discountCondition = DiscountCondition::query()->create([
            'type' => ConditionType::ORDER_VALUE,
            'condition_group_id' => $this->conditionGroup->getKey(),
            'value' => [
                'include_taxes' => false,
                'is_in_range' => true,
            ],
        ]);
        $discountCondition->pricesMin()->create([
            'currency' => $this->currency->value,
            'value' => 999,
            'price_type' => DiscountConditionPriceType::PRICE_MIN->value,
        ]);
        $discountCondition->pricesMax()->create([
            'currency' => $this->currency->value,
            'value' => 9999,
            'price_type' => DiscountConditionPriceType::PRICE_MAX->value,
        ]);

        $this->assertFalse(
            $this->discountService->checkCondition(
                condition: $discountCondition,
                cartValue: Money::of(
                100.0,
                $this->currency->value
            ),
            )
        );
    }

    public function testCheckConditionOrderValueNotInRangeFail(): void
    {
        $discountCondition = DiscountCondition::query()->create([
            'type' => ConditionType::ORDER_VALUE,
            'condition_group_id' => $this->conditionGroup->getKey(),
            'value' => [
                'include_taxes' => false,
                'is_in_range' => false,
            ],
        ]);
        $discountCondition->pricesMin()->create([
            'currency' => $this->currency->value,
            'value' => 999,
            'price_type' => DiscountConditionPriceType::PRICE_MIN->value,
        ]);
        $discountCondition->pricesMax()->create([
            'currency' => $this->currency->value,
            'value' => 9999,
            'price_type' => DiscountConditionPriceType::PRICE_MAX->value,
        ]);

        $this->assertFalse(
            $this->discountService->checkCondition(
                condition: $discountCondition,
                cartValue: Money::of(
                50.0,
                $this->currency->value
            ),
            )
        );
    }

    public function testCheckConditionUserInRolePass(): void
    {
        $user = User::factory()->create();
        $role = Role::create(['name' => 'User role']);
        $user->assignRole($role);

        Auth::setUser($user);

        $discountCondition = $this->conditionGroup->conditions()->create([
            'type' => ConditionType::USER_IN_ROLE,
            'value' => [
                'roles' => [$role->getKey()],
                'is_allow_list' => true,
            ],
        ]);

        $this->assertTrue(
            $this->discountService->checkCondition($discountCondition, Money::zero($this->currency->value))
        );
    }

    public function testCheckConditionUserInRoleAllowListFalsePass(): void
    {
        $user = User::factory()->create();
        $userRole = Role::create(['name' => 'User role']);
        $role = Role::create(['name' => 'Discount Role']);

        $user->assignRole($userRole);
        Auth::setUser($user);

        $discountCondition = $this->conditionGroup->conditions()->create([
            'type' => ConditionType::USER_IN_ROLE,
            'value' => [
                'roles' => [$role->getKey()],
                'is_allow_list' => false,
            ],
        ]);

        $this->assertTrue(
            $this->discountService->checkCondition($discountCondition, Money::zero($this->currency->value))
        );
    }

    public function testCheckConditionUserInRoleFail(): void
    {
        $user = User::factory()->create();
        $role = Role::create(['name' => 'User role']);

        Auth::setUser($user);

        $discountCondition = $this->conditionGroup->conditions()->create([
            'type' => ConditionType::USER_IN_ROLE,
            'value' => [
                'roles' => [$role->getKey()],
                'is_allow_list' => true,
            ],
        ]);

        $this->assertFalse(
            $this->discountService->checkCondition($discountCondition, Money::zero($this->currency->value))
        );
    }

    public function testCheckConditionUserInRoleAllowListFalseFail(): void
    {
        $user = User::factory()->create();
        $role = Role::create(['name' => 'User role']);
        $user->assignRole($role);

        Auth::setUser($user);

        $discountCondition = $this->conditionGroup->conditions()->create([
            'type' => ConditionType::USER_IN_ROLE,
            'value' => [
                'roles' => [$role->getKey()],
                'is_allow_list' => false,
            ],
        ]);

        $this->assertFalse(
            $this->discountService->checkCondition($discountCondition, Money::zero($this->currency->value))
        );
    }

    public function testCheckConditionUserInPass(): void
    {
        $user = User::factory()->create();

        Auth::setUser($user);

        $discountCondition = $this->conditionGroup->conditions()->create([
            'type' => ConditionType::USER_IN,
            'value' => [
                'users' => [$user->getKey()],
                'is_allow_list' => true,
            ],
        ]);

        $this->assertTrue(
            $this->discountService->checkCondition($discountCondition, Money::zero($this->currency->value))
        );
    }

    public function testCheckConditionUserInAllowListFalsePass(): void
    {
        $user = User::factory()->create();

        Auth::setUser($user);

        $discountCondition = $this->conditionGroup->conditions()->create([
            'type' => ConditionType::USER_IN,
            'value' => [
                'users' => [],
                'is_allow_list' => false,
            ],
        ]);

        $this->assertTrue(
            $this->discountService->checkCondition($discountCondition, Money::zero($this->currency->value))
        );
    }

    public function testCheckConditionUserInFail(): void
    {
        $user = User::factory()->create();

        Auth::setUser($user);

        $discountCondition = $this->conditionGroup->conditions()->create([
            'type' => ConditionType::USER_IN,
            'value' => [
                'users' => [],
                'is_allow_list' => true,
            ],
        ]);

        $this->assertFalse(
            $this->discountService->checkCondition($discountCondition, Money::zero($this->currency->value))
        );
    }

    public function testCheckConditionUserInAllowListFalseFail(): void
    {
        $user = User::factory()->create();

        Auth::setUser($user);

        $discountCondition = $this->conditionGroup->conditions()->create([
            'type' => ConditionType::USER_IN,
            'value' => [
                'users' => [$user->getKey()],
                'is_allow_list' => false,
            ],
        ]);

        $this->assertFalse(
            $this->discountService->checkCondition($discountCondition, Money::zero($this->currency->value))
        );
    }

    /**
     * @throws DtoException
     * @throws NumberFormatException
     * @throws RoundingNecessaryException
     * @throws UnknownCurrencyException
     */
    public function testCheckConditionProductInPass(): void
    {
        $product1 = $this->productService->create(FakeDto::productCreateDto());
        $product2 = $this->productService->create(FakeDto::productCreateDto());

        $cart = CartDto::fromArray([
            'currency' => $this->currency,
            'sales_channel_id' => SalesChannel::query()->value('id'),
            'items' => [
                [
                    'cartitem_id' => 0,
                    'product_id' => $product1->getKey(),
                    'quantity' => 1,
                    'schemas' => [],
                ],
            ],
            'coupons' => [],
            'shipping_method_id' => $this->shippingMethod->getKey(),
        ]);

        $discountCondition = $this->conditionGroup->conditions()->create([
            'type' => ConditionType::PRODUCT_IN,
            'value' => [
                'products' => [
                    $product1->getKey(),
                    $product2->getKey(),
                ],
                'is_allow_list' => true,
            ],
        ]);

        $this->assertTrue(
            $this->discountService->checkCondition($discountCondition, Money::zero($this->currency->value), $cart)
        );
    }

    /**
     * @throws DtoException
     * @throws NumberFormatException
     * @throws RoundingNecessaryException
     * @throws UnknownCurrencyException
     */
    public function testCheckConditionProductInFail(): void
    {
        $product1 = $this->productService->create(FakeDto::productCreateDto());
        $product2 = $this->productService->create(FakeDto::productCreateDto());

        $cart = CartDto::fromArray([
            'currency' => $this->currency,
            'sales_channel_id' => SalesChannel::query()->value('id'),
            'items' => [
                [
                    'cartitem_id' => 0,
                    'product_id' => $product1->getKey(),
                    'quantity' => 1,
                    'schemas' => [],
                ],
            ],
            'coupons' => [],
            'shipping_method_id' => $this->shippingMethod->getKey(),
        ]);

        $discountCondition = $this->conditionGroup->conditions()->create([
            'type' => ConditionType::PRODUCT_IN,
            'value' => [
                'products' => [
                    $product2->getKey(),
                ],
                'is_allow_list' => true,
            ],
        ]);

        $this->assertFalse(
            $this->discountService->checkCondition($discountCondition, Money::zero($this->currency->value), $cart)
        );
    }

    /**
     * @throws DtoException
     * @throws NumberFormatException
     * @throws RoundingNecessaryException
     * @throws UnknownCurrencyException
     */
    public function testCheckConditionProductInAllowListFalsePass(): void
    {
        $product1 = $this->productService->create(FakeDto::productCreateDto());
        $product2 = $this->productService->create(FakeDto::productCreateDto());

        $cart = CartDto::fromArray([
            'currency' => $this->currency,
            'sales_channel_id' => SalesChannel::query()->value('id'),
            'items' => [
                [
                    'cartitem_id' => 0,
                    'product_id' => $product1->getKey(),
                    'quantity' => 1,
                    'schemas' => [],
                ],
            ],
            'coupons' => [],
            'shipping_method_id' => $this->shippingMethod->getKey(),
        ]);

        $discountCondition = $this->conditionGroup->conditions()->create([
            'type' => ConditionType::PRODUCT_IN,
            'value' => [
                'products' => [
                    $product2->getKey(),
                ],
                'is_allow_list' => false,
            ],
        ]);

        $this->assertTrue(
            $this->discountService->checkCondition($discountCondition, Money::zero($this->currency->value), $cart)
        );
    }

    /**
     * @throws DtoException
     * @throws NumberFormatException
     * @throws RoundingNecessaryException
     * @throws UnknownCurrencyException
     */
    public function testCheckConditionProductInAllowListFalseFail(): void
    {
        $this->productService->create(FakeDto::productCreateDto());
        $product2 = $this->productService->create(FakeDto::productCreateDto());

        $cart = CartDto::fromArray([
            'currency' => $this->currency,
            'sales_channel_id' => SalesChannel::query()->value('id'),
            'items' => [
                [
                    'cartitem_id' => 0,
                    'product_id' => $product2->getKey(),
                    'quantity' => 1,
                    'schemas' => [],
                ],
            ],
            'coupons' => [],
            'shipping_method_id' => $this->shippingMethod->getKey(),
        ]);

        $discountCondition = $this->conditionGroup->conditions()->create([
            'type' => ConditionType::PRODUCT_IN,
            'value' => [
                'products' => [
                    $product2->getKey(),
                ],
                'is_allow_list' => false,
            ],
        ]);

        $this->assertFalse(
            $this->discountService->checkCondition($discountCondition, Money::zero($this->currency->value), $cart)
        );
    }

    /**
     * @throws DtoException
     * @throws NumberFormatException
     * @throws RoundingNecessaryException
     * @throws UnknownCurrencyException
     * @throws DtoException
     */
    public function testCheckConditionProductInSetPass(): void
    {
        $product = $this->productService->create(FakeDto::productCreateDto());
        $set1 = ProductSet::factory()->create();
        $set2 = ProductSet::factory()->create();

        $product->sets()->sync([$set1->getKey()]);

        $cart = CartDto::fromArray([
            'currency' => $this->currency,
            'sales_channel_id' => SalesChannel::query()->value('id'),
            'items' => [
                [
                    'cartitem_id' => 0,
                    'product_id' => $product->getKey(),
                    'quantity' => 1,
                    'schemas' => [],
                ],
            ],
            'coupons' => [],
            'shipping_method_id' => $this->shippingMethod->getKey(),
        ]);

        $discountCondition = $this->conditionGroup->conditions()->create([
            'type' => ConditionType::PRODUCT_IN_SET,
            'value' => [
                'product_sets' => [
                    $set1->getKey(),
                    $set2->getKey(),
                ],
                'is_allow_list' => true,
            ],
        ]);

        $this->assertTrue(
            $this->discountService->checkCondition($discountCondition, Money::zero($this->currency->value), $cart)
        );
    }

    /**
     * @throws RoundingNecessaryException
     * @throws DtoException
     * @throws UnknownCurrencyException
     * @throws NumberFormatException
     */
    public function testCheckConditionProductInChildrenSetPass(): void
    {
        $product = $this->productService->create(FakeDto::productCreateDto());
        $set1 = ProductSet::factory()->create();
        $childrenSet = ProductSet::factory()->create([
            'parent_id' => $set1->getKey(),
        ]);
        $subChildrenSet = ProductSet::factory()->create([
            'parent_id' => $childrenSet->getKey(),
        ]);

        $product->sets()->sync([$subChildrenSet->getKey()]);

        $cart = CartDto::fromArray([
            'currency' => $this->currency,
            'sales_channel_id' => SalesChannel::query()->value('id'),
            'items' => [
                [
                    'cartitem_id' => 0,
                    'product_id' => $product->getKey(),
                    'quantity' => 1,
                    'schemas' => [],
                ],
            ],
            'coupons' => [],
            'shipping_method_id' => $this->shippingMethod->getKey(),
        ]);

        $discountCondition = $this->conditionGroup->conditions()->create([
            'type' => ConditionType::PRODUCT_IN_SET,
            'value' => [
                'product_sets' => [
                    $set1->getKey(),
                ],
                'is_allow_list' => true,
            ],
        ]);

        $this->assertTrue(
            $this->discountService->checkCondition($discountCondition, Money::zero($this->currency->value), $cart)
        );
    }

    /**
     * @throws DtoException
     * @throws RoundingNecessaryException
     * @throws UnknownCurrencyException
     * @throws NumberFormatException
     */
    public function testCheckConditionProductInSetFail(): void
    {
        $product = $this->productService->create(FakeDto::productCreateDto());
        $set1 = ProductSet::factory()->create();
        $set2 = ProductSet::factory()->create();

        $product->sets()->sync([$set1->getKey()]);

        $cart = CartDto::fromArray([
            'currency' => $this->currency,
            'sales_channel_id' => SalesChannel::query()->value('id'),
            'items' => [
                [
                    'cartitem_id' => 0,
                    'product_id' => $product->getKey(),
                    'quantity' => 1,
                    'schemas' => [],
                ],
            ],
            'coupons' => [],
            'shipping_method_id' => $this->shippingMethod->getKey(),
        ]);

        $discountCondition = $this->conditionGroup->conditions()->create([
            'type' => ConditionType::PRODUCT_IN_SET,
            'value' => [
                'product_sets' => [
                    $set2->getKey(),
                ],
                'is_allow_list' => true,
            ],
        ]);

        $this->assertFalse(
            $this->discountService->checkCondition($discountCondition, Money::zero($this->currency->value), $cart)
        );
    }

    /**
     * @throws DtoException
     * @throws RoundingNecessaryException
     * @throws UnknownCurrencyException
     * @throws NumberFormatException
     */
    public function testCheckConditionProductInChildrenSetFail(): void
    {
        $product = $this->productService->create(FakeDto::productCreateDto());
        $set1 = ProductSet::factory()->create();
        $childrenSet = ProductSet::factory()->create([
            'parent_id' => $set1->getKey(),
        ]);
        $subChildrenSet = ProductSet::factory()->create([
            'parent_id' => $childrenSet->getKey(),
        ]);
        $set2 = ProductSet::factory()->create();

        $product->sets()->sync([$subChildrenSet->getKey()]);

        $cart = CartDto::fromArray([
            'currency' => $this->currency,
            'sales_channel_id' => SalesChannel::query()->value('id'),
            'items' => [
                [
                    'cartitem_id' => 0,
                    'product_id' => $product->getKey(),
                    'quantity' => 1,
                    'schemas' => [],
                ],
            ],
            'coupons' => [],
            'shipping_method_id' => $this->shippingMethod->getKey(),
        ]);

        $discountCondition = $this->conditionGroup->conditions()->create([
            'type' => ConditionType::PRODUCT_IN_SET,
            'value' => [
                'product_sets' => [
                    $set2->getKey(),
                ],
                'is_allow_list' => true,
            ],
        ]);

        $this->assertFalse(
            $this->discountService->checkCondition($discountCondition, Money::zero($this->currency->value), $cart)
        );
    }

    /**
     * @throws DtoException
     * @throws RoundingNecessaryException
     * @throws UnknownCurrencyException
     * @throws NumberFormatException
     */
    public function testCheckConditionProductInSetAllowListFalsePass(): void
    {
        $product = $this->productService->create(FakeDto::productCreateDto());
        $set1 = ProductSet::factory()->create();
        $set2 = ProductSet::factory()->create();

        $product->sets()->sync([$set1->getKey()]);

        $cart = CartDto::fromArray([
            'currency' => $this->currency,
            'sales_channel_id' => SalesChannel::query()->value('id'),
            'items' => [
                [
                    'cartitem_id' => 0,
                    'product_id' => $product->getKey(),
                    'quantity' => 1,
                    'schemas' => [],
                ],
            ],
            'coupons' => [],
            'shipping_method_id' => $this->shippingMethod->getKey(),
        ]);

        $discountCondition = $this->conditionGroup->conditions()->create([
            'type' => ConditionType::PRODUCT_IN_SET,
            'value' => [
                'product_sets' => [
                    $set2->getKey(),
                ],
                'is_allow_list' => false,
            ],
        ]);

        $this->assertTrue(
            $this->discountService->checkCondition($discountCondition, Money::zero($this->currency->value), $cart)
        );
    }

    /**
     * @throws DtoException
     * @throws RoundingNecessaryException
     * @throws UnknownCurrencyException
     * @throws NumberFormatException
     */
    public function testCheckConditionProductInChildrenSetAllowListFalsePass(): void
    {
        $product = $this->productService->create(FakeDto::productCreateDto());
        $set1 = ProductSet::factory()->create();
        $childrenSet = ProductSet::factory()->create([
            'parent_id' => $set1->getKey(),
        ]);
        $subChildrenSet = ProductSet::factory()->create([
            'parent_id' => $childrenSet->getKey(),
        ]);
        $set2 = ProductSet::factory()->create();

        $product->sets()->sync([$subChildrenSet->getKey()]);

        $cart = CartDto::fromArray([
            'currency' => $this->currency,
            'sales_channel_id' => SalesChannel::query()->value('id'),
            'items' => [
                [
                    'cartitem_id' => 0,
                    'product_id' => $product->getKey(),
                    'quantity' => 1,
                    'schemas' => [],
                ],
            ],
            'coupons' => [],
            'shipping_method_id' => $this->shippingMethod->getKey(),
        ]);

        $discountCondition = $this->conditionGroup->conditions()->create([
            'type' => ConditionType::PRODUCT_IN_SET,
            'value' => [
                'product_sets' => [
                    $set2->getKey(),
                ],
                'is_allow_list' => false,
            ],
        ]);

        $this->assertTrue(
            $this->discountService->checkCondition($discountCondition, Money::zero($this->currency->value), $cart)
        );
    }

    /**
     * @throws DtoException
     * @throws RoundingNecessaryException
     * @throws UnknownCurrencyException
     * @throws NumberFormatException
     */
    public function testCheckConditionProductInSetAllowListFalseFail(): void
    {
        $product = $this->productService->create(FakeDto::productCreateDto());
        ProductSet::factory()->create();
        $set2 = ProductSet::factory()->create();

        $product->sets()->sync([$set2->getKey()]);

        $cart = CartDto::fromArray([
            'currency' => $this->currency,
            'sales_channel_id' => SalesChannel::query()->value('id'),
            'items' => [
                [
                    'cartitem_id' => 0,
                    'product_id' => $product->getKey(),
                    'quantity' => 1,
                    'schemas' => [],
                ],
            ],
            'coupons' => [],
            'shipping_method_id' => $this->shippingMethod->getKey(),
        ]);

        $discountCondition = $this->conditionGroup->conditions()->create([
            'type' => ConditionType::PRODUCT_IN_SET,
            'value' => [
                'product_sets' => [
                    $set2->getKey(),
                ],
                'is_allow_list' => false,
            ],
        ]);

        $this->assertFalse(
            $this->discountService->checkCondition($discountCondition, Money::zero($this->currency->value), $cart)
        );
    }

    /**
     * @throws DtoException
     * @throws RoundingNecessaryException
     * @throws UnknownCurrencyException
     * @throws NumberFormatException
     */
    public function testCheckConditionProductInChildrenSetAllowListFalseFail(): void
    {
        $product = $this->productService->create(FakeDto::productCreateDto());
        $set1 = ProductSet::factory()->create();
        $childrenSet = ProductSet::factory()->create([
            'parent_id' => $set1->getKey(),
        ]);
        $subChildrenSet = ProductSet::factory()->create([
            'parent_id' => $childrenSet->getKey(),
        ]);

        $product->sets()->sync([$subChildrenSet->getKey()]);

        $cart = CartDto::fromArray([
            'currency' => $this->currency,
            'sales_channel_id' => SalesChannel::query()->value('id'),
            'items' => [
                [
                    'cartitem_id' => 0,
                    'product_id' => $product->getKey(),
                    'quantity' => 1,
                    'schemas' => [],
                ],
            ],
            'coupons' => [],
            'shipping_method_id' => $this->shippingMethod->getKey(),
        ]);

        $discountCondition = $this->conditionGroup->conditions()->create([
            'type' => ConditionType::PRODUCT_IN_SET,
            'value' => [
                'product_sets' => [
                    $set1->getKey(),
                ],
                'is_allow_list' => false,
            ],
        ]);

        $this->assertFalse(
            $this->discountService->checkCondition($discountCondition, Money::zero($this->currency->value), $cart)
        );
    }

    /**
     * @dataProvider dateBetweenPassProvider
     */
    public function testCheckConditionDateBetweenPass($value): void
    {
        $this->travelTo(Carbon::create(2020, 02, 02, 10));

        $discountCondition = $this->conditionGroup->conditions()->create([
            'type' => ConditionType::DATE_BETWEEN,
            'value' => $value,
        ]);

        $this->assertTrue(
            $this->discountService->checkCondition($discountCondition, Money::zero($this->currency->value))
        );
    }

    /**
     * @dataProvider dateBetweenFailProvider
     */
    public function testCheckConditionDateBetweenNotInRangePass($value): void
    {
        $this->travelTo(Carbon::create(2020, 02, 02, 10));

        $discountCondition = $this->conditionGroup->conditions()->create([
            'type' => ConditionType::DATE_BETWEEN,
            'value' => $value,
        ]);

        $this->assertFalse(
            $this->discountService->checkCondition($discountCondition, Money::zero($this->currency->value))
        );
    }

    /**
     * @dataProvider timeBetweenPassProvider
     */
    public function testCheckConditionTimeBetweenPass($value): void
    {
        Carbon::setTestNow('2022-03-04T12:00:00');

        $discountCondition = $this->conditionGroup->conditions()->create([
            'type' => ConditionType::TIME_BETWEEN,
            'value' => $value,
        ]);

        $this->assertTrue(
            $this->discountService->checkCondition($discountCondition, Money::zero($this->currency->value))
        );
    }

    public function testCheckConditionMaxUsesPass(): void
    {
        $discountCondition = $this->conditionGroup->conditions()->create([
            'type' => ConditionType::MAX_USES,
            'value' => [
                'max_uses' => 100,
            ],
        ]);

        $this->assertTrue(
            $this->discountService->checkCondition($discountCondition, Money::zero($this->currency->value))
        );
    }

    public function testCheckConditionMaxUsesFail(): void
    {
        $discountCondition = $this->conditionGroup->conditions()->create([
            'type' => ConditionType::MAX_USES,
            'value' => [
                'max_uses' => 0,
            ],
        ]);

        $this->assertFalse(
            $this->discountService->checkCondition($discountCondition, Money::zero($this->currency->value))
        );
    }

    public function testCheckConditionMaxUsesPerUserPass(): void
    {
        Auth::setUser(User::factory()->create());
        $discountCondition = $this->conditionGroup->conditions()->create([
            'type' => ConditionType::MAX_USES_PER_USER,
            'value' => [
                'max_uses' => 100,
            ],
        ]);

        $this->assertTrue(
            $this->discountService->checkCondition($discountCondition, Money::zero($this->currency->value))
        );
    }

    public function testCheckConditionMaxUsesPerUserFail(): void
    {
        Auth::setUser(User::factory()->create());
        $discountCondition = $this->conditionGroup->conditions()->create([
            'type' => ConditionType::MAX_USES_PER_USER,
            'value' => [
                'max_uses' => 0,
            ],
        ]);

        $this->assertFalse(
            $this->discountService->checkCondition($discountCondition, Money::zero($this->currency->value))
        );
    }

    public function testCheckConditionMaxUsesPerUserNoAuthUser(): void
    {
        $discountCondition = $this->conditionGroup->conditions()->create([
            'type' => ConditionType::MAX_USES_PER_USER,
            'value' => [
                'max_uses' => 100,
            ],
        ]);

        $this->assertFalse(
            $this->discountService->checkCondition($discountCondition, Money::zero($this->currency->value))
        );
    }

    public function testCheckConditionWeekdayInPass(): void
    {
        Carbon::setTestNow('2022-03-04T12:00:00'); // piątek

        $discountCondition = $this->conditionGroup->conditions()->create([
            'type' => ConditionType::WEEKDAY_IN,
            'value' => [
                'weekday' => [false, false, false, false, false, true, false],
            ],
        ]);

        $this->assertTrue(
            $this->discountService->checkCondition($discountCondition, Money::zero($this->currency->value))
        );
    }

    public function testCheckConditionWeekdayInFail(): void
    {
        Carbon::setTestNow('2022-03-04T12:00:00'); // piątek

        $discountCondition = $this->conditionGroup->conditions()->create([
            'type' => ConditionType::WEEKDAY_IN,
            'value' => [
                'weekday' => [true, true, true, true, true, false, true],
            ],
        ]);

        $this->assertFalse(
            $this->discountService->checkCondition($discountCondition, Money::zero($this->currency->value))
        );
    }

    /**
     * @dataProvider cartLengthProviderPass
     *
     * @throws DtoException
     * @throws NumberFormatException
     * @throws RoundingNecessaryException
     * @throws UnknownCurrencyException
     */
    public function testCheckConditionCartLengthPass($quantity1, $quantity2, $value): void
    {
        $product1 = $this->productService->create(FakeDto::productCreateDto());
        $product2 = $this->productService->create(FakeDto::productCreateDto());

        $cart = CartDto::fromArray([
            'currency' => $this->currency,
            'sales_channel_id' => SalesChannel::query()->value('id'),
            'items' => [
                [
                    'cartitem_id' => 0,
                    'product_id' => $product1->getKey(),
                    'quantity' => $quantity1,
                    'schemas' => [],
                ],
                [
                    'cartitem_id' => 1,
                    'product_id' => $product2->getKey(),
                    'quantity' => $quantity2,
                    'schemas' => [],
                ],
            ],
            'coupons' => [],
            'shipping_method_id' => $this->shippingMethod->getKey(),
        ]);

        $discountCondition = $this->conditionGroup->conditions()->create([
            'type' => ConditionType::CART_LENGTH,
            'value' => $value,
        ]);

        $this->assertTrue($cart->getCartLength() === $quantity1 + $quantity2);
        $this->assertTrue(
            $this->discountService->checkCondition($discountCondition, Money::zero($this->currency->value), $cart)
        );
    }

    /**
     * @dataProvider cartLengthProviderFail
     *
     * @throws DtoException
     * @throws NumberFormatException
     * @throws RoundingNecessaryException
     * @throws UnknownCurrencyException
     */
    public function testCheckConditionCartLengthFail($quantity1, $quantity2, $value): void
    {
        $product1 = $this->productService->create(FakeDto::productCreateDto());
        $product2 = $this->productService->create(FakeDto::productCreateDto());

        $cart = CartDto::fromArray([
            'currency' => $this->currency,
            'sales_channel_id' => SalesChannel::query()->value('id'),
            'items' => [
                [
                    'cartitem_id' => 0,
                    'product_id' => $product1->getKey(),
                    'quantity' => $quantity1,
                    'schemas' => [],
                ],
                [
                    'cartitem_id' => 1,
                    'product_id' => $product2->getKey(),
                    'quantity' => $quantity2,
                    'schemas' => [],
                ],
            ],
            'coupons' => [],
            'shipping_method_id' => $this->shippingMethod->getKey(),
        ]);

        $discountCondition = $this->conditionGroup->conditions()->create([
            'type' => ConditionType::CART_LENGTH,
            'value' => $value,
        ]);

        $this->assertTrue($cart->getCartLength() === $quantity1 + $quantity2);
        $this->assertFalse(
            $this->discountService->checkCondition($discountCondition, Money::zero($this->currency->value), $cart)
        );
    }

    /**
     * @dataProvider couponsCountProvider
     *
     * @throws DtoException
     */
    public function testCheckConditionCouponsCount($quantity, $value, $result): void
    {
        $product1 = $this->productService->create(FakeDto::productCreateDto());

        $coupons = Discount::factory()->count($quantity)->create();

        $cart = CartDto::fromArray([
            'currency' => $this->currency,
            'sales_channel_id' => SalesChannel::query()->value('id'),
            'items' => [
                [
                    'cartitem_id' => 0,
                    'product_id' => $product1->getKey(),
                    'quantity' => 1,
                    'schemas' => [],
                ],
            ],
            'coupons' => Arr::pluck($coupons, 'code'),
            'shipping_method_id' => $this->shippingMethod->getKey(),
        ]);

        $discountCondition = $this->conditionGroup->conditions()->create([
            'type' => ConditionType::COUPONS_COUNT,
            'value' => $value,
        ]);

        $this->assertTrue(count($cart->getCoupons()) === $quantity);
        $this->assertTrue(
            $this->discountService->checkCondition(
                $discountCondition,
                Money::zero($this->currency->value),
                $cart
            ) === $result
        );
    }

    /**
     * @dataProvider couponsCountWithSalesProvider
     *
     * @throws DtoException
     * @throws NumberFormatException
     * @throws RoundingNecessaryException
     * @throws UnknownCurrencyException
     */
    public function testCheckConditionCouponsCountWithSales($result): void
    {
        $product1 = $this->productService->create(FakeDto::productCreateDto());

        Discount::factory()->create(['code' => null]);

        $cart = CartDto::fromArray([
            'currency' => $this->currency,
            'sales_channel_id' => SalesChannel::query()->value('id'),
            'items' => [
                [
                    'cartitem_id' => 0,
                    'product_id' => $product1->getKey(),
                    'quantity' => 1,
                    'schemas' => [],
                ],
            ],
            'coupons' => [],
            'shipping_method_id' => $this->shippingMethod->getKey(),
        ]);

        $value = $result ? ['max_value' => 0] : ['min_value' => 1];

        $discountCondition = $this->conditionGroup->conditions()->create([
            'type' => ConditionType::COUPONS_COUNT,
            'value' => $value,
        ]);

        $this->assertEmpty($cart->getCoupons());
        $this->assertTrue(
            $this->discountService->checkCondition(
                $discountCondition,
                Money::zero($this->currency->value),
                $cart
            ) === $result
        );
    }

    private function prepareConditionGroup(): void
    {
        /** @var DiscountCondition $condition */
        $condition = DiscountCondition::query()->create([
            'type' => ConditionType::ORDER_VALUE,
            'condition_group_id' => $this->conditionGroup->getKey(),
            'value' => [
                'include_taxes' => false,
                'is_in_range' => true,
            ],
        ]);
        $condition->pricesMin()->create([
            'currency' => $this->currency->value,
            'value' => 999,
            'price_type' => DiscountConditionPriceType::PRICE_MIN->value,
        ]);
        $condition->pricesMax()->create([
            'currency' => $this->currency->value,
            'value' => 9999,
            'price_type' => DiscountConditionPriceType::PRICE_MAX->value,
        ]);

        $this->conditionGroup->conditions()->create([
            'type' => ConditionType::PRODUCT_IN,
            'value' => [
                'products' => [
                    $this->product->getKey(),
                ],
                'is_allow_list' => true,
            ],
        ]);

        $this->conditionGroup->conditions()->create([
            'type' => ConditionType::PRODUCT_IN_SET,
            'value' => [
                'product_sets' => [
                    $this->set->getKey(),
                ],
                'is_allow_list' => true,
            ],
        ]);
    }

    private function prepareNewConditionGroup(): ConditionGroup
    {
        /** @var ConditionGroup $conditionGroup */
        $conditionGroup = ConditionGroup::query()->create();

        /** @var DiscountCondition $condition */
        $condition = DiscountCondition::query()->create([
            'type' => ConditionType::ORDER_VALUE,
            'condition_group_id' => $conditionGroup->getKey(),
            'value' => [
                'include_taxes' => false,
                'is_in_range' => true,
            ],
        ]);
        $condition->pricesMin()->create([
            'currency' => $this->currency->value,
            'value' => 10000,
            'price_type' => DiscountConditionPriceType::PRICE_MIN->value,
        ]);
        $condition->pricesMax()->create([
            'currency' => $this->currency->value,
            'value' => 19999,
            'price_type' => DiscountConditionPriceType::PRICE_MAX->value,
        ]);

        $conditionGroup->conditions()->create([
            'type' => ConditionType::PRODUCT_IN_SET,
            'value' => [
                'product_sets' => [
                    $this->set->getKey(),
                ],
                'is_allow_list' => true,
            ],
        ]);

        return $conditionGroup;
    }
}<|MERGE_RESOLUTION|>--- conflicted
+++ resolved
@@ -372,13 +372,8 @@
             $this->discountService->checkConditionGroup(
                 $this->conditionGroup,
                 $cart,
-<<<<<<< HEAD
                 Money::of(40.0, $this->currency->value),
-            )
-=======
-                40.0,
             ),
->>>>>>> 1bdf3d2c
         );
     }
 
@@ -408,13 +403,8 @@
             $this->discountService->checkConditionGroup(
                 $this->conditionGroup,
                 $cart,
-<<<<<<< HEAD
                 Money::of(40.0, $this->currency->value),
-            )
-=======
-                40.0,
             ),
->>>>>>> 1bdf3d2c
         );
     }
 
@@ -457,13 +447,8 @@
             $this->discountService->checkConditionGroups(
                 $this->discount,
                 $cart,
-<<<<<<< HEAD
                 Money::of(120.0, $this->currency->value),
-            )
-=======
-                120.0,
             ),
->>>>>>> 1bdf3d2c
         );
     }
 
@@ -504,13 +489,8 @@
             $this->discountService->checkConditionGroups(
                 $this->discount,
                 $cart,
-<<<<<<< HEAD
                 Money::of(120.0, $this->currency->value),
-            )
-=======
-                120.0,
             ),
->>>>>>> 1bdf3d2c
         );
     }
 
