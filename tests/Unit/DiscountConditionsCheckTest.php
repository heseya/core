--- conflicted
+++ resolved
@@ -496,11 +496,7 @@
             ],
         ]);
 
-<<<<<<< HEAD
-        $this->assertTrue($this->discountService->checkCondition($discountCondition, Money::zero($this->currency->value), $cart));
-=======
         $this->assertFalse($this->discountService->checkCondition($discountCondition, Money::zero($this->currency->value), $cart));
->>>>>>> be703817
     }
 
     /**
@@ -578,11 +574,7 @@
             ],
         ]);
 
-<<<<<<< HEAD
-        $this->assertTrue($this->discountService->checkCondition($discountCondition, Money::zero($this->currency->value), $cart));
-=======
         $this->assertFalse($this->discountService->checkCondition($discountCondition, Money::zero($this->currency->value), $cart));
->>>>>>> be703817
     }
 
     /**
@@ -715,11 +707,7 @@
             ],
         ]);
 
-<<<<<<< HEAD
-        $this->assertTrue($this->discountService->checkCondition($discountCondition, Money::zero($this->currency->value), $cart));
-=======
         $this->assertFalse($this->discountService->checkCondition($discountCondition, Money::zero($this->currency->value), $cart));
->>>>>>> be703817
     }
 
     /**
@@ -767,11 +755,7 @@
             ],
         ]);
 
-<<<<<<< HEAD
-        $this->assertTrue($this->discountService->checkCondition($discountCondition, Money::zero($this->currency->value), $cart));
-=======
         $this->assertFalse($this->discountService->checkCondition($discountCondition, Money::zero($this->currency->value), $cart));
->>>>>>> be703817
     }
 
     /**
@@ -903,11 +887,7 @@
             ],
         ]);
 
-<<<<<<< HEAD
-        $this->assertTrue($this->discountService->checkCondition($discountCondition, Money::zero($this->currency->value), $cart));
-=======
         $this->assertFalse($this->discountService->checkCondition($discountCondition, Money::zero($this->currency->value), $cart));
->>>>>>> be703817
     }
 
     /**
@@ -954,11 +934,7 @@
             ],
         ]);
 
-<<<<<<< HEAD
-        $this->assertTrue($this->discountService->checkCondition($discountCondition, Money::zero($this->currency->value), $cart));
-=======
         $this->assertFalse($this->discountService->checkCondition($discountCondition, Money::zero($this->currency->value), $cart));
->>>>>>> be703817
     }
 
     public static function dateBetweenPassProvider(): array
@@ -1052,11 +1028,7 @@
             'value' => $value,
         ]);
 
-<<<<<<< HEAD
-        $this->assertTrue($this->discountService->checkCondition($discountCondition, Money::zero($this->currency->value)));
-=======
         $this->assertFalse($this->discountService->checkCondition($discountCondition, Money::zero($this->currency->value)));
->>>>>>> be703817
     }
 
     public static function timeBetweenPassProvider(): array
@@ -1155,16 +1127,37 @@
             ],
         ]);
 
-<<<<<<< HEAD
+        $this->assertFalse($this->discountService->checkCondition($discountCondition, Money::zero($this->currency->value)));
+    }
+
+    public function testCheckConditionMaxUsesPerUserPass(): void
+    {
+        Auth::setUser(User::factory()->create());
+        $discountCondition = $this->conditionGroup->conditions()->create([
+            'type' => ConditionType::MAX_USES_PER_USER,
+            'value' => [
+                'max_uses' => 100,
+            ],
+        ]);
+
         $this->assertTrue($this->discountService->checkCondition($discountCondition, Money::zero($this->currency->value)));
-=======
+    }
+
+    public function testCheckConditionMaxUsesPerUserFail(): void
+    {
+        Auth::setUser(User::factory()->create());
+        $discountCondition = $this->conditionGroup->conditions()->create([
+            'type' => ConditionType::MAX_USES_PER_USER,
+            'value' => [
+                'max_uses' => 0,
+            ],
+        ]);
+
         $this->assertFalse($this->discountService->checkCondition($discountCondition, Money::zero($this->currency->value)));
->>>>>>> be703817
-    }
-
-    public function testCheckConditionMaxUsesPerUserPass(): void
-    {
-        Auth::setUser(User::factory()->create());
+    }
+
+    public function testCheckConditionMaxUsesPerUserNoAuthUser(): void
+    {
         $discountCondition = $this->conditionGroup->conditions()->create([
             'type' => ConditionType::MAX_USES_PER_USER,
             'value' => [
@@ -1172,72 +1165,35 @@
             ],
         ]);
 
+        $this->assertFalse($this->discountService->checkCondition($discountCondition, Money::zero($this->currency->value)));
+    }
+
+    public function testCheckConditionWeekdayInPass(): void
+    {
+        Carbon::setTestNow('2022-03-04T12:00:00'); // piątek
+
+        $discountCondition = $this->conditionGroup->conditions()->create([
+            'type' => ConditionType::WEEKDAY_IN,
+            'value' => [
+                'weekday' => [false, false, false, false, false, true, false],
+            ],
+        ]);
+
         $this->assertTrue($this->discountService->checkCondition($discountCondition, Money::zero($this->currency->value)));
     }
 
-    public function testCheckConditionMaxUsesPerUserFail(): void
-    {
-        Auth::setUser(User::factory()->create());
-        $discountCondition = $this->conditionGroup->conditions()->create([
-            'type' => ConditionType::MAX_USES_PER_USER,
-            'value' => [
-                'max_uses' => 0,
-            ],
-        ]);
-
-<<<<<<< HEAD
-        $this->assertTrue($this->discountService->checkCondition($discountCondition, Money::zero($this->currency->value)));
-=======
+    public function testCheckConditionWeekdayInFail(): void
+    {
+        Carbon::setTestNow('2022-03-04T12:00:00'); // piątek
+
+        $discountCondition = $this->conditionGroup->conditions()->create([
+            'type' => ConditionType::WEEKDAY_IN,
+            'value' => [
+                'weekday' => [true, true, true, true, true, false, true],
+            ],
+        ]);
+
         $this->assertFalse($this->discountService->checkCondition($discountCondition, Money::zero($this->currency->value)));
->>>>>>> be703817
-    }
-
-    public function testCheckConditionMaxUsesPerUserNoAuthUser(): void
-    {
-        $discountCondition = $this->conditionGroup->conditions()->create([
-            'type' => ConditionType::MAX_USES_PER_USER,
-            'value' => [
-                'max_uses' => 100,
-            ],
-        ]);
-
-<<<<<<< HEAD
-        $this->assertTrue($this->discountService->checkCondition($discountCondition, Money::zero($this->currency->value)));
-=======
-        $this->assertFalse($this->discountService->checkCondition($discountCondition, Money::zero($this->currency->value)));
->>>>>>> be703817
-    }
-
-    public function testCheckConditionWeekdayInPass(): void
-    {
-        Carbon::setTestNow('2022-03-04T12:00:00'); // piątek
-
-        $discountCondition = $this->conditionGroup->conditions()->create([
-            'type' => ConditionType::WEEKDAY_IN,
-            'value' => [
-                'weekday' => [false, false, false, false, false, true, false],
-            ],
-        ]);
-
-        $this->assertTrue($this->discountService->checkCondition($discountCondition, Money::zero($this->currency->value)));
-    }
-
-    public function testCheckConditionWeekdayInFail(): void
-    {
-        Carbon::setTestNow('2022-03-04T12:00:00'); // piątek
-
-        $discountCondition = $this->conditionGroup->conditions()->create([
-            'type' => ConditionType::WEEKDAY_IN,
-            'value' => [
-                'weekday' => [true, true, true, true, true, false, true],
-            ],
-        ]);
-
-<<<<<<< HEAD
-        $this->assertTrue($this->discountService->checkCondition($discountCondition, Money::zero($this->currency->value)));
-=======
-        $this->assertFalse($this->discountService->checkCondition($discountCondition, Money::zero($this->currency->value)));
->>>>>>> be703817
     }
 
     public static function cartLengthProviderPass(): array
@@ -1395,11 +1351,7 @@
         ]);
 
         $this->assertTrue($cart->getCartLength() === $quantity1 + $quantity2);
-<<<<<<< HEAD
-        $this->assertTrue($this->discountService->checkCondition($discountCondition, Money::zero($this->currency->value), $cart));
-=======
         $this->assertFalse($this->discountService->checkCondition($discountCondition, Money::zero($this->currency->value), $cart));
->>>>>>> be703817
     }
 
     public static function couponsCountProvider(): array
