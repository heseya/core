--- conflicted
+++ resolved
@@ -792,101 +792,6 @@
     }
 
     /**
-<<<<<<< HEAD
-     * @dataProvider authProvider
-     */
-    public function testCartProcessShippingTimeAndDateWhitUnlimitedStockShippingDate($user): void
-    {
-        $this->$user->givePermissionTo('cart.verify');
-
-        $shipping_date = Carbon::now()->addDays(10)->toDateTimeString();
-
-        $itemData = ['unlimited_stock_shipping_date' => $shipping_date];
-
-        $item = Item::factory()->create($itemData);
-
-        $product = Product::factory()->create([
-            'public' => true,
-            'price' => 4600.0,
-        ]);
-        $product->items()->attach($item->getKey(), ['required_quantity' => 100]);
-
-        $response = $this->actingAs($this->$user)->postJson('/cart/process', [
-            'shipping_method_id' => $this->shippingMethod->getKey(),
-            'items' => [
-                [
-                    'cartitem_id' => '1',
-                    'product_id' => $product->getKey(),
-                    'quantity' => 2,
-                    'schemas' => [],
-                ],
-            ],
-        ]);
-
-        $response
-            ->assertOk()
-            ->assertJsonFragment([
-                'shipping_time' => null,
-                'shipping_date' => $shipping_date,
-            ]);
-    }
-
-    /**
-     * @dataProvider authProvider
-     */
-    public function testCartProcessShippingTimeAndDateWhitMultiProductsAndOneItem($user): void
-    {
-        $this->$user->givePermissionTo('cart.verify');
-
-        $shippingDate = Carbon::now()->addDays(10)->toDateTimeString();
-
-        $item = Item::factory()->create();
-
-        $product = Product::factory()->create([
-            'public' => true,
-            'price' => 4600.0,
-        ]);
-
-        Deposit::factory([
-            'quantity' => 150,
-            'shipping_date' => $shippingDate,
-        ])->create([
-            'item_id' => $item->getKey(),
-        ]);
-
-        $product->items()->attach($item->getKey(), ['required_quantity' => 100]);
-
-        $response = $this->actingAs($this->$user)->postJson('/cart/process', [
-            'shipping_method_id' => $this->shippingMethod->getKey(),
-            'items' => [
-                [
-                    'cartitem_id' => '1',
-                    'product_id' => $product->getKey(),
-                    'quantity' => 1,
-                    'schemas' => [],
-                ],
-            ],
-        ]);
-
-        $response
-            ->assertOk()
-            ->assertJsonFragment([
-                'shipping_time' => null,
-                'shipping_date' => $shippingDate,
-            ]);
-
-        $response = $this->actingAs($this->$user)->postJson('/cart/process', [
-            'shipping_method_id' => $this->shippingMethod->getKey(),
-            'items' => [
-                [
-                    'cartitem_id' => '1',
-                    'product_id' => $product->getKey(),
-                    'quantity' => 2,
-                    'schemas' => [],
-                ],
-            ],
-        ]);
-=======
      * @dataProvider couponOrSaleProvider
      */
     public function testCartProcessRoundedValues($user, $coupon): void
@@ -945,176 +850,10 @@
         $result = $coupon ? ['sales' => []] : ['coupons' => []];
         $discountCode = $coupon ? ['code' => $discountApplied->code] : [];
         $discountCode2 = $coupon ? ['code' => $discountApplied2->code] : [];
->>>>>>> 6b069b7d
-
-        $response
-            ->assertOk()
-            ->assertJsonFragment([
-<<<<<<< HEAD
-                'shipping_time' => null,
-                'shipping_date' => null,
-            ]);
-
-        $shippingDate2 = Carbon::now()->addDays(20)->toDateTimeString();
-
-        Deposit::factory([
-            'quantity' => 150,
-            'shipping_date' => $shippingDate2,
-        ])->create([
-            'item_id' => $item->getKey(),
-        ]);
-
-        $response = $this->actingAs($this->$user)->postJson('/cart/process', [
-            'shipping_method_id' => $this->shippingMethod->getKey(),
-            'items' => [
-                [
-                    'cartitem_id' => '1',
-                    'product_id' => $product->getKey(),
-                    'quantity' => 1,
-                    'schemas' => [],
-                ],
-                [
-                    'cartitem_id' => '2',
-                    'product_id' => $product->getKey(),
-                    'quantity' => 2,
-                    'schemas' => [],
-                ],
-            ],
-        ]);
-
-        $response
-            ->assertOk()
-            ->assertJsonFragment([
-                'shipping_time' => null,
-                'shipping_date' => $shippingDate2,
-            ]);
-    }
-
-    /**
-     * @dataProvider authProvider
-     */
-    public function testCartProcessShippingTimeAndDateWhitMultiProductsAndOneNotAvailable($user): void
-    {
-        $this->$user->givePermissionTo('cart.verify');
-
-        $shippingDate = Carbon::now()->addDays(10)->toDateTimeString();
-
-        $item = Item::factory()->create();
-        $item2 = Item::factory()->create();
-
-        $product = Product::factory()->create([
-            'public' => true,
-            'price' => 4600.0,
-        ]);
-        $product2 = Product::factory()->create([
-            'public' => true,
-            'price' => 4600.0,
-        ]);
-
-        Deposit::factory([
-            'quantity' => 150,
-            'shipping_date' => $shippingDate,
-        ])->create([
-            'item_id' => $item->getKey(),
-        ]);
-
-        $product->items()->attach($item->getKey(), ['required_quantity' => 100]);
-
-        Deposit::factory([
-            'quantity' => 1,
-            'shipping_time' => 4,
-        ])->create([
-            'item_id' => $item2->getKey(),
-        ]);
-
-        $product2->items()->attach($item2->getKey(), ['required_quantity' => 1]);
-
-        $response = $this->actingAs($this->$user)->postJson('/cart/process', [
-            'shipping_method_id' => $this->shippingMethod->getKey(),
-            'items' => [
-                [
-                    'cartitem_id' => '1',
-                    'product_id' => $product->getKey(),
-                    'quantity' => 1,
-                    'schemas' => [],
-                ],
-                [
-                    'cartitem_id' => '2',
-                    'product_id' => $product2->getKey(),
-                    'quantity' => 1,
-                    'schemas' => [],
-                ],
-                [
-                    'cartitem_id' => '3',
-                    'product_id' => $this->productWithSchema->getKey(),
-                    'quantity' => 2,
-                    'schemas' => [
-                        $this->schema->getKey() => $this->option->getKey(),
-                    ],
-                ],
-            ],
-        ]);
-
-        $response
-            ->assertOk()
-            ->assertJsonFragment([
-                'shipping_time' => null,
-                'shipping_date' => $shippingDate,
-            ]);
-
-        $response = $this->actingAs($this->$user)->postJson('/cart/process', [
-            'shipping_method_id' => $this->shippingMethod->getKey(),
-            'items' => [
-                [
-                    'cartitem_id' => '1',
-                    'product_id' => $product2->getKey(),
-                    'quantity' => 1,
-                    'schemas' => [],
-                ],
-                [
-                    'cartitem_id' => '2',
-                    'product_id' => $this->productWithSchema->getKey(),
-                    'quantity' => 2,
-                    'schemas' => [
-                        $this->schema->getKey() => $this->option->getKey(),
-                    ],
-                ],
-            ],
-        ]);
-
-        $response
-            ->assertOk()
-            ->assertJsonFragment([
-                'shipping_time' => 4,
-                'shipping_date' => null,
-            ]);
-
-        //TODO FIX TEST one item not should be not available
-        $response = $this->actingAs($this->$user)->postJson('/cart/process', [
-            'shipping_method_id' => $this->shippingMethod->getKey(),
-            'items' => [
-                [
-                    'cartitem_id' => '1',
-                    'product_id' => $product->getKey(),
-                    'quantity' => 1,
-                    'schemas' => [],
-                ],
-                [
-                    'cartitem_id' => '2',
-                    'product_id' => $product2->getKey(),
-                    'quantity' => 2,
-                    'schemas' => [],
-                ],
-            ],
-        ]);
-
-        $response
-            ->assertOk()
-            ->assertJsonFragment([
-                'shipping_time' => null,
-                'shipping_date' => null,
-            ]);
-=======
+
+        $response
+            ->assertOk()
+            ->assertJsonFragment([
                 'cart_total_initial' => 9202,
                 'cart_total' => 8074.76,
                 'shipping_price_initial' => 0,
@@ -1136,7 +875,269 @@
                 'name' => $discountApplied2->name,
                 'value' => 897.2,
             ] + $discountCode2);
->>>>>>> 6b069b7d
+    }
+
+    /**
+     * @dataProvider authProvider
+     */
+    public function testCartProcessShippingTimeAndDateWhitUnlimitedStockShippingDate($user): void
+    {
+        $this->$user->givePermissionTo('cart.verify');
+
+        $shipping_date = Carbon::now()->addDays(10)->toDateTimeString();
+
+        $itemData = ['unlimited_stock_shipping_date' => $shipping_date];
+
+        $item = Item::factory()->create($itemData);
+
+        $product = Product::factory()->create([
+            'public' => true,
+            'price' => 4600.0,
+        ]);
+        $product->items()->attach($item->getKey(), ['required_quantity' => 100]);
+
+        $response = $this->actingAs($this->$user)->postJson('/cart/process', [
+            'shipping_method_id' => $this->shippingMethod->getKey(),
+            'items' => [
+                [
+                    'cartitem_id' => '1',
+                    'product_id' => $product->getKey(),
+                    'quantity' => 2,
+                    'schemas' => [],
+                ],
+            ],
+        ]);
+
+        $response
+            ->assertOk()
+            ->assertJsonFragment([
+                'shipping_time' => null,
+                'shipping_date' => $shipping_date,
+            ]);
+    }
+
+    /**
+     * @dataProvider authProvider
+     */
+    public function testCartProcessShippingTimeAndDateWhitMultiProductsAndOneItem($user): void
+    {
+        $this->$user->givePermissionTo('cart.verify');
+
+        $shippingDate = Carbon::now()->addDays(10)->toDateTimeString();
+
+        $item = Item::factory()->create();
+
+        $product = Product::factory()->create([
+            'public' => true,
+            'price' => 4600.0,
+        ]);
+
+        Deposit::factory([
+            'quantity' => 150,
+            'shipping_date' => $shippingDate,
+        ])->create([
+            'item_id' => $item->getKey(),
+        ]);
+
+        $product->items()->attach($item->getKey(), ['required_quantity' => 100]);
+
+        $response = $this->actingAs($this->$user)->postJson('/cart/process', [
+            'shipping_method_id' => $this->shippingMethod->getKey(),
+            'items' => [
+                [
+                    'cartitem_id' => '1',
+                    'product_id' => $product->getKey(),
+                    'quantity' => 1,
+                    'schemas' => [],
+                ],
+            ],
+        ]);
+
+        $response
+            ->assertOk()
+            ->assertJsonFragment([
+                'shipping_time' => null,
+                'shipping_date' => $shippingDate,
+            ]);
+
+        $response = $this->actingAs($this->$user)->postJson('/cart/process', [
+            'shipping_method_id' => $this->shippingMethod->getKey(),
+            'items' => [
+                [
+                    'cartitem_id' => '1',
+                    'product_id' => $product->getKey(),
+                    'quantity' => 2,
+                    'schemas' => [],
+                ],
+            ],
+        ]);
+
+        $response
+            ->assertOk()
+            ->assertJsonFragment([
+                'shipping_time' => null,
+                'shipping_date' => null,
+            ]);
+
+        $shippingDate2 = Carbon::now()->addDays(20)->toDateTimeString();
+
+        Deposit::factory([
+            'quantity' => 150,
+            'shipping_date' => $shippingDate2,
+        ])->create([
+            'item_id' => $item->getKey(),
+        ]);
+
+        $response = $this->actingAs($this->$user)->postJson('/cart/process', [
+            'shipping_method_id' => $this->shippingMethod->getKey(),
+            'items' => [
+                [
+                    'cartitem_id' => '1',
+                    'product_id' => $product->getKey(),
+                    'quantity' => 1,
+                    'schemas' => [],
+                ],
+                [
+                    'cartitem_id' => '2',
+                    'product_id' => $product->getKey(),
+                    'quantity' => 2,
+                    'schemas' => [],
+                ],
+            ],
+        ]);
+
+        $response
+            ->assertOk()
+            ->assertJsonFragment([
+                'shipping_time' => null,
+                'shipping_date' => $shippingDate2,
+            ]);
+    }
+
+    /**
+     * @dataProvider authProvider
+     */
+    public function testCartProcessShippingTimeAndDateWhitMultiProductsAndOneNotAvailable($user): void
+    {
+        $this->$user->givePermissionTo('cart.verify');
+
+        $shippingDate = Carbon::now()->addDays(10)->toDateTimeString();
+
+        $item = Item::factory()->create();
+        $item2 = Item::factory()->create();
+
+        $product = Product::factory()->create([
+            'public' => true,
+            'price' => 4600.0,
+        ]);
+        $product2 = Product::factory()->create([
+            'public' => true,
+            'price' => 4600.0,
+        ]);
+
+        Deposit::factory([
+            'quantity' => 150,
+            'shipping_date' => $shippingDate,
+        ])->create([
+            'item_id' => $item->getKey(),
+        ]);
+
+        $product->items()->attach($item->getKey(), ['required_quantity' => 100]);
+
+        Deposit::factory([
+            'quantity' => 1,
+            'shipping_time' => 4,
+        ])->create([
+            'item_id' => $item2->getKey(),
+        ]);
+
+        $product2->items()->attach($item2->getKey(), ['required_quantity' => 1]);
+
+        $response = $this->actingAs($this->$user)->postJson('/cart/process', [
+            'shipping_method_id' => $this->shippingMethod->getKey(),
+            'items' => [
+                [
+                    'cartitem_id' => '1',
+                    'product_id' => $product->getKey(),
+                    'quantity' => 1,
+                    'schemas' => [],
+                ],
+                [
+                    'cartitem_id' => '2',
+                    'product_id' => $product2->getKey(),
+                    'quantity' => 1,
+                    'schemas' => [],
+                ],
+                [
+                    'cartitem_id' => '3',
+                    'product_id' => $this->productWithSchema->getKey(),
+                    'quantity' => 2,
+                    'schemas' => [
+                        $this->schema->getKey() => $this->option->getKey(),
+                    ],
+                ],
+            ],
+        ]);
+
+        $response
+            ->assertOk()
+            ->assertJsonFragment([
+                'shipping_time' => null,
+                'shipping_date' => $shippingDate,
+            ]);
+
+        $response = $this->actingAs($this->$user)->postJson('/cart/process', [
+            'shipping_method_id' => $this->shippingMethod->getKey(),
+            'items' => [
+                [
+                    'cartitem_id' => '1',
+                    'product_id' => $product2->getKey(),
+                    'quantity' => 1,
+                    'schemas' => [],
+                ],
+                [
+                    'cartitem_id' => '2',
+                    'product_id' => $this->productWithSchema->getKey(),
+                    'quantity' => 2,
+                    'schemas' => [
+                        $this->schema->getKey() => $this->option->getKey(),
+                    ],
+                ],
+            ],
+        ]);
+
+        $response
+            ->assertOk()
+            ->assertJsonFragment([
+                'shipping_time' => 4,
+                'shipping_date' => null,
+            ]);
+
+        //TODO FIX TEST one item not should be not available
+        $response = $this->actingAs($this->$user)->postJson('/cart/process', [
+            'shipping_method_id' => $this->shippingMethod->getKey(),
+            'items' => [
+                [
+                    'cartitem_id' => '1',
+                    'product_id' => $product->getKey(),
+                    'quantity' => 1,
+                    'schemas' => [],
+                ],
+                [
+                    'cartitem_id' => '2',
+                    'product_id' => $product2->getKey(),
+                    'quantity' => 2,
+                    'schemas' => [],
+                ],
+            ],
+        ]);
+
+        $response
+            ->assertOk()
+            ->assertJsonFragment([
+                'shipping_time' => null,
+                'shipping_date' => null,
+            ]);
     }
 
     private function prepareDataForCouponTest($coupon): array
