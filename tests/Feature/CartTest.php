<?php

namespace Tests\Feature;

use App\Enums\ConditionType;
use App\Enums\DiscountTargetType;
use App\Enums\DiscountType;
use App\Enums\RoleType;
use App\Enums\ShippingType;
use App\Enums\ValidationError;
use App\Models\ConditionGroup;
use App\Models\Deposit;
use App\Models\Discount;
use App\Models\Item;
use App\Models\Option;
use App\Models\Order;
use App\Models\PriceRange;
use App\Models\Product;
use App\Models\Role;
use App\Models\Schema;
use App\Models\Status;
use App\Repositories\DiscountRepository;
use App\Services\ProductService;
use App\Services\SchemaCrudService;
use Brick\Math\Exception\NumberFormatException;
use Brick\Math\Exception\RoundingNecessaryException;
use Brick\Money\Exception\UnknownCurrencyException;
use Brick\Money\Money;
use Domain\Currency\Currency;
use Domain\Price\Dtos\PriceDto;
use Domain\ProductSet\ProductSet;
use Domain\SalesChannel\Models\SalesChannel;
use Domain\ShippingMethod\Models\ShippingMethod;
use Heseya\Dto\DtoException;
use Illuminate\Foundation\Testing\RefreshDatabase;
use Illuminate\Foundation\Testing\WithFaker;
use Illuminate\Support\Carbon;
use Illuminate\Support\Facades\App;
use Tests\TestCase;
use Tests\Utils\FakeDto;

class CartTest extends TestCase
{
    use RefreshDatabase;
    use WithFaker;

    private ShippingMethod $shippingMethod;
    private ShippingMethod $digitalShippingMethod;
    private ProductSet $category;
    private ProductSet $brand;
    private Product $product;
    private Product $digitalProduct;
    private string $email;
    private Product $productWithSchema;
    private Schema $schema;
    private Option $option;
    private Option $option2;
    private Item $item;
    private ProductService $productService;
    private Currency $currency;
    private SchemaCrudService $schemaCrudService;

<<<<<<< HEAD
    private DiscountRepository $discountRepository;

    public static function couponOrSaleProvider(): array
    {
        return [
            'as user coupon' => ['user', true],
            'as application coupon' => ['application', true],
            'as user sale' => ['user', false],
            'as application sale' => ['application', false],
        ];
    }

=======
>>>>>>> 3b0e3b8d
    /**
     * @throws UnknownCurrencyException
     * @throws RoundingNecessaryException
     * @throws NumberFormatException
     * @throws DtoException
     */
    public function setUp(): void
    {
        parent::setUp();

        $this->email = $this->faker->freeEmail;

        $this->shippingMethod = ShippingMethod::factory()->create([
            'public' => true,
            'shipping_type' => ShippingType::ADDRESS,
        ]);

        $this->productService = App::make(ProductService::class);
        $this->currency = Currency::DEFAULT;

        $this->schemaCrudService = App::make(SchemaCrudService::class);

        /** @var PriceRange $lowRange */
        $lowRange = PriceRange::query()->create([
            'start' => Money::zero($this->currency->value),
            'value' => Money::of(8.11, $this->currency->value),
        ]);

        /** @var PriceRange $highRange */
        $highRange = PriceRange::query()->create([
            'start' => Money::of(210, $this->currency->value),
            'value' => Money::of(0.0, $this->currency->value),
        ]);

        $this->shippingMethod->priceRanges()->saveMany([$lowRange, $highRange]);

        $this->product = $this->productService->create(
            FakeDto::productCreateDto([
                'public' => true,
                'prices_base' => [PriceDto::from(Money::of(4600.0, $this->currency->value))],
            ])
        );

        $this->productWithSchema = $this->productService->create(
            FakeDto::productCreateDto([
                'public' => true,
                'prices_base' => [PriceDto::from(Money::of(100.0, $this->currency->value))],
            ])
        );

        $this->schema = $this->schemaCrudService->store(
            FakeDto::schemaDto([
                'type' => 'select',
                'prices' => [PriceDto::from(Money::of(0, $this->currency->value))],
                'hidden' => false,
                'required' => false,
                'options' => [
                    [
                        'name' => 'XL',
                        'prices' => [PriceDto::from(Money::of(0, $this->currency->value))],
                    ],
                    [
                        'name' => 'L',
                        'prices' => [PriceDto::from(Money::of(100, $this->currency->value))],
                    ],
                ],
            ])
        );

        $this->productWithSchema->schemas()->sync([$this->schema->getKey()]);

        $this->option = $this->schema->options->where('name', 'XL')->first();

        $this->item = Item::factory()->create();
        $this->option->items()->sync([$this->item->getKey()]);

        $this->option2 = $this->schema->options->where('name', 'L')->first();

        $this->digitalProduct = $this->productService->create(
            FakeDto::productCreateDto([
                'public' => true,
                'shipping_digital' => true,
            ])
        );
        $this->digitalShippingMethod = ShippingMethod::factory()->create([
            'shipping_type' => ShippingType::DIGITAL,
        ]);

        $this->discountRepository = App::make(DiscountRepository::class);
    }

    public function testCartProcessUnauthorized(): void
    {
        $response = $this->postJson('/cart/process', [
            'currency' => $this->currency,
            'sales_channel_id' => SalesChannel::query()->value('id'),
            'shipping_method_id' => $this->shippingMethod->getKey(),
            'items' => [
                [
                    'cartitem_id' => '1',
                    'product_id' => $this->product->getKey(),
                    'quantity' => 2,
                    'schemas' => [],
                ],
            ],
        ]);

        $response->assertForbidden();
    }

    /**
     * @dataProvider authProvider
     */
    public function testCartProcessDigitalMethodForPhysicalProduct($user): void
    {
        $this->{$user}->givePermissionTo('cart.verify');

        $response = $this->actingAs($this->{$user})->postJson('/cart/process', [
            'currency' => $this->currency,
            'sales_channel_id' => SalesChannel::query()->value('id'),
            'digital_shipping_method_id' => $this->digitalShippingMethod->getKey(),
            'items' => [
                [
                    'cartitem_id' => '1',
                    'product_id' => $this->product->getKey(),
                    'quantity' => 2,
                    'schemas' => [],
                ],
            ],
        ]);

        $response->assertUnprocessable();
    }

    /**
     * @dataProvider authProvider
     */
    public function testCartProcessPhysicalMethodForDigitalProduct($user): void
    {
        $this->{$user}->givePermissionTo('cart.verify');

        $response = $this->actingAs($this->{$user})->postJson('/cart/process', [
            'currency' => $this->currency,
            'sales_channel_id' => SalesChannel::query()->value('id'),
            'shipping_method_id' => $this->shippingMethod->getKey(),
            'items' => [
                [
                    'cartitem_id' => '1',
                    'product_id' => $this->digitalProduct->getKey(),
                    'quantity' => 2,
                    'schemas' => [],
                ],
            ],
        ]);

        $response->assertUnprocessable();
    }

    /**
     * @dataProvider authProvider
     */
    public function testCartProcessSimple($user): void
    {
        $this->{$user}->givePermissionTo('cart.verify');

        $response = $this->actingAs($this->{$user})->postJson('/cart/process', [
            'currency' => $this->currency,
            'sales_channel_id' => SalesChannel::query()->value('id'),
            'shipping_method_id' => $this->shippingMethod->getKey(),
            'items' => [
                [
                    'cartitem_id' => '1',
                    'product_id' => $this->product->getKey(),
                    'quantity' => 2,
                    'schemas' => [],
                ],
            ],
        ]);

        $response
            ->assertValid()->assertOk()
            ->assertJsonFragment([
                'cart_total_initial' => '9200.00',
                'cart_total' => '9200.00',
                'shipping_price_initial' => '0.00',
                'shipping_price' => '0.00',
                'summary' => '9200.00',
                'coupons' => [],
                'sales' => [],
            ])
            ->assertJsonFragment([
                'cartitem_id' => '1',
                'price' => '4600.00',
                'price_discounted' => '4600.00',
            ]);
    }

    /**
     * @dataProvider authProvider
     */
    public function testCartProcessWithMultipleSchemas(string $user): void
    {
        $this->{$user}->givePermissionTo('cart.verify');

        $this->item->deposits()->create([
            'quantity' => 1,
        ]);

        $response = $this->actingAs($this->{$user})->postJson('/cart/process', [
            'currency' => $this->currency,
            'sales_channel_id' => SalesChannel::query()->value('id'),
            'shipping_method_id' => $this->shippingMethod->getKey(),
            'items' => [
                [
                    'cartitem_id' => '1',
                    'product_id' => $this->productWithSchema->getKey(),
                    'quantity' => 1,
                    'schemas' => [
                        $this->schema->getKey() => $this->option->getKey(),
                    ],
                ],
                [
                    'cartitem_id' => '2',
                    'product_id' => $this->productWithSchema->getKey(),
                    'quantity' => 1,
                    'schemas' => [
                        $this->schema->getKey() => $this->option2->getKey(),
                    ],
                ],
            ],
        ]);

        $response
            ->assertValid()->assertOk()
            ->assertJsonFragment([
                'cart_total_initial' => '300.00',
                'cart_total' => '300.00',
                'shipping_price_initial' => '0.00',
                'shipping_price' => '0.00',
                'summary' => '300.00',
                'coupons' => [],
                'sales' => [],
            ])
            ->assertJsonFragment([
                'cartitem_id' => '1',
                'price' => '100.00',
                'price_discounted' => '100.00',
            ])
            ->assertJsonFragment([
                'cartitem_id' => '2',
                'price' => '200.00',
                'price_discounted' => '200.00',
            ]);
    }

    /**
     * @dataProvider authWithBooleanProvider
     */
    public function testCartProcess(string $user, bool $coupon): void
    {
        $this->{$user}->givePermissionTo('cart.verify');

        $code = $coupon ? [] : ['code' => null];

        $discountApplied = Discount::factory()->create(
            [
                'description' => 'Testowy kupon obowiązujący',
                'name' => 'Testowy kupon obowiązujący',
                'percentage' => '10.0',
                'target_type' => DiscountTargetType::ORDER_VALUE,
                'target_is_allow_list' => true,
            ] + $code
        );

        $discount = Discount::factory()->create(
            [
                'description' => 'Testowy kupon',
                'name' => 'Testowy kupon',
                'target_type' => DiscountTargetType::ORDER_VALUE,
                'target_is_allow_list' => true,
                'percentage' => null,
            ] + $code
        );

        $this->discountRepository->setDiscountAmounts($discount->getKey(), [
            PriceDto::from([
                'value' => '100.00',
                'currency' => $this->currency,
            ])
        ]);

        $conditionGroup = ConditionGroup::create();

        $conditionGroup->conditions()->create([
            'type' => ConditionType::DATE_BETWEEN,
            'value' => [
                'start_at' => Carbon::tomorrow(),
                'is_in_range' => true,
            ],
        ]);

        $discount->conditionGroups()->attach($conditionGroup);

        $coupons = $coupon ? [
            'coupons' => [
                $discount->code,
                $discountApplied->code,
            ],
        ] : [];

        $response = $this->actingAs($this->{$user})->postJson(
            '/cart/process',
            [
                'currency' => $this->currency,
                'sales_channel_id' => SalesChannel::query()->value('id'),
                'shipping_method_id' => $this->shippingMethod->getKey(),
                'items' => [
                    [
                        'cartitem_id' => '1',
                        'product_id' => $this->product->getKey(),
                        'quantity' => 2,
                        'schemas' => [],
                    ],
                ],
            ] + $coupons
        );

        $result = $coupon ? ['sales' => []] : ['coupons' => []];
        $discountCode1 = $coupon ? ['code' => $discountApplied->code] : [];
        $discountCode2 = $coupon ? ['code' => $discount->code] : [];

        $response
            ->assertValid()->assertOk()
            ->assertJsonFragment(
                [
                    'cart_total_initial' => '9200.00',
                    'cart_total' => '8280.00',
                    'shipping_price_initial' => '0.00',
                    'shipping_price' => '0.00',
                    'summary' => '8280.00',
                ] + $result
            )
            ->assertJsonFragment([
                'cartitem_id' => '1',
                'price' => '4600.00',
                'price_discounted' => '4600.00',
            ])
            ->assertJsonFragment(
                [
                    'id' => $discountApplied->getKey(),
                    'name' => $discountApplied->name,
                    'value' => '920.00',
                ] + $discountCode1
            )
            ->assertJsonMissing(
                [
                    'id' => $discount->getKey(),
                    'name' => $discount->name,
                    'value' => '100.00',
                ] + $discountCode2
            );
    }

    /**
     * @dataProvider authProvider
     */
    public function testCartProcessProductNotAvailable($user): void
    {
        $this->{$user}->givePermissionTo('cart.verify');

        $this->item->deposits()->create([
            'quantity' => 1,
        ]);

        $response = $this->actingAs($this->{$user})->postJson('/cart/process', [
            'currency' => $this->currency,
            'sales_channel_id' => SalesChannel::query()->value('id'),
            'shipping_method_id' => $this->shippingMethod->getKey(),
            'items' => [
                [
                    'cartitem_id' => '1',
                    'product_id' => $this->product->getKey(),
                    'quantity' => 2,
                    'schemas' => [],
                ],
                [
                    'cartitem_id' => '2',
                    'product_id' => $this->productWithSchema->getKey(),
                    'quantity' => 2,
                    'schemas' => [
                        $this->schema->getKey() => $this->option->getKey(),
                    ],
                ],
            ],
        ]);

        $response
            ->assertValid()->assertOk()
            ->assertJsonFragment([
                'cart_total_initial' => '9200.00',
                'cart_total' => '9200.00',
                'shipping_price_initial' => '0.00',
                'shipping_price' => '0.00',
                'summary' => '9200.00',
                'coupons' => [],
                'sales' => [],
            ])
            ->assertJsonFragment([
                'cartitem_id' => '1',
                'price' => '4600.00',
                'price_discounted' => '4600.00',
            ])->assertJsonMissing([
                'cartitem_id' => '2',
                'price' => '100.00',
                'price_discounted' => '100.00',
            ]);
    }

    /**
     * @dataProvider authProvider
     */
    public function testCartProcessSameProductNotAvailableWithSchema($user): void
    {
        $this->{$user}->givePermissionTo('cart.verify');

        $this->product->schemas()->sync([$this->schema->getKey()]);

        $response = $this->actingAs($this->{$user})->postJson('/cart/process', [
            'currency' => $this->currency,
            'sales_channel_id' => SalesChannel::query()->value('id'),
            'shipping_method_id' => $this->shippingMethod->getKey(),
            'items' => [
                [
                    'cartitem_id' => '1',
                    'product_id' => $this->product->getKey(),
                    'quantity' => 2,
                    'schemas' => [],
                ],
                [
                    'cartitem_id' => '2',
                    'product_id' => $this->product->getKey(),
                    'quantity' => 2,
                    'schemas' => [
                        $this->schema->getKey() => $this->option->getKey(),
                    ],
                ],
            ],
        ]);

        $response
            ->assertValid()->assertOk()
            ->assertJsonFragment([
                'cart_total_initial' => '9200.00',
                'cart_total' => '9200.00',
                'shipping_price_initial' => '0.00',
                'shipping_price' => '0.00',
                'summary' => '9200.00',
                'coupons' => [],
                'sales' => [],
            ])
            ->assertJsonFragment([
                'cartitem_id' => '1',
                'price' => '4600.00',
                'price_discounted' => '4600.00',
            ])->assertJsonMissing([
                'cartitem_id' => '2',
            ]);
    }

    /**
     * @dataProvider authProvider
     */
    public function testCartProcessProductDoesntExist($user): void
    {
        $this->{$user}->givePermissionTo('cart.verify');

        Discount::factory()->create([
            'target_type' => DiscountTargetType::CHEAPEST_PRODUCT,
            'code' => null,
            'percentage' => '10',
        ]);

        $this->item->deposits()->create([
            'quantity' => 1,
        ]);

        $response = $this->actingAs($this->{$user})->postJson('/cart/process', [
            'currency' => $this->currency,
            'sales_channel_id' => SalesChannel::query()->value('id'),
            'shipping_method_id' => $this->shippingMethod->getKey(),
            'items' => [
                [
                    'cartitem_id' => '1',
                    'product_id' => 'ad6ed111-6111-4e11-bb11-ec65cecf8a11',
                    'quantity' => 1,
                    'schemas' => [],
                ],
            ],
        ]);

        $response
            ->assertUnprocessable();
    }

    /**
     * @dataProvider authProvider
     */
    public function testCartProcessProductNotPublic(string $user): void
    {
        $this->{$user}->givePermissionTo('cart.verify');

        $product = Product::factory()->create([
            'public' => false,
        ]);

        $this->actingAs($this->{$user})->postJson('/cart/process', [
            'shipping_method_id' => $this->shippingMethod->getKey(),
            'items' => [
                [
                    'cartitem_id' => '1',
                    'product_id' => $product->getKey(),
                    'quantity' => 1,
                    'schemas' => [],
                ],
            ],
        ])
            ->assertUnprocessable()
            ->assertJsonFragment([
                'key' => ValidationError::PRODUCTPUBLIC,
            ]);
    }

    /**
     * @dataProvider authProvider
     */
    public function testCartProcessFull($user): void
    {
        $this->{$user}->givePermissionTo('cart.verify');

        $saleApplied = Discount::factory()->create(
            [
                'description' => 'Testowa promocja',
                'name' => 'Testowa promocja obowiązująca',
                'percentage' => '10',
                'target_type' => DiscountTargetType::PRODUCTS,
                'target_is_allow_list' => true,
                'code' => null,
            ],
        );

        $saleApplied->products()->attach($this->product->getKey());

        $sale = Discount::factory()->create(
            [
                'description' => 'Testowa promocja',
                'name' => 'Testowa promocja',
                'target_type' => DiscountTargetType::ORDER_VALUE,
                'target_is_allow_list' => true,
                'code' => null,
                'percentage' => null,
            ],
        );

        $this->discountRepository->setDiscountAmounts($sale->getKey(), [
            PriceDto::from([
                'value' => '100.00',
                'currency' => $this->currency,
            ])
        ]);

        $conditionGroup = ConditionGroup::create();

        $conditionGroup->conditions()->create([
            'type' => ConditionType::DATE_BETWEEN,
            'value' => [
                'start_at' => Carbon::tomorrow(),
                'is_in_range' => true,
            ],
        ]);

        $sale->conditionGroups()->attach($conditionGroup);

        $couponApplied = Discount::factory()->create([
            'description' => 'Testowy kupon',
            'name' => 'Testowy kupon obowiązujący',
            'target_type' => DiscountTargetType::ORDER_VALUE,
            'target_is_allow_list' => true,
            'percentage' => null,
        ]);

        $this->discountRepository->setDiscountAmounts($couponApplied->getKey(), [
            PriceDto::from([
                'value' => '500.00',
                'currency' => $this->currency,
            ])
        ]);

        $coupon = Discount::factory()->create([
            'description' => 'Testowy kupon',
            'name' => 'Testowy kupon',
            'percentage' => '10.0',
            'target_type' => DiscountTargetType::ORDER_VALUE,
            'target_is_allow_list' => true,
        ]);

        $conditionGroup2 = ConditionGroup::create();

        $conditionGroup2->conditions()->create([
            'type' => ConditionType::DATE_BETWEEN,
            'value' => [
                'start_at' => Carbon::tomorrow(),
                'is_in_range' => true,
            ],
        ]);

        $coupon->conditionGroups()->attach($conditionGroup2);

        $this->item->deposits()->create([
            'quantity' => 1,
        ]);

        $response = $this->actingAs($this->{$user})->postJson('/cart/process', [
            'sales_channel_id' => SalesChannel::query()->value('id'),
            'shipping_method_id' => $this->shippingMethod->getKey(),
            'items' => [
                [
                    'cartitem_id' => '1',
                    'product_id' => $this->product->getKey(),
                    'quantity' => 2,
                    'schemas' => [],
                ],
                [
                    'cartitem_id' => '2',
                    'product_id' => $this->productWithSchema->getKey(),
                    'quantity' => 2,
                    'schemas' => [
                        $this->schema->getKey() => $this->option->getKey(),
                    ],
                ],
            ],
            'coupons' => [
                $coupon->code,
                $couponApplied->code,
            ],
            'currency' => $this->currency,
        ]);

        $response
            ->assertValid()->assertOk()
            ->assertJsonFragment([
                'cart_total_initial' => '9200.00',
                'cart_total' => '7780.00',
                'shipping_price_initial' => '0.00',
                'shipping_price' => '0.00',
                'summary' => '7780.00',
            ])
            ->assertJsonFragment([
                'cartitem_id' => '1',
                'price' => '4600.00',
                'price_discounted' => '4140.00',
            ])->assertJsonMissing([
                'cartitem_id' => '2',
                'price' => '100.00',
                'price_discounted' => '100.00',
            ])
            ->assertJsonFragment([
                'id' => $saleApplied->getKey(),
                'name' => $saleApplied->name,
                'value' => '920.00',
            ])
            ->assertJsonFragment([
                'id' => $couponApplied->getKey(),
                'name' => $couponApplied->name,
                'code' => $couponApplied->code,
                'value' => '500.00',
            ])
            ->assertJsonMissing([
                'id' => $sale->getKey(),
                'name' => $sale->name,
            ])
            ->assertJsonMissing([
                'id' => $coupon->getKey(),
                'name' => $coupon->name,
                'code' => $coupon->code,
            ]);
    }

    /**
     * @dataProvider authProvider
     */
    public function testCartProcessLessThanMinimal($user): void
    {
        $this->{$user}->givePermissionTo('cart.verify');

        $shippingMethod = ShippingMethod::factory()->create([
            'public' => true,
            'shipping_type' => ShippingType::ADDRESS,
        ]);
        $lowRange = PriceRange::create([
            'start' => Money::zero($this->currency->value),
            'value' => Money::of(10, $this->currency->value),
        ]);

        $shippingMethod->priceRanges()->saveMany([$lowRange]);

        $saleApplied = Discount::factory()->create([
            'description' => 'Testowa promocja',
            'name' => 'Testowa promocja obowiązująca',
            'percentage' => '99.00',
            'target_type' => DiscountTargetType::PRODUCTS,
            'target_is_allow_list' => true,
            'code' => null,
        ]);

        $couponOrder = Discount::factory()->create([
            'description' => 'Testowy kupon',
            'name' => 'Kupon order',
            'target_type' => DiscountTargetType::ORDER_VALUE,
            'target_is_allow_list' => true,
            'percentage' => null,
        ]);

        $this->discountRepository->setDiscountAmounts($couponOrder->getKey(), [
            PriceDto::from([
                'value' => '50.00',
                'currency' => $this->currency,
            ])
        ]);

        $couponShipping = Discount::factory()->create([
            'description' => 'Testowy kupon',
            'name' => 'Kupon shipping',
            'target_type' => DiscountTargetType::SHIPPING_PRICE,
            'target_is_allow_list' => false,
            'percentage' => null,
        ]);

        $this->discountRepository->setDiscountAmounts($couponShipping->getKey(), [
            PriceDto::from([
                'value' => '15.00',
                'currency' => $this->currency,
            ])
        ]);

        $saleApplied->products()->attach($this->product->getKey());

        $this
            ->actingAs($this->{$user})
            ->postJson('/cart/process', [
                'sales_channel_id' => SalesChannel::query()->value('id'),
                'shipping_method_id' => $shippingMethod->getKey(),
                'items' => [
                    [
                        'cartitem_id' => '1',
                        'product_id' => $this->product->getKey(),
                        'quantity' => 1,
                        'schemas' => [],
                    ],
                ],
                'coupons' => [
                    $couponOrder->code,
                    $couponShipping->code,
                ],
                'currency' => $this->currency,
            ])
            ->assertValid()->assertOk()
            ->assertJsonFragment([
                'cart_total_initial' => '4600.00',
                'cart_total' => '0.01',
                'shipping_price_initial' => '10.00',
                'shipping_price' => '0.01',
                'summary' => '0.02',
            ])
            ->assertJsonFragment([
                'cartitem_id' => '1',
                'price' => '4600.00',
                'price_discounted' => '46.00',
            ])
            ->assertJsonFragment([
                'id' => $saleApplied->getKey(),
                'name' => $saleApplied->name,
                'value' => '4554.00',
            ])
            ->assertJsonFragment([
                'id' => $couponOrder->getKey(),
                'name' => $couponOrder->name,
                'code' => $couponOrder->code,
                'value' => '45.99', // discount -50, but cart_total should be 46 when discount is applied
            ])
            ->assertJsonFragment([
                'id' => $couponShipping->getKey(),
                'name' => $couponShipping->name,
                'code' => $couponShipping->code,
                'value' => '9.99', // discount -15, but shipping_price_initial is 10
            ]);
    }

    /**
     * @dataProvider authWithBooleanProvider
     */
    public function testCartProcessWithNotExistingCoupon(string $user, bool $coupon): void
    {
        $this->{$user}->givePermissionTo('cart.verify');

        $data = $this->prepareDataForCouponTest($coupon);

        $response = $this->actingAs($this->{$user})->postJson(
            '/cart/process',
            [
                'currency' => $this->currency,
                'sales_channel_id' => SalesChannel::query()->value('id'),
                'shipping_method_id' => $this->shippingMethod->getKey(),
                'items' => [
                    [
                        'cartitem_id' => '1',
                        'product_id' => $this->product->getKey(),
                        'quantity' => 2,
                        'schemas' => [],
                    ],
                ],
            ] + $data['coupons']
        );

        $result = $coupon ? ['sales' => []] : ['coupons' => []];
        $discountCode1 = $coupon ? ['code' => $data['discountApplied']->code] : [];
        $discountCode2 = $coupon ? ['code' => $data['discount']->code] : [];

        $response
            ->assertValid()->assertOk()
            ->assertJsonFragment(
                [
                    'cart_total_initial' => '9200.00',
                    'cart_total' => '8280.00',
                    'shipping_price_initial' => '0.00',
                    'shipping_price' => '0.00',
                    'summary' => '8280.00',
                ] + $result
            )
            ->assertJsonFragment([
                'cartitem_id' => '1',
                'price' => '4600.00',
                'price_discounted' => '4600.00',
            ])
            ->assertJsonFragment(
                [
                    'id' => $data['discountApplied']->getKey(),
                    'name' => $data['discountApplied']->name,
                    'value' => '920.00',
                ] + $discountCode1
            )
            ->assertJsonMissing(
                [
                    'id' => $data['discount']->getKey(),
                    'name' => $data['discount']->name,
                    'value' => '100.00',
                ] + $discountCode2
            );
    }

    /**
     * @dataProvider authWithBooleanProvider
     */
    public function testCartProcessCheapestProduct(string $user, bool $coupon): void
    {
        $this->{$user}->givePermissionTo('cart.verify');

        $code = $coupon ? [] : ['code' => null];

        $productDiscount = Discount::factory()
            ->create(
                [
                    'description' => 'Discount on product',
                    'name' => 'Discount on product',
                    'percentage' => '10',
                    'target_type' => DiscountTargetType::PRODUCTS,
                    'target_is_allow_list' => false,
                ] + $code
            );

        $discount = Discount::factory()
            ->create(
                [
                    'description' => 'Discount on cheapest product',
                    'name' => 'Discount on cheapest product',
                    'percentage' => '5',
                    'target_type' => DiscountTargetType::CHEAPEST_PRODUCT,
                    'target_is_allow_list' => true,
                ] + $code
            );

        $coupons = $coupon ? [
            'coupons' => [
                $discount->code,
                $productDiscount->code,
            ],
        ] : [];

        $response = $this
            ->actingAs($this->{$user})
            ->postJson(
                '/cart/process',
                [
                    'currency' => $this->currency,
                    'sales_channel_id' => SalesChannel::query()->value('id'),
                    'shipping_method_id' => $this->shippingMethod->getKey(),
                    'items' => [
                        [
                            'cartitem_id' => '1',
                            'product_id' => $this->product->getKey(),
                            'quantity' => 2,
                            'schemas' => [],
                        ],
                    ],
                ] + $coupons,
            );

        $result = $coupon ? ['sales' => []] : ['coupons' => []];
        $discountCode1 = $coupon ? ['code' => $productDiscount->code] : [];
        $discountCode2 = $coupon ? ['code' => $discount->code] : [];

        $response
            ->assertValid()->assertOk()
            ->assertJsonFragment(
                [
                    'cart_total_initial' => '9200.00',
                    'cart_total' => '8073.00',
                    'shipping_price_initial' => '0.00',
                    'shipping_price' => '0.00',
                    'summary' => '8073.00',
                ] + $result
            )
            ->assertJsonFragment([
                'cartitem_id' => '1',
                'price' => '4600.00',
                'price_discounted' => '4140.00',
                'quantity' => 1,
            ])
            ->assertJsonFragment([
                'cartitem_id' => '1',
                'price' => '4600.00',
                'price_discounted' => '3933.00',
                'quantity' => 1,
            ])
            ->assertJsonFragment(
                [
                    'id' => $productDiscount->getKey(),
                    'name' => $productDiscount->name,
                    'value' => '920.00',
                ] + $discountCode1
            )
            ->assertJsonFragment(
                [
                    'id' => $discount->getKey(),
                    'name' => $discount->name,
                    'value' => '207.00',
                ] + $discountCode2
            );
    }

    /**
     * @dataProvider authWithBooleanProvider
     */
    public function testCartProcessCheapestProductWithSamePrice(string $user, bool $coupon): void
    {
        $this->{$user}->givePermissionTo('cart.verify');

        $code = $coupon ? [] : ['code' => null];

        $productDiscount = Discount::factory()
            ->create(
                [
                    'description' => 'Discount on product',
                    'name' => 'Discount on product',
                    'percentage' => '100',
                    'target_type' => DiscountTargetType::PRODUCTS,
                    'target_is_allow_list' => false,
                ] + $code
            );

        $discount = Discount::factory()
            ->create(
                [
                    'description' => 'Discount on cheapest product',
                    'name' => 'Discount on cheapest product',
                    'percentage' => '5',
                    'target_type' => DiscountTargetType::CHEAPEST_PRODUCT,
                    'target_is_allow_list' => true,
                ] + $code
            );

        $coupons = $coupon ? [
            'coupons' => [
                $discount->code,
                $productDiscount->code,
            ],
        ] : [];

        $response = $this
            ->actingAs($this->{$user})
            ->postJson(
                '/cart/process',
                [
                    'currency' => $this->currency,
                    'sales_channel_id' => SalesChannel::query()->value('id'),
                    'shipping_method_id' => $this->shippingMethod->getKey(),
                    'items' => [
                        [
                            'cartitem_id' => '1',
                            'product_id' => $this->product->getKey(),
                            'quantity' => 2,
                            'schemas' => [],
                        ],
                    ],
                    'currency' => $this->currency,
                ] + $coupons,
            );

        $result = $coupon ? ['sales' => []] : ['coupons' => []];
        $discountCode1 = $coupon ? ['code' => $productDiscount->code] : [];
        $discountCode2 = $coupon ? ['code' => $discount->code] : [];

        $response
            ->assertValid()
            ->assertOk()
            ->assertJsonFragment(
                [
<<<<<<< HEAD
                    'cart_total_initial' => '9200.00',
                    'cart_total' => '0.02',
                    'shipping_price_initial' => '0.00',
                    'shipping_price' => '0.00',
                    'summary' => '0.02',
=======
                    'cart_total_initial' => "9200.00",
                    'cart_total' => "0.02",
                    'shipping_price_initial' => "0.00",
                    'shipping_price' => "0.00",
                    'summary' => "0.02",
>>>>>>> 3b0e3b8d
                ] + $result
            )
            ->assertJsonFragment([
                'cartitem_id' => '1',
<<<<<<< HEAD
                'price' => '4600.00',
                'price_discounted' => '0.01',
=======
                'price' => "4600.00",
                'price_discounted' => "0.01",
>>>>>>> 3b0e3b8d
                'quantity' => 2,
            ])
            ->assertJsonFragment(
                [
                    'id' => $productDiscount->getKey(),
                    'name' => $productDiscount->name,
<<<<<<< HEAD
                    'value' => '9199.98',
=======
                    'value' => "9199.98",
>>>>>>> 3b0e3b8d
                ] + $discountCode1
            )
            ->assertJsonFragment(
                [
                    'id' => $discount->getKey(),
                    'name' => $discount->name,
<<<<<<< HEAD
                    'value' => '0.00',
=======
                    'value' => "0.00",
>>>>>>> 3b0e3b8d
                ] + $discountCode2
            );
    }

    /**
     * @dataProvider authProvider
     *
     * @throws DtoException
     * @throws NumberFormatException
     * @throws RoundingNecessaryException
     * @throws UnknownCurrencyException
     */
    public function testCartProcessWithDiscountValueAmountExtendPrice($user): void
    {
        $this->{$user}->givePermissionTo('cart.verify');

        $product = $this->productService->create(
            FakeDto::productCreateDto([
                'public' => true,
                'prices_base' => [PriceDto::from(Money::of(10.0, $this->currency->value))],
            ])
        );
        $schema = $this->schemaCrudService->store(
            FakeDto::schemaDto([
                'type' => 'string',
                'prices' => [PriceDto::from(Money::of(20.0, $this->currency->value))],
                'hidden' => false,
            ])
        );
        $product->schemas()->save($schema);
        $product2 = $this->productService->create(
            FakeDto::productCreateDto([
                'public' => true,
                'prices_base' => [PriceDto::from(Money::of(100.0, $this->currency->value))],
            ])
        );
        $sale = Discount::factory()->create([
            'target_type' => DiscountTargetType::PRODUCTS,
            'target_is_allow_list' => true,
            'code' => null,
            'percentage' => null,
        ]);

        $this->discountRepository->setDiscountAmounts($sale->getKey(), [
            PriceDto::from([
                'value' => '500.00',
                'currency' => $this->currency,
            ])
        ]);

        $sale->products()->attach($product->getKey());

        $response = $this->actingAs($this->{$user})->postJson('/cart/process', [
            'sales_channel_id' => SalesChannel::query()->value('id'),
            'shipping_method_id' => $this->shippingMethod->getKey(),
            'items' => [
                [
                    'cartitem_id' => '1',
                    'product_id' => $product->getKey(),
                    'quantity' => 1,
                    'schemas' => [
                        $schema->getKey() => 'Test',
                    ],
                ],
                [
                    'cartitem_id' => '2',
                    'product_id' => $product2->getKey(),
                    'quantity' => 1,
                ],
            ],
            'currency' => $this->currency,
        ]);

        $response
            ->assertValid()
            ->assertValid()->assertOk()
            ->assertJsonFragment(['summary' => '108.12']); // (10 (price) - 20 (discount)) + 100 + 8.11 (shipping)
    }

    /**
     * @dataProvider authProvider
     *
     * @throws DtoException
     */
    public function testCartProcessWithPromotionOnMultiProductWithSchema($user): void
    {
        $this->{$user}->givePermissionTo('cart.verify');

        $productDto = FakeDto::productCreateDto([
            'public' => true,
            'prices_base' => [PriceDto::from(Money::of(10.0, $this->currency->value))],
        ]);
        $product = $this->productService->create($productDto);

        $schemaDto = FakeDto::schemaDto([
            'type' => 'string',
            'prices' => [PriceDto::from(Money::of(20.0, $this->currency->value))],
            'hidden' => false,
        ]);
        $schema = $this->schemaCrudService->store($schemaDto);

        $product->schemas()->save($schema);

        $sale = Discount::factory()->create([
            'target_type' => DiscountTargetType::PRODUCTS,
            'target_is_allow_list' => true,
            'code' => null,
            'percentage' => null,
        ]);

        $this->discountRepository->setDiscountAmounts($sale->getKey(), [
            PriceDto::from([
                'value' => '25.00',
                'currency' => $this->currency,
            ])
        ]);

        $sale->products()->attach($product->getKey());

        $response = $this->actingAs($this->{$user})->postJson('/cart/process', [
            'sales_channel_id' => SalesChannel::query()->value('id'),
            'shipping_method_id' => $this->shippingMethod->getKey(),
            'items' => [
                [
                    'cartitem_id' => '1',
                    'product_id' => $product->getKey(),
                    'quantity' => 3,
                    'schemas' => [
                        $schema->getKey() => 'Test',
                    ],
                ],
            ],
            'currency' => $this->currency,
        ]);

        $response->assertValid()
            ->assertValid()->assertOk()
            ->assertJsonFragment(['summary' => '23.11']); // 3*((10(price) +20(schema)) -25(discount)) +8.11(shipping)
    }

    /**
     * @dataProvider authProvider
     */
    public function testCartProcessWithCouponCountAndProductNotInSetOnBlockList($user): void
    {
        $this->{$user}->givePermissionTo('cart.verify');

        [$product, $couponWithLimit, $coupon2] = $this->prepareCouponWithProductInSetAndCountConditions(false, false);

        $this->actingAs($this->{$user})->postJson('/cart/process', [
            'currency' => $this->currency,
            'sales_channel_id' => SalesChannel::query()->value('id'),
            'shipping_method_id' => $this->shippingMethod->getKey(),
            'items' => [
                [
                    'cartitem_id' => '1',
                    'product_id' => $product->getKey(),
                    'quantity' => 1,
                    'schemas' => [],
                ],
            ],
            'coupons' => [
                $couponWithLimit->code,
                $coupon2->code,
            ],
        ])
            ->assertValid()->assertOk()
            ->assertJsonCount(2, 'data.coupons');
    }

    /**
     * @dataProvider authProvider
     */
    public function testCartProcessWithCouponCountAndProductInSetOnBlockList($user): void
    {
        $this->{$user}->givePermissionTo('cart.verify');

        [$product, $couponWithLimit, $coupon2] = $this->prepareCouponWithProductInSetAndCountConditions(true, false);

        $this->actingAs($this->{$user})->postJson('/cart/process', [
            'currency' => $this->currency,
            'sales_channel_id' => SalesChannel::query()->value('id'),
            'shipping_method_id' => $this->shippingMethod->getKey(),
            'items' => [
                [
                    'cartitem_id' => '1',
                    'product_id' => $product->getKey(),
                    'quantity' => 1,
                    'schemas' => [],
                ],
            ],
            'coupons' => [
                $couponWithLimit->code,
                $coupon2->code,
            ],
        ])
            ->assertValid()->assertOk()
            ->assertJsonCount(1, 'data.coupons')
            ->assertJsonMissing([
                'id' => $couponWithLimit->getKey(),
                'name' => $couponWithLimit->name,
            ]);
    }

    /**
     * @dataProvider authProvider
     */
    public function testCartProcessWithCouponCountAndProductNotInSetOnAllowList($user): void
    {
        $this->{$user}->givePermissionTo('cart.verify');

        [$product, $couponWithLimit, $coupon2] = $this->prepareCouponWithProductInSetAndCountConditions(false, true);

        $this->actingAs($this->{$user})->postJson('/cart/process', [
            'currency' => $this->currency,
            'sales_channel_id' => SalesChannel::query()->value('id'),
            'shipping_method_id' => $this->shippingMethod->getKey(),
            'items' => [
                [
                    'cartitem_id' => '1',
                    'product_id' => $product->getKey(),
                    'quantity' => 1,
                    'schemas' => [],
                ],
            ],
            'coupons' => [
                $couponWithLimit->code,
                $coupon2->code,
            ],
        ])
            ->assertValid()->assertOk()
            ->assertJsonCount(1, 'data.coupons')
            ->assertJsonMissing([
                'id' => $couponWithLimit->getKey(),
                'name' => $couponWithLimit->name,
            ]);
    }

    /**
     * @dataProvider authProvider
     */
    public function testCartProcessWithCouponCountAndProductInSetOnAllowList($user): void
    {
        $this->{$user}->givePermissionTo('cart.verify');

        [$product, $couponWithLimit, $coupon2] = $this->prepareCouponWithProductInSetAndCountConditions(true, true);

        $this->actingAs($this->{$user})->postJson('/cart/process', [
            'currency' => $this->currency,
            'sales_channel_id' => SalesChannel::query()->value('id'),
            'shipping_method_id' => $this->shippingMethod->getKey(),
            'items' => [
                [
                    'cartitem_id' => '1',
                    'product_id' => $product->getKey(),
                    'quantity' => 1,
                    'schemas' => [],
                ],
            ],
            'coupons' => [
                $couponWithLimit->code,
                $coupon2->code,
            ],
        ])
            ->assertValid()->assertOk()
            ->assertJsonCount(2, 'data.coupons');
    }

    /**
     * @dataProvider authWithBooleanProvider
     *
     * @throws DtoException
     */
    public function testCartProcessRoundedValues(string $user, bool $coupon): void
    {
        $this->{$user}->givePermissionTo('cart.verify');

        $code = $coupon ? [] : ['code' => null];

        $product = $this->productService->create(
            FakeDto::productCreateDto([
                'public' => true,
                'prices_base' => [PriceDto::from(Money::of(4601.0, $this->currency->value))],
            ])
        );

        $discountApplied = Discount::factory()->create(
            [
                'description' => 'Testowy kupon obowiązujący',
                'name' => 'Testowy kupon obowiązujący',
                'percentage' => '2.5',
                'target_type' => DiscountTargetType::PRODUCTS,
                'target_is_allow_list' => true,
            ] + $code
        );

        $discountApplied->products()->attach($product->getKey());

        $discountApplied2 = Discount::factory()->create(
            [
                'description' => 'Order value discount',
                'name' => 'Order value discount',
                'percentage' => '10',
                'target_type' => DiscountTargetType::ORDER_VALUE,
                'target_is_allow_list' => true,
            ] + $code
        );

        $coupons = $coupon ? [
            'coupons' => [
                $discountApplied->code,
                $discountApplied2->code,
            ],
        ] : [];

        $response = $this->actingAs($this->{$user})->postJson(
            '/cart/process',
            [
                'currency' => $this->currency,
                'sales_channel_id' => SalesChannel::query()->value('id'),
                'shipping_method_id' => $this->shippingMethod->getKey(),
                'items' => [
                    [
                        'cartitem_id' => '1',
                        'product_id' => $product->getKey(),
                        'quantity' => 2,
                        'schemas' => [],
                    ],
                ],
            ] + $coupons
        );

        $result = $coupon ? ['sales' => []] : ['coupons' => []];
        $discountCode = $coupon ? ['code' => $discountApplied->code] : [];
        $discountCode2 = $coupon ? ['code' => $discountApplied2->code] : [];

        // Yes those new values are accurate, old ones were wrong
        $response
            ->assertValid()->assertOk()
            ->assertJsonFragment(
                [
                    'cart_total_initial' => '9202.00',
                    'cart_total' => '8074.76',
                    'shipping_price_initial' => '0.00',
                    'shipping_price' => '0.00',
                    'summary' => '8074.76',
                ] + $result
            )
            ->assertJsonFragment([
                'cartitem_id' => '1',
                'price' => '4601.00',
                'price_discounted' => '4485.98',
            ])
            ->assertJsonFragment(
                [
                    'id' => $discountApplied->getKey(),
                    'name' => $discountApplied->name,
                    'value' => '230.04',
                ] + $discountCode
            )
            ->assertJsonFragment(
                [
                    'id' => $discountApplied2->getKey(),
                    'name' => $discountApplied2->name,
                    'value' => '897.20',
                ] + $discountCode2
            );
    }

    /**
     * @dataProvider authWithBooleanProvider
     *
     * @throws DtoException
     */
    public function testCartProcessRoundedValuesCheapestProduct(string $user, bool $coupon): void
    {
        $this->{$user}->givePermissionTo('cart.verify');

        $code = $coupon ? [] : ['code' => null];

        $product = $this->productService->create(
            FakeDto::productCreateDto([
                'public' => true,
                'prices_base' => [PriceDto::from(Money::of(45.0, $this->currency->value))],
            ])
        );

        $discountApplied = Discount::factory()->create(
            [
                'description' => 'Testowy kupon obowiązujący',
                'name' => 'Testowy kupon obowiązujący',
                'percentage' => '10',
                'target_type' => DiscountTargetType::CHEAPEST_PRODUCT,
                'target_is_allow_list' => true,
                'priority' => 1,
            ] + $code
        );

        $discountApplied->products()->attach($product->getKey());

        $discountApplied2 = Discount::factory()->create(
            [
                'description' => 'Order value discount',
                'name' => 'Order value discount',
                'percentage' => '5',
                'target_type' => DiscountTargetType::CHEAPEST_PRODUCT,
                'target_is_allow_list' => true,
                'priority' => 0,
            ] + $code
        );

        $coupons = $coupon ? [
            'coupons' => [
                $discountApplied->code,
                $discountApplied2->code,
            ],
        ] : [];

        $response = $this->actingAs($this->{$user})->postJson(
            '/cart/process',
            [
                'currency' => $this->currency,
                'sales_channel_id' => SalesChannel::query()->value('id'),
                'shipping_method_id' => $this->shippingMethod->getKey(),
                'items' => [
                    [
                        'cartitem_id' => '1',
                        'product_id' => $product->getKey(),
                        'quantity' => 2,
                        'schemas' => [],
                    ],
                ],
            ] + $coupons
        );

        $result = $coupon ? ['sales' => []] : ['coupons' => []];
        $discountCode = $coupon ? ['code' => $discountApplied->code] : [];
        $discountCode2 = $coupon ? ['code' => $discountApplied2->code] : [];

        $response
            ->assertValid()->assertOk()
            ->assertJsonFragment(
                [
                    'cart_total_initial' => '90.00',
                    'cart_total' => '83.48',
                    'shipping_price_initial' => '8.11',
                    'shipping_price' => '8.11',
                    'summary' => '91.59',
                ] + $result
            )
            ->assertJsonFragment([
                'cartitem_id' => '1',
                'price' => '45.00',
                'price_discounted' => '45.00',
            ])
            ->assertJsonFragment([
                'cartitem_id' => '1',
                'price' => '45.00',
                'price_discounted' => '38.48',
            ])
            ->assertJsonFragment(
                [
                    'id' => $discountApplied->getKey(),
                    'name' => $discountApplied->name,
                    'value' => '4.50',
                ] + $discountCode
            )
            ->assertJsonFragment(
                [
                    'id' => $discountApplied2->getKey(),
                    'name' => $discountApplied2->name,
                    'value' => '2.02',
                ] + $discountCode2
            );
    }

    /**
     * @dataProvider authProvider
     *
     * @throws DtoException
     */
    public function testCartProcessShippingTimeAndDateWhitUnlimitedStockShippingDate($user): void
    {
        $this->{$user}->givePermissionTo('cart.verify');

        $shipping_date = Carbon::now()->startOfDay()->addDays(10)->toIso8601String();

        $itemData = ['unlimited_stock_shipping_date' => $shipping_date];

        $item = Item::factory()->create($itemData);

        $product = $this->productService->create(
            FakeDto::productCreateDto([
                'public' => true,
                'prices_base' => [PriceDto::from(Money::of(4600.0, $this->currency->value))],
            ])
        );
        $product->items()->attach($item->getKey(), ['required_quantity' => 100]);

        $response = $this->actingAs($this->{$user})->postJson('/cart/process', [
            'currency' => $this->currency,
            'sales_channel_id' => SalesChannel::query()->value('id'),
            'shipping_method_id' => $this->shippingMethod->getKey(),
            'items' => [
                [
                    'cartitem_id' => '1',
                    'product_id' => $product->getKey(),
                    'quantity' => 2,
                    'schemas' => [],
                ],
            ],
        ]);

        $response
            ->assertValid()->assertOk()
            ->assertJsonFragment([
                'shipping_time' => null,
                'shipping_date' => $shipping_date,
            ]);
    }

    /**
     * @dataProvider authProvider
     *
     * @throws DtoException
     */
    public function testCartProcessShippingTimeAndDateWhitMultiProductsAndOneItem($user): void
    {
        $this->{$user}->givePermissionTo('cart.verify');

        $shippingDate = Carbon::now()->startOfDay()->addDays(10)->toIso8601String();

        $item = Item::factory()->create([
            'shipping_time' => null,
        ]);

        $product = $this->productService->create(
            FakeDto::productCreateDto([
                'public' => true,
                'prices_base' => [PriceDto::from(Money::of(4600.0, $this->currency->value))],
            ])
        );

        Deposit::factory([
            'quantity' => 150,
            'shipping_date' => $shippingDate,
            'shipping_time' => null,
        ])->create([
            'item_id' => $item->getKey(),
        ]);

        $product->items()->attach($item->getKey(), ['required_quantity' => 100]);

        $response = $this->actingAs($this->{$user})->postJson('/cart/process', [
            'currency' => $this->currency,
            'sales_channel_id' => SalesChannel::query()->value('id'),
            'shipping_method_id' => $this->shippingMethod->getKey(),
            'items' => [
                [
                    'cartitem_id' => '1',
                    'product_id' => $product->getKey(),
                    'quantity' => 1,
                    'schemas' => [],
                ],
            ],
        ]);

        $response
            ->assertValid()->assertOk()
            ->assertJsonFragment([
                'shipping_time' => null,
                'shipping_date' => $shippingDate,
            ]);

        $response = $this->actingAs($this->{$user})->postJson('/cart/process', [
            'currency' => $this->currency,
            'sales_channel_id' => SalesChannel::query()->value('id'),
            'shipping_method_id' => $this->shippingMethod->getKey(),
            'items' => [
                [
                    'cartitem_id' => '1',
                    'product_id' => $product->getKey(),
                    'quantity' => 2,
                    'schemas' => [],
                ],
            ],
        ]);

        $response
            ->assertValid()->assertOk()
            ->assertJsonFragment([
                'shipping_time' => null,
                'shipping_date' => null,
            ]);

        $shippingDate2 = Carbon::now()->startOfDay()->addDays(20)->toIso8601String();

        Deposit::factory([
            'quantity' => 150,
            'shipping_time' => null,
            'shipping_date' => $shippingDate2,
        ])->create([
            'item_id' => $item->getKey(),
        ]);

        $response = $this->actingAs($this->{$user})->postJson('/cart/process', [
            'currency' => $this->currency,
            'sales_channel_id' => SalesChannel::query()->value('id'),
            'shipping_method_id' => $this->shippingMethod->getKey(),
            'items' => [
                [
                    'cartitem_id' => '1',
                    'product_id' => $product->getKey(),
                    'quantity' => 1,
                    'schemas' => [],
                ],
                [
                    'cartitem_id' => '2',
                    'product_id' => $product->getKey(),
                    'quantity' => 2,
                    'schemas' => [],
                ],
            ],
        ]);

        $response
            ->assertValid()->assertOk()
            ->assertJsonFragment([
                'shipping_time' => null,
                'shipping_date' => $shippingDate2,
            ]);
    }

    /**
     * @dataProvider authProvider
     *
     * @throws DtoException
     */
    public function testCartProcessShippingTimeAndDateWhitMultiProductsAndOneNotAvailable($user): void
    {
        $this->{$user}->givePermissionTo('cart.verify');

        $shippingDate = Carbon::now()->startOfDay()->addDays(10)->toIso8601String();

        $item = Item::factory()->create([
            'shipping_time' => null,
        ]);
        $item2 = Item::factory()->create([
            'shipping_time' => null,
        ]);

        $product = $this->productService->create(
            FakeDto::productCreateDto([
                'public' => true,
                'prices_base' => [PriceDto::from(Money::of(4600.0, $this->currency->value))],
            ])
        );
        $product2 = $this->productService->create(
            FakeDto::productCreateDto([
                'public' => true,
                'prices_base' => [PriceDto::from(Money::of(4600.0, $this->currency->value))],
            ])
        );

        Deposit::factory([
            'quantity' => 150,
            'shipping_date' => $shippingDate,
            'shipping_time' => null,
        ])->create([
            'item_id' => $item->getKey(),
        ]);

        $product->items()->attach($item->getKey(), ['required_quantity' => 100]);

        Deposit::factory([
            'quantity' => 1,
            'shipping_time' => 4,
        ])->create([
            'item_id' => $item2->getKey(),
        ]);

        $product2->items()->attach($item2->getKey(), ['required_quantity' => 1]);

        $response = $this->actingAs($this->{$user})->postJson('/cart/process', [
            'currency' => $this->currency,
            'sales_channel_id' => SalesChannel::query()->value('id'),
            'shipping_method_id' => $this->shippingMethod->getKey(),
            'items' => [
                [
                    'cartitem_id' => '1',
                    'product_id' => $product->getKey(),
                    'quantity' => 1,
                    'schemas' => [],
                ],
                [
                    'cartitem_id' => '2',
                    'product_id' => $product2->getKey(),
                    'quantity' => 1,
                    'schemas' => [],
                ],
                [
                    'cartitem_id' => '3',
                    'product_id' => $this->productWithSchema->getKey(),
                    'quantity' => 2,
                    'schemas' => [
                        $this->schema->getKey() => $this->option->getKey(),
                    ],
                ],
            ],
        ]);

        $response
            ->assertValid()->assertOk()
            ->assertJsonFragment([
                'shipping_time' => null,
                'shipping_date' => $shippingDate,
            ]);

        $response = $this->actingAs($this->{$user})->postJson('/cart/process', [
            'currency' => $this->currency,
            'sales_channel_id' => SalesChannel::query()->value('id'),
            'shipping_method_id' => $this->shippingMethod->getKey(),
            'items' => [
                [
                    'cartitem_id' => '1',
                    'product_id' => $product2->getKey(),
                    'quantity' => 1,
                    'schemas' => [],
                ],
                [
                    'cartitem_id' => '2',
                    'product_id' => $this->productWithSchema->getKey(),
                    'quantity' => 2,
                    'schemas' => [
                        $this->schema->getKey() => $this->option->getKey(),
                    ],
                ],
            ],
        ]);

        $response
            ->assertValid()->assertOk()
            ->assertJsonFragment([
                'shipping_time' => 4,
                'shipping_date' => null,
            ]);

        $response = $this->actingAs($this->{$user})->postJson('/cart/process', [
            'currency' => $this->currency,
            'sales_channel_id' => SalesChannel::query()->value('id'),
            'shipping_method_id' => $this->shippingMethod->getKey(),
            'items' => [
                [
                    'cartitem_id' => '1',
                    'product_id' => $product->getKey(),
                    'quantity' => 2,
                    'schemas' => [],
                ],
                [
                    'cartitem_id' => '2',
                    'product_id' => $product2->getKey(),
                    'quantity' => 2,
                    'schemas' => [],
                ],
            ],
        ]);

        $response
            ->assertValid()->assertOk()
            ->assertJsonFragment([
                'shipping_time' => null,
                'shipping_date' => null,
            ]);
    }

    /**
     * @dataProvider authProvider
     */
    public function testCartProcessProductWithSchemaAndItemNotAvailable($user): void
    {
        $this->{$user}->givePermissionTo('cart.verify');

        $this->item->deposits()->create([
            'quantity' => 3,
        ]);

        $this->productWithSchema->items()->attach($this->item->getKey(), ['required_quantity' => 2]);

        $response = $this->actingAs($this->{$user})->postJson('/cart/process', [
            'currency' => $this->currency,
            'sales_channel_id' => SalesChannel::query()->value('id'),
            'shipping_method_id' => $this->shippingMethod->getKey(),
            'items' => [
                [
                    'cartitem_id' => '1',
                    'product_id' => $this->productWithSchema->getKey(),
                    'quantity' => 7,
                    'schemas' => [
                        $this->schema->getKey() => $this->option->getKey(),
                    ],
                ],
            ],
        ]);

        $response
            ->assertValid()->assertOk()
            ->assertJsonFragment([
                'cart_total_initial' => '0.00',
                'cart_total' => '0.00',
                'shipping_price_initial' => '8.11',
                'shipping_price' => '8.11',
                'summary' => '8.11',
                'coupons' => [],
                'sales' => [],
            ])
            ->assertJsonMissing([
                'cartitem_id' => '1',
                'price' => '100.00',
                'price_discounted' => '100.00',
            ]);
    }

    /**
     * @dataProvider authProvider
     */
    public function testCartProcessProductWithItemNotAvailable($user): void
    {
        $this->{$user}->givePermissionTo('cart.verify');

        $this->item->deposits()->create([
            'quantity' => 3,
        ]);

        $this->product->items()->attach($this->item->getKey(), ['required_quantity' => 2]);

        $response = $this->actingAs($this->{$user})->postJson('/cart/process', [
            'currency' => $this->currency,
            'sales_channel_id' => SalesChannel::query()->value('id'),
            'shipping_method_id' => $this->shippingMethod->getKey(),
            'items' => [
                [
                    'cartitem_id' => '1',
                    'product_id' => $this->product->getKey(),
                    'quantity' => 7,
                    'schemas' => [],
                ],
            ],
        ]);

        $response
            ->assertValid()->assertOk()
            ->assertJsonFragment([
                'cart_total_initial' => '0.00',
                'cart_total' => '0.00',
                'shipping_price_initial' => '8.11',
                'shipping_price' => '8.11',
                'summary' => '8.11',
                'coupons' => [],
                'sales' => [],
            ])
            ->assertJsonMissing([
                'cartitem_id' => '1',
                'price' => '100.00',
                'price_discounted' => '100.00',
            ]);
    }

    /**
     * @dataProvider authProvider
     */
    public function testCartProcessProductWithSchemaAndItemAvailable($user): void
    {
        $this->{$user}->givePermissionTo('cart.verify');

        $this->item->deposits()->create([
            'quantity' => 6,
        ]);

        $this->productWithSchema->items()->attach($this->item->getKey(), ['required_quantity' => 2]);

        $response = $this->actingAs($this->{$user})->postJson('/cart/process', [
            'currency' => $this->currency,
            'sales_channel_id' => SalesChannel::query()->value('id'),
            'shipping_method_id' => $this->shippingMethod->getKey(),
            'items' => [
                [
                    'cartitem_id' => '1',
                    'product_id' => $this->productWithSchema->getKey(),
                    'quantity' => 2,
                    'schemas' => [
                        $this->schema->getKey() => $this->option->getKey(),
                    ],
                ],
            ],
        ]);

        $response
            ->assertValid()->assertOk()
            ->assertJsonFragment([
                'cart_total_initial' => '200.00',
                'cart_total' => '200.00',
                'shipping_price_initial' => '8.11',
                'shipping_price' => '8.11',
                'summary' => '208.11',
                'coupons' => [],
                'sales' => [],
            ])
            ->assertJsonFragment([
                'cartitem_id' => '1',
                'price' => '100.00',
                'price_discounted' => '100.00',
            ]);
    }

    /**
     * @dataProvider authWithBooleanProvider
     */
    public function testCartProcessProductInChildrenSet(string $user, bool $coupon): void
    {
        $this->{$user}->givePermissionTo('cart.verify');

        $code = $coupon ? [] : ['code' => null];

        $parentSet = ProductSet::factory()->create([
            'public' => true,
            'name' => 'parent',
        ]);

        $childrenSet = ProductSet::factory()->create([
            'public' => true,
            'name' => 'children',
            'public_parent' => true,
            'parent_id' => $parentSet->getKey(),
        ]);

        $subChildrenSet = ProductSet::factory()->create([
            'public' => true,
            'name' => 'sub children',
            'public_parent' => true,
            'parent_id' => $childrenSet->getKey(),
        ]);

        $this->product->sets()->sync([$subChildrenSet->getKey()]);

        $discountApplied = Discount::factory()->create(
            [
                'description' => 'Testowy kupon obowiązujący',
                'name' => 'Testowy kupon obowiązujący',
                'percentage' => '10',
                'target_type' => DiscountTargetType::PRODUCTS,
                'target_is_allow_list' => true,
            ] + $code,
        );

        $discountApplied->productSets()->attach($parentSet);

        $discount = Discount::factory()->create(
            [
                'description' => 'Testowy kupon',
                'name' => 'Testowy kupon',
                'percentage' => '5',
                'target_type' => DiscountTargetType::PRODUCTS,
                'target_is_allow_list' => false,
            ] + $code,
        );

        $discount->productSets()->attach($parentSet);

        $coupons = $coupon ? [
            'coupons' => [
                $discount->code,
                $discountApplied->code,
            ],
        ] : [];

        $response = $this->actingAs($this->{$user})->postJson(
            '/cart/process',
            [
                'currency' => $this->currency,
                'sales_channel_id' => SalesChannel::query()->value('id'),
                'shipping_method_id' => $this->shippingMethod->getKey(),
                'items' => [
                    [
                        'cartitem_id' => '1',
                        'product_id' => $this->product->getKey(),
                        'quantity' => 1,
                        'schemas' => [],
                    ],
                ],
            ] + $coupons,
        );

        $result = $coupon ? ['sales' => []] : ['coupons' => []];
        $discountCode1 = $coupon ? ['code' => $discountApplied->code] : [];
        $discountCode2 = $coupon ? ['code' => $discount->code] : [];

        $response
            ->assertValid()->assertOk()
            ->assertJsonFragment(
                [
                    'cart_total_initial' => '4600.00',
                    'cart_total' => '4140.00',
                    'shipping_price_initial' => '0.00',
                    'shipping_price' => '0.00',
                    'summary' => '4140.00',
                ] + $result,
            )
            ->assertJsonFragment([
                'cartitem_id' => '1',
                'price' => '4600.00',
                'price_discounted' => '4140.00',
            ])
            ->assertJsonFragment(
                [
                    'id' => $discountApplied->getKey(),
                    'name' => $discountApplied->name,
                    'value' => '460.00',
                ] + $discountCode1,
            )
            ->assertJsonMissing(
                [
                    'id' => $discount->getKey(),
                    'name' => $discount->name,
                    'value' => '0.00',
                ] + $discountCode2,
            );
    }

    /**
     * @dataProvider authProvider
     */
    public function testCartProcessSaleWithTargetProduct($user): void
    {
        $this->{$user}->givePermissionTo('cart.verify');

        $productWithSale = $this->productService->create(
            FakeDto::productCreateDto([
                'public' => true,
            ])
        );

        $sale = Discount::factory()->create([
            'code' => null,
            'description' => 'Promocja',
            'name' => 'Promocja na produkt',
            'target_type' => DiscountTargetType::PRODUCTS,
            'target_is_allow_list' => true,
            'percentage' => null,
        ]);

        $this->discountRepository->setDiscountAmounts($sale->getKey(), [
            PriceDto::from([
                'value' => '100.00',
                'currency' => $this->currency,
            ])
        ]);

        $sale->products()->attach($productWithSale->getKey());

        $saleShippingMethod = Discount::factory()->create([
            'code' => null,
            'description' => 'Promocja dostawa',
            'name' => 'Promocja na dostawę',
            'target_type' => DiscountTargetType::SHIPPING_PRICE,
            'target_is_allow_list' => true,
            'percentage' => null,
        ]);

        $this->discountRepository->setDiscountAmounts($saleShippingMethod->getKey(), [
            PriceDto::from([
                'value' => '100.00',
                'currency' => $this->currency,
            ])
        ]);

        $saleShippingMethod->shippingMethods()->attach($saleShippingMethod->getKey());

        $this->actingAs($this->{$user})->postJson('/cart/process', [
            'sales_channel_id' => SalesChannel::query()->value('id'),
            'shipping_method_id' => $this->shippingMethod->getKey(),
            'items' => [
                [
                    'cartitem_id' => '1',
                    'product_id' => $this->product->getKey(),
                    'quantity' => 2,
                    'schemas' => [],
                ],
            ],
            'currency' => $this->currency,
        ])
            ->assertValid()->assertOk()
            ->assertJsonFragment([
                'cart_total_initial' => '9200.00',
                'cart_total' => '9200.00',
                'shipping_price_initial' => '0.00',
                'shipping_price' => '0.00',
                'summary' => '9200.00',
                'coupons' => [],
                'sales' => [],
            ])
            ->assertJsonCount(0, 'data.sales')
            ->assertJsonFragment([
                'cartitem_id' => '1',
                'price' => '4600.00',
                'price_discounted' => '4600.00',
            ])
            ->assertJsonMissing(
                [
                    'id' => $sale->getKey(),
                    'name' => $sale->name,
                    'value' => 0,
                ],
            )
            ->assertJsonMissing(
                [
                    'id' => $saleShippingMethod->getKey(),
                    'name' => $saleShippingMethod->name,
                    'value' => 0,
                ],
            );
    }

    /**
     * @dataProvider authWithBooleanProvider
     */
    public function testCartProcessInactive(string $user, bool $coupon): void
    {
        $this->{$user}->givePermissionTo('cart.verify');

        $code = $coupon ? [] : ['code' => null];

        $discount = Discount::factory()->create(
            [
                'description' => 'Testowy kupon nieaktywny',
                'name' => 'Testowy kupon nieaktywny',
                'percentage' => '10',
                'target_type' => DiscountTargetType::ORDER_VALUE,
                'target_is_allow_list' => true,
                'active' => false,
            ] + $code,
        );

        $conditionGroup = ConditionGroup::create();

        $conditionGroup->conditions()->create([
            'type' => ConditionType::DATE_BETWEEN,
            'value' => [
                'start_at' => Carbon::yesterday(),
                'end_at' => Carbon::tomorrow(),
                'is_in_range' => true,
            ],
        ]);

        $coupons = $coupon ? [
            'coupons' => [
                $discount->code,
            ],
        ] : [];

        $response = $this->actingAs($this->{$user})->postJson(
            '/cart/process',
            [
                'currency' => $this->currency,
                'sales_channel_id' => SalesChannel::query()->value('id'),
                'shipping_method_id' => $this->shippingMethod->getKey(),
                'items' => [
                    [
                        'cartitem_id' => '1',
                        'product_id' => $this->product->getKey(),
                        'quantity' => 2,
                        'schemas' => [],
                    ],
                ],
            ] + $coupons,
        );

        $result = $coupon ? ['sales' => []] : ['coupons' => []];
        $discountCode = $coupon ? ['code' => $discount->code] : [];

        $response
            ->assertValid()->assertOk()
            ->assertJsonFragment(
                [
                    'cart_total_initial' => '9200.00',
                    'cart_total' => '9200.00',
                    'shipping_price_initial' => '0.00',
                    'shipping_price' => '0.00',
                    'summary' => '9200.00',
                ] + $result,
            )
            ->assertJsonFragment([
                'cartitem_id' => '1',
                'price' => '4600.00',
                'price_discounted' => '4600.00',
            ])
            ->assertJsonMissing(
                [
                    'id' => $discount->getKey(),
                    'name' => $discount->name,
                    'value' => '920.00',
                ] + $discountCode,
            );
    }

    /**
     * @dataProvider authProvider
     */
    public function testCartProcessPurchaseLimitMoreAvailable($user): void
    {
        $this->{$user}->givePermissionTo('cart.verify');

        $this->product->update([
            'purchase_limit_per_user' => 5,
        ]);

        $this->actingAs($this->{$user})->postJson('/cart/process', [
            'currency' => $this->currency,
            'sales_channel_id' => SalesChannel::query()->value('id'),
            'shipping_method_id' => $this->shippingMethod->getKey(),
            'items' => [
                [
                    'cartitem_id' => '1',
                    'product_id' => $this->product->getKey(),
                    'quantity' => 2,
                    'schemas' => [],
                ],
            ],
        ])
            ->assertValid()->assertOk()
            ->assertJsonFragment([
                'cart_total_initial' => '9200.00',
                'cart_total' => '9200.00',
                'shipping_price_initial' => '0.00',
                'shipping_price' => '0.00',
                'summary' => '9200.00',
                'coupons' => [],
                'sales' => [],
            ])
            ->assertJsonFragment([
                'cartitem_id' => '1',
                'price' => '4600.00',
                'price_discounted' => '4600.00',
                'quantity' => 2,
            ]);
    }

    /**
     * @dataProvider authProvider
     */
    public function testCartProcessPurchaseLimitLessAvailable($user): void
    {
        $this->{$user}->givePermissionTo('cart.verify');

        $this->product->update([
            'purchase_limit_per_user' => 1,
        ]);

        $this->actingAs($this->{$user})->postJson('/cart/process', [
            'currency' => $this->currency,
            'sales_channel_id' => SalesChannel::query()->value('id'),
            'shipping_method_id' => $this->shippingMethod->getKey(),
            'items' => [
                [
                    'cartitem_id' => '1',
                    'product_id' => $this->product->getKey(),
                    'quantity' => 2,
                    'schemas' => [],
                ],
            ],
        ])
            ->assertValid()->assertOk()
            ->assertJsonFragment([
                'cart_total_initial' => '4600.00',
                'cart_total' => '4600.00',
                'shipping_price_initial' => '0.00',
                'shipping_price' => '0.00',
                'summary' => '4600.00',
                'coupons' => [],
                'sales' => [],
            ])
            ->assertJsonFragment([
                'cartitem_id' => '1',
                'price' => '4600.00',
                'price_discounted' => '4600.00',
            ]);
    }

    /**
     * @dataProvider authProvider
     *
     * @throws DtoException
     */
    public function testCartProcessPurchaseLimitWithSale($user): void
    {
        $this->{$user}->givePermissionTo('cart.verify');

        $sale = Discount::factory()->create([
            'code' => null,
            'target_type' => DiscountTargetType::ORDER_VALUE,
            'name' => 'Sale for limited product',
            'target_is_allow_list' => true,
            'percentage' => null,
        ]);

        $this->discountRepository->setDiscountAmounts($sale->getKey(), [
            PriceDto::from([
                'value' => '300.00',
                'currency' => $this->currency,
            ])
        ]);

        $conditionGroup = ConditionGroup::create();

        $conditionGroup->conditions()->create([
            'type' => ConditionType::PRODUCT_IN,
            'value' => [
                'products' => [
                    $this->product->getKey(),
                ],
                'is_allow_list' => true,
            ],
        ]);

        $sale->conditionGroups()->attach($conditionGroup);

        $this->product->update([
            'purchase_limit_per_user' => 0,
        ]);

        $product = $this->productService->create(
            FakeDto::productCreateDto([
                'public' => true,
                'prices_base' => [PriceDto::from(Money::of(1000.0, $this->currency->value))],
            ])
        );

        $this->actingAs($this->{$user})->postJson('/cart/process', [
            'currency' => $this->currency,
            'sales_channel_id' => SalesChannel::query()->value('id'),
            'shipping_method_id' => $this->shippingMethod->getKey(),
            'items' => [
                [
                    'cartitem_id' => '1',
                    'product_id' => $this->product->getKey(),
                    'quantity' => 1,
                    'schemas' => [],
                ],
                [
                    'cartitem_id' => '2',
                    'product_id' => $product->getKey(),
                    'quantity' => 1,
                    'schemas' => [],
                ],
            ],
        ])
            ->assertValid()->assertOk()
            ->assertJsonFragment([
                'cart_total_initial' => '1000.00',
                'cart_total' => '1000.00',
                'shipping_price_initial' => '0.00',
                'shipping_price' => '0.00',
                'summary' => '1000.00',
                'coupons' => [],
            ])
            ->assertJsonCount(1, 'data.items')
            ->assertJsonMissing([
                'id' => $sale->getKey(),
                'name' => $sale->name,
                'value' => '300.00',
            ])
            ->assertJsonFragment([
                'cartitem_id' => '2',
                'price' => '1000.00',
                'price_discounted' => '1000.00',
            ])
            ->assertJsonMissing([
                'cartitem_id' => '1',
                'price' => '4600.00',
                'price_discounted' => '4600.00',
            ]);
    }

    /**
     * @dataProvider authProvider
     */
    public function testCartProcessPurchaseLimitAlreadyPurchased($user): void
    {
        $this->{$user}->givePermissionTo('cart.verify');

        $this->product->update([
            'purchase_limit_per_user' => 1,
        ]);

        $order = Order::factory()->create([
            'paid' => true,
        ]);
        $this->{$user}->orders()->save($order);
        $order->products()->create([
            'product_id' => $this->product->getKey(),
            'quantity' => 1,
            'price_initial' => Money::of(4600, $this->currency->value),
            'price' => Money::of(4600, $this->currency->value),
            'name' => $this->product->name,
        ]);

        $this->actingAs($this->{$user})->postJson('/cart/process', [
            'currency' => $this->currency,
            'sales_channel_id' => SalesChannel::query()->value('id'),
            'shipping_method_id' => $this->shippingMethod->getKey(),
            'items' => [
                [
                    'cartitem_id' => '1',
                    'product_id' => $this->product->getKey(),
                    'quantity' => 1,
                    'schemas' => [],
                ],
            ],
        ])
            ->assertValid()->assertOk()
            ->assertJsonFragment([
                'cart_total_initial' => '0.00',
                'cart_total' => '0.00',
                'shipping_price_initial' => '8.11',
                'shipping_price' => '8.11',
                'summary' => '8.11',
                'coupons' => [],
                'sales' => [],
                'items' => [],
            ])
            ->assertJsonCount(0, 'data.items');
    }

    /**
     * @dataProvider authProvider
     */
    public function testCartProcessPurchaseLimitAlreadyPurchasedNotPaid($user): void
    {
        $this->{$user}->givePermissionTo('cart.verify');

        $this->product->update([
            'purchase_limit_per_user' => 1,
        ]);

        $order = Order::factory()->create([
            'paid' => false,
        ]);
        $this->{$user}->orders()->save($order);
        $order->products()->create([
            'product_id' => $this->product->getKey(),
            'quantity' => 1,
            'price_initial' => Money::of(4600, $this->currency->value),
            'price' => Money::of(4600, $this->currency->value),
            'name' => $this->product->name,
        ]);

        $this->actingAs($this->{$user})->postJson('/cart/process', [
            'currency' => $this->currency,
            'sales_channel_id' => SalesChannel::query()->value('id'),
            'shipping_method_id' => $this->shippingMethod->getKey(),
            'items' => [
                [
                    'cartitem_id' => '1',
                    'product_id' => $this->product->getKey(),
                    'quantity' => 1,
                    'schemas' => [],
                ],
            ],
        ])
            ->assertValid()->assertOk()
            ->assertJsonFragment([
                'cart_total_initial' => '4600.00',
                'cart_total' => '4600.00',
                'shipping_price_initial' => '0.00',
                'shipping_price' => '0.00',
                'summary' => '4600.00',
            ])
            ->assertJsonCount(1, 'data.items');
    }

    /**
     * @dataProvider authProvider
     */
    public function testCartProcessPurchaseLimitSetAfterPurchase($user): void
    {
        $this->{$user}->givePermissionTo('cart.verify');

        $order = Order::factory()->create([
            'paid' => true,
        ]);
        $this->{$user}->orders()->save($order);
        $order->products()->create([
            'product_id' => $this->product->getKey(),
            'quantity' => 2,
            'price_initial' => Money::of(4600, $this->currency->value),
            'price' => Money::of(4600, $this->currency->value),
            'name' => $this->product->name,
        ]);

        $this->product->update([
            'purchase_limit_per_user' => 1,
        ]);

        $this->actingAs($this->{$user})->postJson('/cart/process', [
            'currency' => $this->currency,
            'sales_channel_id' => SalesChannel::query()->value('id'),
            'shipping_method_id' => $this->shippingMethod->getKey(),
            'items' => [
                [
                    'cartitem_id' => '1',
                    'product_id' => $this->product->getKey(),
                    'quantity' => 1,
                    'schemas' => [],
                ],
            ],
        ])
            ->assertValid()->assertOk()
            ->assertJsonFragment([
                'cart_total_initial' => '0.00',
                'cart_total' => '0.00',
                'shipping_price_initial' => '8.11',
                'shipping_price' => '8.11',
                'summary' => '8.11',
                'coupons' => [],
                'sales' => [],
                'items' => [],
            ])
            ->assertJsonCount(0, 'data.items');
    }

    /**
     * @dataProvider authProvider
     */
    public function testCartProcessPurchaseLimitCanceledOrder($user): void
    {
        $this->{$user}->givePermissionTo('cart.verify');

        $status = Status::factory()->create([
            'cancel' => true,
        ]);

        $order = Order::factory()->create([
            'status_id' => $status->getKey(),
        ]);
        $this->{$user}->orders()->save($order);
        $order->products()->create([
            'product_id' => $this->product->getKey(),
            'quantity' => 1,
            'price_initial' => Money::of(4600, $this->currency->value),
            'price' => Money::of(4600, $this->currency->value),
            'name' => $this->product->name,
        ]);

        $this->product->update([
            'purchase_limit_per_user' => 1,
        ]);

        $this->actingAs($this->{$user})->postJson('/cart/process', [
            'currency' => $this->currency,
            'sales_channel_id' => SalesChannel::query()->value('id'),
            'shipping_method_id' => $this->shippingMethod->getKey(),
            'items' => [
                [
                    'cartitem_id' => '1',
                    'product_id' => $this->product->getKey(),
                    'quantity' => 1,
                    'schemas' => [],
                ],
            ],
        ])
            ->assertValid()->assertOk()
            ->assertJsonFragment([
                'cart_total_initial' => '4600.00',
                'cart_total' => '4600.00',
                'shipping_price_initial' => '0.00',
                'shipping_price' => '0.00',
                'summary' => '4600.00',
                'coupons' => [],
                'sales' => [],
            ])
            ->assertJsonFragment([
                'cartitem_id' => '1',
                'price' => '4600.00',
                'price_discounted' => '4600.00',
            ]);
    }

    /**
     * @dataProvider authProvider
     */
    public function testCartProcessPurchaseLimitProductWithSchema($user): void
    {
        $this->{$user}->givePermissionTo('cart.verify');

        $this->productWithSchema->update([
            'purchase_limit_per_user' => 1,
        ]);

        $response = $this->actingAs($this->{$user})->postJson('/cart/process', [
            'currency' => $this->currency,
            'sales_channel_id' => SalesChannel::query()->value('id'),
            'shipping_method_id' => $this->shippingMethod->getKey(),
            'items' => [
                [
                    'cartitem_id' => '1',
                    'product_id' => $this->productWithSchema->getKey(),
                    'quantity' => 1,
                    'schemas' => [],
                ],
                [
                    'cartitem_id' => '2',
                    'product_id' => $this->productWithSchema->getKey(),
                    'quantity' => 1,
                    'schemas' => [
                        $this->schema->getKey() => $this->option->getKey(),
                    ],
                ],
            ],
        ]);
        $response
            ->assertValid()->assertOk()
            ->assertJsonFragment([
                'cart_total_initial' => '100.00',
                'cart_total' => '100.00',
                'shipping_price_initial' => '8.11',
                'shipping_price' => '8.11',
                'summary' => '108.11',
                'coupons' => [],
                'sales' => [],
            ])
            ->assertJsonFragment([
                'cartitem_id' => '1',
                'price' => '100.00',
                'price_discounted' => '100.00',
            ])
            ->assertJsonMissing([
                'cartitem_id' => '2',
            ]);
    }

    public function testCartProcessPurchaseLimitNoAccount(): void
    {
        $role = Role::where('type', RoleType::UNAUTHENTICATED)->firstOrFail();
        $role->givePermissionTo('cart.verify');

        $this->product->update([
            'purchase_limit_per_user' => 1,
        ]);

        $this->postJson('/cart/process', [
            'currency' => $this->currency,
            'sales_channel_id' => SalesChannel::query()->value('id'),
            'shipping_method_id' => $this->shippingMethod->getKey(),
            'items' => [
                [
                    'cartitem_id' => '1',
                    'product_id' => $this->product->getKey(),
                    'quantity' => 2,
                    'schemas' => [],
                ],
            ],
        ])
            ->assertValid()->assertOk()
            ->assertJsonFragment([
                'cart_total_initial' => '4600.00',
                'cart_total' => '4600.00',
                'shipping_price_initial' => '0.00',
                'shipping_price' => '0.00',
                'summary' => '4600.00',
                'coupons' => [],
                'sales' => [],
            ])
            ->assertJsonFragment([
                'cartitem_id' => '1',
                'price' => '4600.00',
                'price_discounted' => '4600.00',
            ]);
    }

    public function testCartProcessWithZeroSale(): void
    {
        $this->user->givePermissionTo('cart.verify');

        $discountApplied = Discount::factory()->create([
            'percentage' => '0',
            'target_type' => DiscountTargetType::ORDER_VALUE,
            'target_is_allow_list' => false,
        ]);

        $response = $this->actingAs($this->user)->postJson('/cart/process', [
            'currency' => $this->currency,
            'sales_channel_id' => SalesChannel::query()->value('id'),
            'shipping_method_id' => $this->shippingMethod->getKey(),
            'items' => [
                [
                    'cartitem_id' => '1',
                    'product_id' => $this->product->getKey(),
                    'quantity' => 1,
                    'schemas' => [],
                ],
            ],
            'coupons' => [
                $discountApplied->code,
            ],
        ]);

        $response
            ->assertValid()->assertOk()
            ->assertJsonFragment([
                'cart_total_initial' => '4600.00',
                'cart_total' => '4600.00',
                'shipping_price_initial' => '0.00',
                'shipping_price' => '0.00',
                'summary' => '4600.00',
            ])
            ->assertJsonFragment([
                'cartitem_id' => '1',
                'price' => '4600.00',
                'price_discounted' => '4600.00',
            ])
            ->assertJsonFragment([
                'id' => $discountApplied->getKey(),
                'value' => '0.00',
            ]);
    }

    private function prepareDataForCouponTest($coupon): array
    {
        $code = $coupon ? [] : ['code' => null];

        $discountApplied = Discount::factory()->create(
            [
                'description' => 'Testowy kupon obowiązujący',
                'name' => 'Testowy kupon obowiązujący',
                'percentage' => '10.00',
                'target_type' => DiscountTargetType::ORDER_VALUE,
                'target_is_allow_list' => true,
            ] + $code
        );

        $discount = Discount::factory()->create(
            [
                'description' => 'Testowy kupon',
                'name' => 'Testowy kupon',
                'target_type' => DiscountTargetType::ORDER_VALUE,
                'target_is_allow_list' => true,
                'percentage' => null,
            ] + $code
        );

        $this->discountRepository->setDiscountAmounts($discount->getKey(), [
            PriceDto::from([
                'value' => '100.00',
                'currency' => $this->currency,
            ])
        ]);

        $conditionGroup = ConditionGroup::create();

        $conditionGroup->conditions()->create([
            'type' => ConditionType::DATE_BETWEEN,
            'value' => [
                'start_at' => Carbon::tomorrow(),
                'is_in_range' => true,
            ],
        ]);

        $discount->conditionGroups()->attach($conditionGroup);

        $coupons = $coupon ? [
            'coupons' => [
                $discount->code,
                $discountApplied->code,
                'blablabla',
            ],
        ] : [];

        return [
            'coupons' => $coupons,
            'discount' => $discount,
            'discountApplied' => $discountApplied,
        ];
    }

    /**
     * @throws RoundingNecessaryException
     * @throws DtoException
     * @throws UnknownCurrencyException
     * @throws NumberFormatException
     */
    private function prepareCouponWithProductInSetAndCountConditions(bool $productInSet, bool $isAllowList): array
    {
        $product = $this->productService->create(
            FakeDto::productCreateDto([
                'public' => true,
                'prices_base' => [PriceDto::from(Money::of(49.0, $this->currency->value))],
            ])
        );

        $set = ProductSet::factory()->create([
            'public' => true,
        ]);

        if ($productInSet) {
            $product->sets()->sync([$set->getKey()]);
        }

        $couponWithLimit = Discount::factory()->create([
            'name' => 'Coupon with limit',
            'target_type' => DiscountTargetType::ORDER_VALUE,
            'percentage' => '10',
            'target_is_allow_list' => true,
            'priority' => 0,
        ]);

        $conditionGroup = ConditionGroup::create();

        $conditionGroup->conditions()->create([
            'type' => ConditionType::PRODUCT_IN_SET,
            'value' => [
                'product_sets' => [
                    $set->getKey(),
                ],
                'is_allow_list' => $isAllowList,
            ],
        ]);

        $conditionGroup2 = ConditionGroup::create();
        $conditionGroup2->conditions()->create([
            'type' => ConditionType::COUPONS_COUNT,
            'value' => [
                'min_value' => 0,
                'max_value' => 1,
            ],
        ]);

        $conditionGroup2->conditions()->create([
            'type' => ConditionType::MAX_USES,
            'value' => [
                'max_uses' => 1,
            ],
        ]);

        $couponWithLimit->conditionGroups()->attach([$conditionGroup->getKey(), $conditionGroup2->getKey()]);

        $coupon2 = Discount::factory()->create([
            'name' => 'Coupon without limit',
            'target_type' => DiscountTargetType::ORDER_VALUE,
            'percentage' => '20',
            'target_is_allow_list' => true,
            'priority' => 0,
        ]);

        return [$product, $couponWithLimit, $coupon2];
    }
}<|MERGE_RESOLUTION|>--- conflicted
+++ resolved
@@ -60,7 +60,6 @@
     private Currency $currency;
     private SchemaCrudService $schemaCrudService;
 
-<<<<<<< HEAD
     private DiscountRepository $discountRepository;
 
     public static function couponOrSaleProvider(): array
@@ -73,8 +72,6 @@
         ];
     }
 
-=======
->>>>>>> 3b0e3b8d
     /**
      * @throws UnknownCurrencyException
      * @throws RoundingNecessaryException
@@ -1077,7 +1074,6 @@
             ->postJson(
                 '/cart/process',
                 [
-                    'currency' => $this->currency,
                     'sales_channel_id' => SalesChannel::query()->value('id'),
                     'shipping_method_id' => $this->shippingMethod->getKey(),
                     'items' => [
@@ -1101,52 +1097,31 @@
             ->assertOk()
             ->assertJsonFragment(
                 [
-<<<<<<< HEAD
                     'cart_total_initial' => '9200.00',
                     'cart_total' => '0.02',
                     'shipping_price_initial' => '0.00',
                     'shipping_price' => '0.00',
                     'summary' => '0.02',
-=======
-                    'cart_total_initial' => "9200.00",
-                    'cart_total' => "0.02",
-                    'shipping_price_initial' => "0.00",
-                    'shipping_price' => "0.00",
-                    'summary' => "0.02",
->>>>>>> 3b0e3b8d
                 ] + $result
             )
             ->assertJsonFragment([
                 'cartitem_id' => '1',
-<<<<<<< HEAD
                 'price' => '4600.00',
                 'price_discounted' => '0.01',
-=======
-                'price' => "4600.00",
-                'price_discounted' => "0.01",
->>>>>>> 3b0e3b8d
                 'quantity' => 2,
             ])
             ->assertJsonFragment(
                 [
                     'id' => $productDiscount->getKey(),
                     'name' => $productDiscount->name,
-<<<<<<< HEAD
                     'value' => '9199.98',
-=======
-                    'value' => "9199.98",
->>>>>>> 3b0e3b8d
                 ] + $discountCode1
             )
             ->assertJsonFragment(
                 [
                     'id' => $discount->getKey(),
                     'name' => $discount->name,
-<<<<<<< HEAD
                     'value' => '0.00',
-=======
-                    'value' => "0.00",
->>>>>>> 3b0e3b8d
                 ] + $discountCode2
             );
     }
