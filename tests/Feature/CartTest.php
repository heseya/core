<?php

namespace Tests\Feature;

use App\Enums\ConditionType;
use App\Enums\DiscountTargetType;
use App\Enums\DiscountType;
use App\Enums\RoleType;
use App\Enums\ShippingType;
use App\Models\ConditionGroup;
use App\Models\Deposit;
use App\Models\Discount;
use App\Models\Item;
use App\Models\Option;
use App\Models\Order;
use App\Models\PriceRange;
use App\Models\Product;
use App\Models\ProductSet;
use App\Models\Role;
use App\Models\Schema;
use App\Models\ShippingMethod;
use App\Models\Status;
use Illuminate\Foundation\Testing\RefreshDatabase;
use Illuminate\Foundation\Testing\WithFaker;
use Illuminate\Support\Carbon;
use Tests\TestCase;

class CartTest extends TestCase
{
    use RefreshDatabase, WithFaker;

    private ShippingMethod $shippingMethod;
    private ShippingMethod $digitalShippingMethod;
    private ProductSet $category;
    private ProductSet $brand;
    private Product $product;
    private Product $digitalProduct;
    private string $email;
    private Product $productWithSchema;
    private Schema $schema;
    private Option $option;
    private Item $item;

    public function setUp(): void
    {
        parent::setUp();

        $this->email = $this->faker->freeEmail;

        $this->shippingMethod = ShippingMethod::factory()->create([
            'public' => true,
            'shipping_type' => ShippingType::ADDRESS,
        ]);
        $lowRange = PriceRange::create(['start' => 0]);
        $lowRange->prices()->create(['value' => 8.11]);

        $highRange = PriceRange::create(['start' => 210]);
        $highRange->prices()->create(['value' => 0.0]);

        $this->shippingMethod->priceRanges()->saveMany([$lowRange, $highRange]);

        $this->product = Product::factory()->create([
            'public' => true,
            'price' => 4600.0,
        ]);

        $this->productWithSchema = Product::factory()->create([
            'price' => 100,
            'public' => true,
        ]);
        $this->schema = Schema::factory()->create([
            'type' => 'select',
            'price' => 0,
            'hidden' => false,
            'required' => false,
        ]);
        $this->productWithSchema->schemas()->sync([$this->schema->getKey()]);
        $this->option = $this->schema->options()->create([
            'name' => 'XL',
            'price' => 0,
        ]);
        $this->item = Item::factory()->create();
        $this->option->items()->sync([$this->item->getKey()]);

        $this->digitalProduct = Product::factory()->create([
            'public' => true,
            'shipping_digital' => true,
        ]);
        $this->digitalShippingMethod = ShippingMethod::factory()->create([
            'shipping_type' => ShippingType::DIGITAL,
        ]);
    }

    public function testCartProcessUnauthorized(): void
    {
        $response = $this->postJson('/cart/process', [
            'shipping_method_id' => $this->shippingMethod->getKey(),
            'items' => [
                [
                    'cartitem_id' => '1',
                    'product_id' => $this->product->getKey(),
                    'quantity' => 2,
                    'schemas' => [],
                ],
            ],
        ]);

        $response->assertForbidden();
    }

    /**
     * @dataProvider authProvider
     */
    public function testCartProcessDigitalMethodForPhysicalProduct($user): void
    {
        $this->$user->givePermissionTo('cart.verify');

        $response = $this->actingAs($this->$user)->postJson('/cart/process', [
            'digital_shipping_method_id' => $this->digitalShippingMethod->getKey(),
            'items' => [
                [
                    'cartitem_id' => '1',
                    'product_id' => $this->product->getKey(),
                    'quantity' => 2,
                    'schemas' => [],
                ],
            ],
        ]);

        $response->assertUnprocessable();
    }

    /**
     * @dataProvider authProvider
     */
    public function testCartProcessPhysicalMethodForDigitalProduct($user): void
    {
        $this->$user->givePermissionTo('cart.verify');

        $response = $this->actingAs($this->$user)->postJson('/cart/process', [
            'shipping_method_id' => $this->shippingMethod->getKey(),
            'items' => [
                [
                    'cartitem_id' => '1',
                    'product_id' => $this->digitalProduct->getKey(),
                    'quantity' => 2,
                    'schemas' => [],
                ],
            ],
        ]);

        $response->assertUnprocessable();
    }

    /**
     * @dataProvider authProvider
     */
    public function testCartProcessSimple($user): void
    {
        $this->$user->givePermissionTo('cart.verify');

        $response = $this->actingAs($this->$user)->postJson('/cart/process', [
            'shipping_method_id' => $this->shippingMethod->getKey(),
            'items' => [
                [
                    'cartitem_id' => '1',
                    'product_id' => $this->product->getKey(),
                    'quantity' => 2,
                    'schemas' => [],
                ],
            ],
        ]);

        $response
            ->assertOk()
            ->assertJsonFragment([
                'cart_total_initial' => 9200,
                'cart_total' => 9200,
                'shipping_price_initial' => 0,
                'shipping_price' => 0,
                'summary' => 9200,
                'coupons' => [],
                'sales' => [],
            ])
            ->assertJsonFragment([
                'cartitem_id' => '1',
                'price' => 4600,
                'price_discounted' => 4600,
            ]);
    }

    public function couponOrSaleProvider(): array
    {
        return [
            'as user coupon' => ['user', true],
            'as application coupon' => ['application', true],
            'as user sale' => ['user', false],
            'as application sale' => ['application', false],
        ];
    }

    /**
     * @dataProvider couponOrSaleProvider
     */
    public function testCartProcess($user, $coupon): void
    {
        $this->$user->givePermissionTo('cart.verify');

        $code = $coupon ? [] : ['code' => null];

        $discountApplied = Discount::factory()->create([
            'description' => 'Testowy kupon obowiązujący',
            'name' => 'Testowy kupon obowiązujący',
            'value' => 10,
            'type' => DiscountType::PERCENTAGE,
            'target_type' => DiscountTargetType::ORDER_VALUE,
            'target_is_allow_list' => true,
        ] + $code);

        $discount = Discount::factory()->create([
            'description' => 'Testowy kupon',
            'name' => 'Testowy kupon',
            'value' => 100,
            'type' => DiscountType::AMOUNT,
            'target_type' => DiscountTargetType::ORDER_VALUE,
            'target_is_allow_list' => true,
        ] + $code);

        $conditionGroup = ConditionGroup::create();

        $conditionGroup->conditions()->create([
            'type' => ConditionType::DATE_BETWEEN,
            'value' => [
                'start_at' => Carbon::tomorrow(),
                'is_in_range' => true,
            ],
        ]);

        $discount->conditionGroups()->attach($conditionGroup);

        $coupons = $coupon ? [
            'coupons' => [
                $discount->code,
                $discountApplied->code,
            ],
        ] : [];

        $response = $this->actingAs($this->$user)->postJson('/cart/process', [
            'shipping_method_id' => $this->shippingMethod->getKey(),
            'items' => [
                [
                    'cartitem_id' => '1',
                    'product_id' => $this->product->getKey(),
                    'quantity' => 2,
                    'schemas' => [],
                ],
            ],
        ] + $coupons);

        $result = $coupon ? ['sales' => []] : ['coupons' => []];
        $discountCode1 = $coupon ? ['code' => $discountApplied->code] : [];
        $discountCode2 = $coupon ? ['code' => $discount->code] : [];

        $response
            ->assertOk()
            ->assertJsonFragment([
                'cart_total_initial' => 9200,
                'cart_total' => 8280,
                'shipping_price_initial' => 0,
                'shipping_price' => 0,
                'summary' => 8280,
            ] + $result)
            ->assertJsonFragment([
                'cartitem_id' => '1',
                'price' => 4600,
                'price_discounted' => 4600,
            ])
            ->assertJsonFragment([
                'id' => $discountApplied->getKey(),
                'name' => $discountApplied->name,
                'value' => 920,
            ] + $discountCode1)
            ->assertJsonMissing([
                'id' => $discount->getKey(),
                'name' => $discount->name,
                'value' => 100,
            ] + $discountCode2);
    }

    /**
     * @dataProvider authProvider
     */
    public function testCartProcessProductNotAvailable($user): void
    {
        $this->$user->givePermissionTo('cart.verify');

        $this->item->deposits()->create([
            'quantity' => 1,
        ]);

        $response = $this->actingAs($this->$user)->postJson('/cart/process', [
            'shipping_method_id' => $this->shippingMethod->getKey(),
            'items' => [
                [
                    'cartitem_id' => '1',
                    'product_id' => $this->product->getKey(),
                    'quantity' => 2,
                    'schemas' => [],
                ],
                [
                    'cartitem_id' => '2',
                    'product_id' => $this->productWithSchema->getKey(),
                    'quantity' => 2,
                    'schemas' => [
                        $this->schema->getKey() => $this->option->getKey(),
                    ],
                ],
            ],
        ]);

        $response
            ->assertOk()
            ->assertJsonFragment([
                'cart_total_initial' => 9200,
                'cart_total' => 9200,
                'shipping_price_initial' => 0,
                'shipping_price' => 0,
                'summary' => 9200,
                'coupons' => [],
                'sales' => [],
            ])
            ->assertJsonFragment([
                'cartitem_id' => '1',
                'price' => 4600,
                'price_discounted' => 4600,
            ])->assertJsonMissing([
                'cartitem_id' => '2',
                'price' => 100,
                'price_discounted' => 100,
            ]);
    }

    /**
     * @dataProvider authProvider
     */
    public function testCartProcessProductDoesntExist($user): void
    {
        $this->$user->givePermissionTo('cart.verify');

        Discount::factory()->create([
            'target_type' => DiscountTargetType::CHEAPEST_PRODUCT,
            'code' => null,
            'value' => 10,
        ]);

        $this->item->deposits()->create([
            'quantity' => 1,
        ]);

        $response = $this->actingAs($this->$user)->postJson('/cart/process', [
            'shipping_method_id' => $this->shippingMethod->getKey(),
            'items' => [
                [
                    'cartitem_id' => '1',
                    'product_id' => 'ad6ed111-6111-4e11-bb11-ec65cecf8a11',
                    'quantity' => 1,
                    'schemas' => [],
                ],
            ],
        ]);

        $response
            ->assertOk()
            ->assertJsonFragment([
                'cart_total_initial' => 0,
                'cart_total' => 0,
                'coupons' => [],
                'sales' => [],
            ]);
    }

    /**
     * @dataProvider authProvider
     */
    public function testCartProcessFull($user): void
    {
        $this->$user->givePermissionTo('cart.verify');

        $saleApplied = Discount::factory()->create(
            [
                'description' => 'Testowa promocja',
                'name' => 'Testowa promocja obowiązująca',
                'value' => 10,
                'type' => DiscountType::PERCENTAGE,
                'target_type' => DiscountTargetType::PRODUCTS,
                'target_is_allow_list' => true,
                'code' => null,
            ],
        );

        $saleApplied->products()->attach($this->product->getKey());

        $sale = Discount::factory()->create(
            [
                'description' => 'Testowa promocja',
                'name' => 'Testowa promocja',
                'value' => 100,
                'type' => DiscountType::AMOUNT,
                'target_type' => DiscountTargetType::ORDER_VALUE,
                'target_is_allow_list' => true,
                'code' => null,
            ],
        );

        $conditionGroup = ConditionGroup::create();

        $conditionGroup->conditions()->create([
            'type' => ConditionType::DATE_BETWEEN,
            'value' => [
                'start_at' => Carbon::tomorrow(),
                'is_in_range' => true,
            ],
        ]);

        $sale->conditionGroups()->attach($conditionGroup);

        $couponApplied = Discount::factory()->create([
            'description' => 'Testowy kupon',
            'name' => 'Testowy kupon obowiązujący',
            'value' => 500,
            'type' => DiscountType::AMOUNT,
            'target_type' => DiscountTargetType::ORDER_VALUE,
            'target_is_allow_list' => true,
        ]);

        $coupon = Discount::factory()->create([
            'description' => 'Testowy kupon',
            'name' => 'Testowy kupon',
            'value' => 10,
            'type' => DiscountType::PERCENTAGE,
            'target_type' => DiscountTargetType::ORDER_VALUE,
            'target_is_allow_list' => true,
        ]);

        $conditionGroup2 = ConditionGroup::create();

        $conditionGroup2->conditions()->create([
            'type' => ConditionType::DATE_BETWEEN,
            'value' => [
                'start_at' => Carbon::tomorrow(),
                'is_in_range' => true,
            ],
        ]);

        $coupon->conditionGroups()->attach($conditionGroup2);

        $this->item->deposits()->create([
            'quantity' => 1,
        ]);

        $response = $this->actingAs($this->$user)->postJson('/cart/process', [
            'shipping_method_id' => $this->shippingMethod->getKey(),
            'items' => [
                [
                    'cartitem_id' => '1',
                    'product_id' => $this->product->getKey(),
                    'quantity' => 2,
                    'schemas' => [],
                ],
                [
                    'cartitem_id' => '2',
                    'product_id' => $this->productWithSchema->getKey(),
                    'quantity' => 2,
                    'schemas' => [
                        $this->schema->getKey() => $this->option->getKey(),
                    ],
                ],
            ],
            'coupons' => [
                $coupon->code,
                $couponApplied->code,
            ],
        ]);

        $response
            ->assertOk()
            ->assertJsonFragment([
                'cart_total_initial' => 9200,
                'cart_total' => 7780,
                'shipping_price_initial' => 0,
                'shipping_price' => 0,
                'summary' => 7780,
            ])
            ->assertJsonFragment([
                'cartitem_id' => '1',
                'price' => 4600,
                'price_discounted' => 4140,
            ])->assertJsonMissing([
                'cartitem_id' => '2',
                'price' => 100,
                'price_discounted' => 100,
            ])
            ->assertJsonFragment([
                'id' => $saleApplied->getKey(),
                'name' => $saleApplied->name,
                'value' => 920,
            ])
            ->assertJsonFragment([
                'id' => $couponApplied->getKey(),
                'name' => $couponApplied->name,
                'code' => $couponApplied->code,
                'value' => 500,
            ])
            ->assertJsonMissing([
                'id' => $sale->getKey(),
                'name' => $sale->name,
            ])
            ->assertJsonMissing([
                'id' => $coupon->getKey(),
                'name' => $coupon->name,
                'code' => $coupon->code,
            ]);
    }

    /**
     * @dataProvider authProvider
     */
    public function testCartProcessLessThanMinimal($user): void
    {
        $this->$user->givePermissionTo('cart.verify');

        $shippingMethod = ShippingMethod::factory()->create([
            'public' => true,
            'shipping_type' => ShippingType::ADDRESS,
        ]);
        $lowRange = PriceRange::create(['start' => 0]);
        $lowRange->prices()->create(['value' => 10]);

        $shippingMethod->priceRanges()->saveMany([$lowRange]);

        $saleApplied = Discount::factory()->create([
            'description' => 'Testowa promocja',
            'name' => 'Testowa promocja obowiązująca',
            'value' => 99,
            'type' => DiscountType::PERCENTAGE,
            'target_type' => DiscountTargetType::PRODUCTS,
            'target_is_allow_list' => true,
            'code' => null,
        ]);

        $couponOrder = Discount::factory()->create([
            'description' => 'Testowy kupon',
            'name' => 'Kupon order',
            'value' => 50,
            'type' => DiscountType::AMOUNT,
            'target_type' => DiscountTargetType::ORDER_VALUE,
            'target_is_allow_list' => true,
        ]);

        $couponShipping = Discount::factory()->create([
            'description' => 'Testowy kupon',
            'name' => 'Kupon shipping',
            'value' => 15,
            'type' => DiscountType::AMOUNT,
            'target_type' => DiscountTargetType::SHIPPING_PRICE,
            'target_is_allow_list' => false,
        ]);

        $saleApplied->products()->attach($this->product->getKey());

        $this
            ->actingAs($this->$user)
            ->postJson('/cart/process', [
                'shipping_method_id' => $shippingMethod->getKey(),
                'items' => [
                    [
                        'cartitem_id' => '1',
                        'product_id' => $this->product->getKey(),
                        'quantity' => 1,
                        'schemas' => [],
                    ],
                ],
                'coupons' => [
                    $couponOrder->code,
                    $couponShipping->code,
                ],
            ])
            ->assertOk()
            ->assertJsonFragment([
                'cart_total_initial' => 4600,
                'cart_total' => 0,
                'shipping_price_initial' => 10,
                'shipping_price' => 0,
                'summary' => 0,
            ])
            ->assertJsonFragment([
                'cartitem_id' => '1',
                'price' => 4600,
                'price_discounted' => 46,
            ])
            ->assertJsonFragment([
                'id' => $saleApplied->getKey(),
                'name' => $saleApplied->name,
                'value' => 4554,
            ])
            ->assertJsonFragment([
                'id' => $couponOrder->getKey(),
                'name' => $couponOrder->name,
                'code' => $couponOrder->code,
                'value' => 46, // discount -50, but cart_total should be 46 when discount is applied
            ])
            ->assertJsonFragment([
                'id' => $couponShipping->getKey(),
                'name' => $couponShipping->name,
                'code' => $couponShipping->code,
                'value' => 10, // discount -15, but shipping_price_initial is 10
            ]);
    }

    /**
     * @dataProvider couponOrSaleProvider
     */
    public function testCartProcessWithNotExistingCoupon($user, $coupon): void
    {
        $this->$user->givePermissionTo('cart.verify');

        $data = $this->prepareDataForCouponTest($coupon);

        $response = $this->actingAs($this->$user)->postJson('/cart/process', [
            'shipping_method_id' => $this->shippingMethod->getKey(),
            'items' => [
                [
                    'cartitem_id' => '1',
                    'product_id' => $this->product->getKey(),
                    'quantity' => 2,
                    'schemas' => [],
                ],
            ],
        ] + $data['coupons']);

        $result = $coupon ? ['sales' => []] : ['coupons' => []];
        $discountCode1 = $coupon ? ['code' => $data['discountApplied']->code] : [];
        $discountCode2 = $coupon ? ['code' => $data['discount']->code] : [];

        $response
            ->assertOk()
            ->assertJsonFragment([
                'cart_total_initial' => 9200,
                'cart_total' => 8280,
                'shipping_price_initial' => 0,
                'shipping_price' => 0,
                'summary' => 8280,
            ] + $result)
            ->assertJsonFragment([
                'cartitem_id' => '1',
                'price' => 4600,
                'price_discounted' => 4600,
            ])
            ->assertJsonFragment([
                'id' => $data['discountApplied']->getKey(),
                'name' => $data['discountApplied']->name,
                'value' => 920,
            ] + $discountCode1)
            ->assertJsonMissing([
                'id' => $data['discount']->getKey(),
                'name' => $data['discount']->name,
                'value' => 100,
            ] + $discountCode2);
    }

    /**
     * @dataProvider couponOrSaleProvider
     */
    public function testCartProcessCheapestProduct($user, $coupon): void
    {
        $this->$user->givePermissionTo('cart.verify');

        $code = $coupon ? [] : ['code' => null];

        $productDiscount = Discount::factory()
            ->create([
                'description' => 'Discount on product',
                'name' => 'Discount on product',
                'value' => 10,
                'type' => DiscountType::PERCENTAGE,
                'target_type' => DiscountTargetType::PRODUCTS,
                'target_is_allow_list' => false,
            ] + $code);

        $discount = Discount::factory()
            ->create([
                'description' => 'Discount on cheapest product',
                'name' => 'Discount on cheapest product',
                'value' => 5,
                'type' => DiscountType::PERCENTAGE,
                'target_type' => DiscountTargetType::CHEAPEST_PRODUCT,
                'target_is_allow_list' => true,
            ] + $code);

        $coupons = $coupon ? [
            'coupons' => [
                $discount->code,
                $productDiscount->code,
            ],
        ] : [];

        $response = $this
            ->actingAs($this->$user)
            ->postJson(
                '/cart/process',
                [
                    'shipping_method_id' => $this->shippingMethod->getKey(),
                    'items' => [
                        [
                            'cartitem_id' => '1',
                            'product_id' => $this->product->getKey(),
                            'quantity' => 2,
                            'schemas' => [],
                        ],
                    ],
                ] + $coupons
            );

        $result = $coupon ? ['sales' => []] : ['coupons' => []];
        $discountCode1 = $coupon ? ['code' => $productDiscount->code] : [];
        $discountCode2 = $coupon ? ['code' => $discount->code] : [];

        $response
            ->assertOk()
            ->assertJsonFragment([
                'cart_total_initial' => 9200,
                'cart_total' => 8073,
                'shipping_price_initial' => 0,
                'shipping_price' => 0,
                'summary' => 8073,
            ] + $result)
            ->assertJsonFragment([
                'cartitem_id' => '1',
                'price' => 4600,
                'price_discounted' => 4140,
                'quantity' => 1,
            ])
            ->assertJsonFragment([
                'cartitem_id' => '1',
                'price' => 4600,
                'price_discounted' => 3933,
                'quantity' => 1,
            ])
            ->assertJsonFragment([
                'id' => $productDiscount->getKey(),
                'name' => $productDiscount->name,
                'value' => 920,
            ] + $discountCode1)
            ->assertJsonFragment([
                'id' => $discount->getKey(),
                'name' => $discount->name,
                'value' => 207,
            ] + $discountCode2);
    }

    /**
     * @dataProvider couponOrSaleProvider
     */
    public function testCartProcessCheapestProductWithSamePrice($user, $coupon): void
    {
        $this->$user->givePermissionTo('cart.verify');

        $code = $coupon ? [] : ['code' => null];

        $productDiscount = Discount::factory()
            ->create([
                'description' => 'Discount on product',
                'name' => 'Discount on product',
                'value' => 100,
                'type' => DiscountType::PERCENTAGE,
                'target_type' => DiscountTargetType::PRODUCTS,
                'target_is_allow_list' => false,
            ] + $code);

        $discount = Discount::factory()
            ->create([
                'description' => 'Discount on cheapest product',
                'name' => 'Discount on cheapest product',
                'value' => 5,
                'type' => DiscountType::PERCENTAGE,
                'target_type' => DiscountTargetType::CHEAPEST_PRODUCT,
                'target_is_allow_list' => true,
            ] + $code);

        $coupons = $coupon ? [
            'coupons' => [
                $discount->code,
                $productDiscount->code,
            ],
        ] : [];

        $response = $this
            ->actingAs($this->$user)
            ->postJson(
                '/cart/process',
                [
                    'shipping_method_id' => $this->shippingMethod->getKey(),
                    'items' => [
                        [
                            'cartitem_id' => '1',
                            'product_id' => $this->product->getKey(),
                            'quantity' => 2,
                            'schemas' => [],
                        ],
                    ],
                ] + $coupons
            );

        $result = $coupon ? ['sales' => []] : ['coupons' => []];
        $discountCode1 = $coupon ? ['code' => $productDiscount->code] : [];
        $discountCode2 = $coupon ? ['code' => $discount->code] : [];

        $response
            ->assertOk()
            ->assertJsonFragment([
                'cart_total_initial' => 9200,
                'cart_total' => 0,
                'shipping_price_initial' => 0,
                'shipping_price' => 0,
                'summary' => 0,
            ] + $result)
            ->assertJsonFragment([
                'cartitem_id' => '1',
                'price' => 4600,
                'price_discounted' => 0,
                'quantity' => 2,
            ])
            ->assertJsonFragment([
                'id' => $productDiscount->getKey(),
                'name' => $productDiscount->name,
                'value' => 9200,
            ] + $discountCode1)
            ->assertJsonFragment([
                'id' => $discount->getKey(),
                'name' => $discount->name,
                'value' => 0,
            ] + $discountCode2);
    }

    /**
     * @dataProvider authProvider
     */
    public function testCartProcessWithDiscountValueAmountExtendPrice($user): void
    {
        $this->$user->givePermissionTo('cart.verify');

        $product = Product::factory()->create([
            'public' => true,
            'price' => 10,
        ]);
        $schema = Schema::factory()->create([
            'type' => 'string',
            'price' => 20,
            'hidden' => false,
        ]);
        $product->schemas()->save($schema);
        $product2 = Product::factory()->create([
            'public' => true,
            'price' => 100,
        ]);
        $sale = Discount::factory()->create([
            'type' => DiscountType::AMOUNT,
            'target_type' => DiscountTargetType::PRODUCTS,
            'value' => 500,
            'target_is_allow_list' => true,
            'code' => null,
        ]);
        $sale->products()->attach($product->getKey());

        $response = $this->actingAs($this->$user)->postJson('/cart/process', [
            'shipping_method_id' => $this->shippingMethod->getKey(),
            'items' => [
                [
                    'cartitem_id' => '1',
                    'product_id' => $product->getKey(),
                    'quantity' => 1,
                    'schemas' => [
                        $schema->getKey() => 'Test',
                    ],
                ],
                [
                    'cartitem_id' => '2',
                    'product_id' => $product2->getKey(),
                    'quantity' => 1,
                ],
            ],
        ]);

        $response
            ->assertOk()
            ->assertJsonFragment(['summary' => 108.11]); // (10 (price) - 20 (discount)) + 100 + 8.11 (shipping)
    }

    /**
     * @dataProvider authProvider
     */
    public function testCartProcessWithPromotionOnMultiProductWithSchema($user): void
    {
        $this->$user->givePermissionTo('cart.verify');

        $product = Product::factory()->create([
            'public' => true,
            'price' => 10,
        ]);
        $schema = Schema::factory()->create([
            'type' => 'string',
            'price' => 20,
            'hidden' => false,
        ]);
        $product->schemas()->save($schema);
        $sale = Discount::factory()->create([
            'type' => DiscountType::AMOUNT,
            'target_type' => DiscountTargetType::PRODUCTS,
            'value' => 25,
            'target_is_allow_list' => true,
            'code' => null,
        ]);
        $sale->products()->attach($product->getKey());

        $response = $this->actingAs($this->$user)->postJson('/cart/process', [
            'shipping_method_id' => $this->shippingMethod->getKey(),
            'items' => [
                [
                    'cartitem_id' => '1',
                    'product_id' => $product->getKey(),
                    'quantity' => 3,
                    'schemas' => [
                        $schema->getKey() => 'Test',
                    ],
                ],
            ],
        ]);

        $response
            ->assertOk()
            ->assertJsonFragment(['summary' => 23.11]); // 3*((10(price) +20(schema)) -20(discount)) +8.11(shipping)
    }

    /**
     * @dataProvider authProvider
     */
    public function testCartProcessWithCouponCountAndProductNotInSetOnBlockList($user): void
    {
        $this->$user->givePermissionTo('cart.verify');

        [$product, $couponWithLimit, $coupon2] = $this->prepareCouponWithProductInSetAndCountConditions(false, false);

        $this->actingAs($this->$user)->postJson('/cart/process', [
            'shipping_method_id' => $this->shippingMethod->getKey(),
            'items' => [
                [
                    'cartitem_id' => '1',
                    'product_id' => $product->getKey(),
                    'quantity' => 1,
                    'schemas' => [],
                ],
            ],
            'coupons' => [
                $couponWithLimit->code,
                $coupon2->code,
            ],
        ])
            ->assertOk()
            ->assertJsonCount(2, 'data.coupons');
    }

    /**
     * @dataProvider authProvider
     */
    public function testCartProcessWithCouponCountAndProductInSetOnBlockList($user): void
    {
        $this->$user->givePermissionTo('cart.verify');

        [$product, $couponWithLimit, $coupon2] = $this->prepareCouponWithProductInSetAndCountConditions(true, false);

        $this->actingAs($this->$user)->postJson('/cart/process', [
            'shipping_method_id' => $this->shippingMethod->getKey(),
            'items' => [
                [
                    'cartitem_id' => '1',
                    'product_id' => $product->getKey(),
                    'quantity' => 1,
                    'schemas' => [],
                ],
            ],
            'coupons' => [
                $couponWithLimit->code,
                $coupon2->code,
            ],
        ])
            ->assertOk()
            ->assertJsonCount(1, 'data.coupons')
            ->assertJsonMissing([
                'id' => $couponWithLimit->getKey(),
                'name' => $couponWithLimit->name,
            ]);
    }

    /**
     * @dataProvider authProvider
     */
    public function testCartProcessWithCouponCountAndProductNotInSetOnAllowList($user): void
    {
        $this->$user->givePermissionTo('cart.verify');

        [$product, $couponWithLimit, $coupon2] = $this->prepareCouponWithProductInSetAndCountConditions(false, true);

        $this->actingAs($this->$user)->postJson('/cart/process', [
            'shipping_method_id' => $this->shippingMethod->getKey(),
            'items' => [
                [
                    'cartitem_id' => '1',
                    'product_id' => $product->getKey(),
                    'quantity' => 1,
                    'schemas' => [],
                ],
            ],
            'coupons' => [
                $couponWithLimit->code,
                $coupon2->code,
            ],
        ])
            ->assertOk()
            ->assertJsonCount(1, 'data.coupons')
            ->assertJsonMissing([
                'id' => $couponWithLimit->getKey(),
                'name' => $couponWithLimit->name,
            ]);
    }

    /**
     * @dataProvider authProvider
     */
    public function testCartProcessWithCouponCountAndProductInSetOnAllowList($user): void
    {
        $this->$user->givePermissionTo('cart.verify');

        [$product, $couponWithLimit, $coupon2] = $this->prepareCouponWithProductInSetAndCountConditions(true, true);

        $this->actingAs($this->$user)->postJson('/cart/process', [
            'shipping_method_id' => $this->shippingMethod->getKey(),
            'items' => [
                [
                    'cartitem_id' => '1',
                    'product_id' => $product->getKey(),
                    'quantity' => 1,
                    'schemas' => [],
                ],
            ],
            'coupons' => [
                $couponWithLimit->code,
                $coupon2->code,
            ],
        ])
            ->assertOk()
            ->assertJsonCount(2, 'data.coupons');
    }

    /**
     * @dataProvider couponOrSaleProvider
     */
    public function testCartProcessRoundedValues($user, $coupon): void
    {
        $this->$user->givePermissionTo('cart.verify');

        $code = $coupon ? [] : ['code' => null];

        $product = Product::factory()->create([
            'public' => true,
            'price' => 4601.0,
        ]);

        $discountApplied = Discount::factory()->create([
            'description' => 'Testowy kupon obowiązujący',
            'name' => 'Testowy kupon obowiązujący',
            'value' => 2.5,
            'type' => DiscountType::PERCENTAGE,
            'target_type' => DiscountTargetType::PRODUCTS,
            'target_is_allow_list' => true,
        ] + $code);

        $discountApplied->products()->attach($product->getKey());

        $discountApplied2 = Discount::factory()->create([
            'description' => 'Order value discount',
            'name' => 'Order value discount',
            'value' => 10,
            'type' => DiscountType::PERCENTAGE,
            'target_type' => DiscountTargetType::ORDER_VALUE,
            'target_is_allow_list' => true,
        ] + $code);

        $coupons = $coupon ? [
            'coupons' => [
                $discountApplied->code,
                $discountApplied2->code,
            ],
        ] : [];

        $response = $this->actingAs($this->$user)->postJson(
            '/cart/process',
            [
                'shipping_method_id' => $this->shippingMethod->getKey(),
                'items' => [
                    [
                        'cartitem_id' => '1',
                        'product_id' => $product->getKey(),
                        'quantity' => 2,
                        'schemas' => [],
                    ],
                ],
            ] + $coupons,
        );

        $result = $coupon ? ['sales' => []] : ['coupons' => []];
        $discountCode = $coupon ? ['code' => $discountApplied->code] : [];
        $discountCode2 = $coupon ? ['code' => $discountApplied2->code] : [];

        $response
            ->assertOk()
            ->assertJsonFragment([
                'cart_total_initial' => 9202,
                'cart_total' => 8074.76,
                'shipping_price_initial' => 0,
                'shipping_price' => 0,
                'summary' => 8074.76,
            ] + $result)
            ->assertJsonFragment([
                'cartitem_id' => '1',
                'price' => 4601,
                'price_discounted' => 4485.98,
            ])
            ->assertJsonFragment([
                'id' => $discountApplied->getKey(),
                'name' => $discountApplied->name,
                'value' => 230.04,
            ] + $discountCode)
            ->assertJsonFragment([
                'id' => $discountApplied2->getKey(),
                'name' => $discountApplied2->name,
                'value' => 897.2,
            ] + $discountCode2);
    }

    /**
     * @dataProvider couponOrSaleProvider
     */
    public function testCartProcessRoundedValuesCheapestProduct($user, $coupon): void
    {
        $this->$user->givePermissionTo('cart.verify');

        $code = $coupon ? [] : ['code' => null];

        $product = Product::factory()->create([
            'public' => true,
            'price' => 45,
        ]);

        $discountApplied = Discount::factory()->create([
            'description' => 'Testowy kupon obowiązujący',
            'name' => 'Testowy kupon obowiązujący',
            'value' => 10,
            'type' => DiscountType::PERCENTAGE,
            'target_type' => DiscountTargetType::CHEAPEST_PRODUCT,
            'target_is_allow_list' => true,
            'priority' => 1,
        ] + $code);

        $discountApplied->products()->attach($product->getKey());

        $discountApplied2 = Discount::factory()->create([
            'description' => 'Order value discount',
            'name' => 'Order value discount',
            'value' => 5,
            'type' => DiscountType::PERCENTAGE,
            'target_type' => DiscountTargetType::CHEAPEST_PRODUCT,
            'target_is_allow_list' => true,
            'priority' => 0,
        ] + $code);

        $coupons = $coupon ? [
            'coupons' => [
                $discountApplied->code,
                $discountApplied2->code,
            ],
        ] : [];

        $response = $this->actingAs($this->$user)->postJson(
            '/cart/process',
            [
                'shipping_method_id' => $this->shippingMethod->getKey(),
                'items' => [
                    [
                        'cartitem_id' => '1',
                        'product_id' => $product->getKey(),
                        'quantity' => 2,
                        'schemas' => [],
                    ],
                ],
            ] + $coupons,
        );

        $result = $coupon ? ['sales' => []] : ['coupons' => []];
        $discountCode = $coupon ? ['code' => $discountApplied->code] : [];
        $discountCode2 = $coupon ? ['code' => $discountApplied2->code] : [];

        $response
            ->assertOk()
            ->assertJsonFragment([
                'cart_total_initial' => 90,
                'cart_total' => 83.48,
                'shipping_price_initial' => 8.11,
                'shipping_price' => 8.11,
                'summary' => 91.59,
            ] + $result)
            ->assertJsonFragment([
                'cartitem_id' => '1',
                'price' => 45,
                'price_discounted' => 45,
            ])
            ->assertJsonFragment([
                'cartitem_id' => '1',
                'price' => 45,
                'price_discounted' => 38.48,
            ])
            ->assertJsonFragment([
                'id' => $discountApplied->getKey(),
                'name' => $discountApplied->name,
                'value' => 4.5,
            ] + $discountCode)
            ->assertJsonFragment([
                'id' => $discountApplied2->getKey(),
                'name' => $discountApplied2->name,
                'value' => 2.02,
            ] + $discountCode2);
    }

    /**
     * @dataProvider authProvider
     */
    public function testCartProcessShippingTimeAndDateWhitUnlimitedStockShippingDate($user): void
    {
        $this->$user->givePermissionTo('cart.verify');

        $shipping_date = Carbon::now()->addDays(10)->toIso8601String();

        $itemData = ['unlimited_stock_shipping_date' => $shipping_date];

        $item = Item::factory()->create($itemData);

        $product = Product::factory()->create([
            'public' => true,
            'price' => 4600.0,
        ]);
        $product->items()->attach($item->getKey(), ['required_quantity' => 100]);

        $response = $this->actingAs($this->$user)->postJson('/cart/process', [
            'shipping_method_id' => $this->shippingMethod->getKey(),
            'items' => [
                [
                    'cartitem_id' => '1',
                    'product_id' => $product->getKey(),
                    'quantity' => 2,
                    'schemas' => [],
                ],
            ],
        ]);

        $response
            ->assertOk()
            ->assertJsonFragment([
                'shipping_time' => null,
                'shipping_date' => $shipping_date,
            ]);
    }

    /**
     * @dataProvider authProvider
     */
    public function testCartProcessShippingTimeAndDateWhitMultiProductsAndOneItem($user): void
    {
        $this->$user->givePermissionTo('cart.verify');

        $shippingDate = Carbon::now()->addDays(10)->toIso8601String();

        $item = Item::factory()->create();

        $product = Product::factory()->create([
            'public' => true,
            'price' => 4600.0,
        ]);

        Deposit::factory([
            'quantity' => 150,
            'shipping_date' => $shippingDate,
        ])->create([
            'item_id' => $item->getKey(),
        ]);

        $product->items()->attach($item->getKey(), ['required_quantity' => 100]);

        $response = $this->actingAs($this->$user)->postJson('/cart/process', [
            'shipping_method_id' => $this->shippingMethod->getKey(),
            'items' => [
                [
                    'cartitem_id' => '1',
                    'product_id' => $product->getKey(),
                    'quantity' => 1,
                    'schemas' => [],
                ],
            ],
        ]);

        $response
            ->assertOk()
            ->assertJsonFragment([
                'shipping_time' => null,
                'shipping_date' => $shippingDate,
            ]);

        $response = $this->actingAs($this->$user)->postJson('/cart/process', [
            'shipping_method_id' => $this->shippingMethod->getKey(),
            'items' => [
                [
                    'cartitem_id' => '1',
                    'product_id' => $product->getKey(),
                    'quantity' => 2,
                    'schemas' => [],
                ],
            ],
        ]);

        $response
            ->assertOk()
            ->assertJsonFragment([
                'shipping_time' => null,
                'shipping_date' => null,
            ]);

        $shippingDate2 = Carbon::now()->addDays(20)->toIso8601String();

        Deposit::factory([
            'quantity' => 150,
            'shipping_date' => $shippingDate2,
        ])->create([
            'item_id' => $item->getKey(),
        ]);

        $response = $this->actingAs($this->$user)->postJson('/cart/process', [
            'shipping_method_id' => $this->shippingMethod->getKey(),
            'items' => [
                [
                    'cartitem_id' => '1',
                    'product_id' => $product->getKey(),
                    'quantity' => 1,
                    'schemas' => [],
                ],
                [
                    'cartitem_id' => '2',
                    'product_id' => $product->getKey(),
                    'quantity' => 2,
                    'schemas' => [],
                ],
            ],
        ]);

        $response
            ->assertOk()
            ->assertJsonFragment([
                'shipping_time' => null,
                'shipping_date' => $shippingDate2,
            ]);
    }

    /**
     * @dataProvider authProvider
     */
    public function testCartProcessShippingTimeAndDateWhitMultiProductsAndOneNotAvailable($user): void
    {
        $this->$user->givePermissionTo('cart.verify');

        $shippingDate = Carbon::now()->addDays(10)->toIso8601String();

        $item = Item::factory()->create();
        $item2 = Item::factory()->create();

        $product = Product::factory()->create([
            'public' => true,
            'price' => 4600.0,
        ]);
        $product2 = Product::factory()->create([
            'public' => true,
            'price' => 4600.0,
        ]);

        Deposit::factory([
            'quantity' => 150,
            'shipping_date' => $shippingDate,
        ])->create([
            'item_id' => $item->getKey(),
        ]);

        $product->items()->attach($item->getKey(), ['required_quantity' => 100]);

        Deposit::factory([
            'quantity' => 1,
            'shipping_time' => 4,
        ])->create([
            'item_id' => $item2->getKey(),
        ]);

        $product2->items()->attach($item2->getKey(), ['required_quantity' => 1]);

        $response = $this->actingAs($this->$user)->postJson('/cart/process', [
            'shipping_method_id' => $this->shippingMethod->getKey(),
            'items' => [
                [
                    'cartitem_id' => '1',
                    'product_id' => $product->getKey(),
                    'quantity' => 1,
                    'schemas' => [],
                ],
                [
                    'cartitem_id' => '2',
                    'product_id' => $product2->getKey(),
                    'quantity' => 1,
                    'schemas' => [],
                ],
                [
                    'cartitem_id' => '3',
                    'product_id' => $this->productWithSchema->getKey(),
                    'quantity' => 2,
                    'schemas' => [
                        $this->schema->getKey() => $this->option->getKey(),
                    ],
                ],
            ],
        ]);

        $response
            ->assertOk()
            ->assertJsonFragment([
                'shipping_time' => null,
                'shipping_date' => $shippingDate,
            ]);

        $response = $this->actingAs($this->$user)->postJson('/cart/process', [
            'shipping_method_id' => $this->shippingMethod->getKey(),
            'items' => [
                [
                    'cartitem_id' => '1',
                    'product_id' => $product2->getKey(),
                    'quantity' => 1,
                    'schemas' => [],
                ],
                [
                    'cartitem_id' => '2',
                    'product_id' => $this->productWithSchema->getKey(),
                    'quantity' => 2,
                    'schemas' => [
                        $this->schema->getKey() => $this->option->getKey(),
                    ],
                ],
            ],
        ]);

        $response
            ->assertOk()
            ->assertJsonFragment([
                'shipping_time' => 4,
                'shipping_date' => null,
            ]);

        $response = $this->actingAs($this->$user)->postJson('/cart/process', [
            'shipping_method_id' => $this->shippingMethod->getKey(),
            'items' => [
                [
                    'cartitem_id' => '1',
                    'product_id' => $product->getKey(),
                    'quantity' => 2,
                    'schemas' => [],
                ],
                [
                    'cartitem_id' => '2',
                    'product_id' => $product2->getKey(),
                    'quantity' => 2,
                    'schemas' => [],
                ],
            ],
        ]);

        $response
            ->assertOk()
            ->assertJsonFragment([
                'shipping_time' => null,
                'shipping_date' => null,
            ]);
    }

    /**
     * @dataProvider authProvider
     */
    public function testCartProcessProductWithSchemaAndItemNotAvailable($user): void
    {
        $this->$user->givePermissionTo('cart.verify');

        $this->item->deposits()->create([
            'quantity' => 3,
        ]);

        $this->productWithSchema->items()->attach($this->item->getKey(), ['required_quantity' => 2]);

        $response = $this->actingAs($this->$user)->postJson('/cart/process', [
            'shipping_method_id' => $this->shippingMethod->getKey(),
            'items' => [
                [
                    'cartitem_id' => '1',
                    'product_id' => $this->productWithSchema->getKey(),
                    'quantity' => 7,
                    'schemas' => [
                        $this->schema->getKey() => $this->option->getKey(),
                    ],
                ],
            ],
        ]);

        $response
            ->assertOk()
            ->assertJsonFragment([
                'cart_total_initial' => 0,
                'cart_total' => 0,
                'shipping_price_initial' => 8.11,
                'shipping_price' => 8.11,
                'summary' => 8.11,
                'coupons' => [],
                'sales' => [],
            ])
            ->assertJsonMissing([
                'cartitem_id' => '1',
                'price' => 100,
                'price_discounted' => 100,
            ]);
    }

    /**
     * @dataProvider authProvider
     */
    public function testCartProcessProductWithItemNotAvailable($user): void
    {
        $this->$user->givePermissionTo('cart.verify');

        $this->item->deposits()->create([
            'quantity' => 3,
        ]);

        $this->product->items()->attach($this->item->getKey(), ['required_quantity' => 2]);

        $response = $this->actingAs($this->$user)->postJson('/cart/process', [
            'shipping_method_id' => $this->shippingMethod->getKey(),
            'items' => [
                [
                    'cartitem_id' => '1',
                    'product_id' => $this->product->getKey(),
                    'quantity' => 7,
                    'schemas' => [],
                ],
            ],
        ]);

        $response
            ->assertOk()
            ->assertJsonFragment([
                'cart_total_initial' => 0,
                'cart_total' => 0,
                'shipping_price_initial' => 8.11,
                'shipping_price' => 8.11,
                'summary' => 8.11,
                'coupons' => [],
                'sales' => [],
            ])
            ->assertJsonMissing([
                'cartitem_id' => '1',
                'price' => 100,
                'price_discounted' => 100,
            ]);
    }

    /**
     * @dataProvider authProvider
     */
    public function testCartProcessProductWithSchemaAndItemAvailable($user): void
    {
        $this->$user->givePermissionTo('cart.verify');

        $this->item->deposits()->create([
            'quantity' => 6,
        ]);

        $this->productWithSchema->items()->attach($this->item->getKey(), ['required_quantity' => 2]);

        $response = $this->actingAs($this->$user)->postJson('/cart/process', [
            'shipping_method_id' => $this->shippingMethod->getKey(),
            'items' => [
                [
                    'cartitem_id' => '1',
                    'product_id' => $this->productWithSchema->getKey(),
                    'quantity' => 2,
                    'schemas' => [
                        $this->schema->getKey() => $this->option->getKey(),
                    ],
                ],
            ],
        ]);

        $response
            ->assertOk()
            ->assertJsonFragment([
                'cart_total_initial' => 200,
                'cart_total' => 200,
                'shipping_price_initial' => 8.11,
                'shipping_price' => 8.11,
                'summary' => 208.11,
                'coupons' => [],
                'sales' => [],
            ])
            ->assertJsonFragment([
                'cartitem_id' => '1',
                'price' => 100,
                'price_discounted' => 100,
            ]);
    }

    /**
     * @dataProvider couponOrSaleProvider
     */
    public function testCartProcessProductInChildrenSet($user, $coupon): void
    {
        $this->$user->givePermissionTo('cart.verify');

        $code = $coupon ? [] : ['code' => null];

        $parentSet = ProductSet::factory()->create([
            'public' => true,
            'name' => 'parent',
        ]);

        $childrenSet = ProductSet::factory()->create([
            'public' => true,
            'name' => 'children',
            'public_parent' => true,
            'parent_id' => $parentSet->getKey(),
        ]);

        $subChildrenSet = ProductSet::factory()->create([
            'public' => true,
            'name' => 'sub children',
            'public_parent' => true,
            'parent_id' => $childrenSet->getKey(),
        ]);

        $this->product->sets()->sync([$subChildrenSet->getKey()]);

        $discountApplied = Discount::factory()->create(
            [
                'description' => 'Testowy kupon obowiązujący',
                'name' => 'Testowy kupon obowiązujący',
                'value' => 10,
                'type' => DiscountType::PERCENTAGE,
                'target_type' => DiscountTargetType::PRODUCTS,
                'target_is_allow_list' => true,
            ] + $code
        );

        $discountApplied->productSets()->attach($parentSet);

        $discount = Discount::factory()->create(
            [
                'description' => 'Testowy kupon',
                'name' => 'Testowy kupon',
                'value' => 5,
                'type' => DiscountType::PERCENTAGE,
                'target_type' => DiscountTargetType::PRODUCTS,
                'target_is_allow_list' => false,
            ] + $code
        );

        $discount->productSets()->attach($parentSet);

        $coupons = $coupon ? [
            'coupons' => [
                $discount->code,
                $discountApplied->code,
            ],
        ] : [];

        $response = $this->actingAs($this->$user)->postJson(
            '/cart/process',
            [
                'shipping_method_id' => $this->shippingMethod->getKey(),
                'items' => [
                    [
                        'cartitem_id' => '1',
                        'product_id' => $this->product->getKey(),
                        'quantity' => 1,
                        'schemas' => [],
                    ],
                ],
            ] + $coupons
        );

        $result = $coupon ? ['sales' => []] : ['coupons' => []];
        $discountCode1 = $coupon ? ['code' => $discountApplied->code] : [];
        $discountCode2 = $coupon ? ['code' => $discount->code] : [];

        $response
            ->assertOk()
            ->assertJsonFragment(
                [
                    'cart_total_initial' => 4600,
                    'cart_total' => 4140,
                    'shipping_price_initial' => 0,
                    'shipping_price' => 0,
                    'summary' => 4140,
                ] + $result
            )
            ->assertJsonFragment([
                'cartitem_id' => '1',
                'price' => 4600,
                'price_discounted' => 4140,
            ])
            ->assertJsonFragment(
                [
                    'id' => $discountApplied->getKey(),
                    'name' => $discountApplied->name,
                    'value' => 460,
                ] + $discountCode1
            )
            ->assertJsonFragment(
                [
                    'id' => $discount->getKey(),
                    'name' => $discount->name,
                    'value' => 0,
                ] + $discountCode2
            );
    }

    /**
     * @dataProvider couponOrSaleProvider
     */
    public function testCartProcessInactive($user, $coupon): void
    {
        $this->$user->givePermissionTo('cart.verify');

        $code = $coupon ? [] : ['code' => null];

        $discount = Discount::factory()->create(
            [
                'description' => 'Testowy kupon nieaktywny',
                'name' => 'Testowy kupon nieaktywny',
                'value' => 10,
                'type' => DiscountType::PERCENTAGE,
                'target_type' => DiscountTargetType::ORDER_VALUE,
                'target_is_allow_list' => true,
                'active' => false,
            ] + $code
        );

        $conditionGroup = ConditionGroup::create();

        $conditionGroup->conditions()->create([
            'type' => ConditionType::DATE_BETWEEN,
            'value' => [
                'start_at' => Carbon::yesterday(),
                'end_at' => Carbon::tomorrow(),
                'is_in_range' => true,
            ],
        ]);

        $coupons = $coupon ? [
            'coupons' => [
                $discount->code,
            ],
        ] : [];

        $response = $this->actingAs($this->$user)->postJson(
            '/cart/process',
            [
                'shipping_method_id' => $this->shippingMethod->getKey(),
                'items' => [
                    [
                        'cartitem_id' => '1',
                        'product_id' => $this->product->getKey(),
                        'quantity' => 2,
                        'schemas' => [],
                    ],
                ],
            ] + $coupons
        );

        $result = $coupon ? ['sales' => []] : ['coupons' => []];
        $discountCode = $coupon ? ['code' => $discount->code] : [];

        $response
            ->assertOk()
            ->assertJsonFragment(
                [
                    'cart_total_initial' => 9200,
                    'cart_total' => 9200,
                    'shipping_price_initial' => 0,
                    'shipping_price' => 0,
                    'summary' => 9200,
                ] + $result
            )
            ->assertJsonFragment([
                'cartitem_id' => '1',
                'price' => 4600,
                'price_discounted' => 4600,
            ])
            ->assertJsonMissing(
                [
                    'id' => $discount->getKey(),
                    'name' => $discount->name,
                    'value' => 920,
                ] + $discountCode
            );
    }

    /**
     * @dataProvider authProvider
     */
    public function testCartProcessPurchaseLimitMoreAvailable($user): void
    {
        $this->$user->givePermissionTo('cart.verify');

        $this->product->update([
            'purchase_limit_per_user' => 5,
        ]);

        $this->actingAs($this->$user)->postJson('/cart/process', [
            'shipping_method_id' => $this->shippingMethod->getKey(),
            'items' => [
                [
                    'cartitem_id' => '1',
                    'product_id' => $this->product->getKey(),
                    'quantity' => 2,
                    'schemas' => [],
                ],
            ],
        ])
            ->assertOk()
            ->assertJsonFragment([
                'cart_total_initial' => 9200,
                'cart_total' => 9200,
                'shipping_price_initial' => 0,
                'shipping_price' => 0,
                'summary' => 9200,
                'coupons' => [],
                'sales' => [],
            ])
            ->assertJsonFragment([
                'cartitem_id' => '1',
                'price' => 4600,
                'price_discounted' => 4600,
                'quantity' => 2,
            ]);
    }

    /**
     * @dataProvider authProvider
     */
    public function testCartProcessPurchaseLimitLessAvailable($user): void
    {
        $this->$user->givePermissionTo('cart.verify');

        $this->product->update([
            'purchase_limit_per_user' => 1,
        ]);

        $this->actingAs($this->$user)->postJson('/cart/process', [
            'shipping_method_id' => $this->shippingMethod->getKey(),
            'items' => [
                [
                    'cartitem_id' => '1',
                    'product_id' => $this->product->getKey(),
                    'quantity' => 2,
                    'schemas' => [],
                ],
            ],
        ])
            ->assertOk()
            ->assertJsonFragment([
                'cart_total_initial' => 4600,
                'cart_total' => 4600,
                'shipping_price_initial' => 0,
                'shipping_price' => 0,
                'summary' => 4600,
                'coupons' => [],
                'sales' => [],
            ])
            ->assertJsonFragment([
                'cartitem_id' => '1',
                'price' => 4600,
                'price_discounted' => 4600,
            ]);
    }

    /**
     * @dataProvider authProvider
     */
    public function testCartProcessPurchaseLimitWithSale($user): void
    {
        $this->$user->givePermissionTo('cart.verify');

        $sale = Discount::factory()->create([
            'code' => null,
            'target_type' => DiscountTargetType::ORDER_VALUE,
            'name' => 'Sale for limited product',
            'type' => DiscountType::AMOUNT,
            'value' => 300,
            'target_is_allow_list' => true,
        ]);

        $conditionGroup = ConditionGroup::create();

        $conditionGroup->conditions()->create([
            'type' => ConditionType::PRODUCT_IN,
            'value' => [
                'products' => [
                    $this->product->getKey(),
                ],
                'is_allow_list' => true,
            ],
        ]);

        $sale->conditionGroups()->attach($conditionGroup);

        $this->product->update([
            'purchase_limit_per_user' => 0,
        ]);

        $product = Product::factory()->create([
            'public' => true,
            'price' => 1000,
        ]);

        $this->actingAs($this->$user)->postJson('/cart/process', [
            'shipping_method_id' => $this->shippingMethod->getKey(),
            'items' => [
                [
                    'cartitem_id' => '1',
                    'product_id' => $this->product->getKey(),
                    'quantity' => 1,
                    'schemas' => [],
                ],
                [
                    'cartitem_id' => '2',
                    'product_id' => $product->getKey(),
                    'quantity' => 1,
                    'schemas' => [],
                ],
            ],
        ])
            ->assertOk()
            ->assertJsonFragment([
                'cart_total_initial' => 1000,
                'cart_total' => 1000,
                'shipping_price_initial' => 0,
                'shipping_price' => 0,
                'summary' => 1000,
                'coupons' => [],
            ])
            ->assertJsonCount(1, 'data.items')
            ->assertJsonMissing([
                'id' => $sale->getKey(),
                'name' => $sale->name,
                'value' => 300,
            ])
            ->assertJsonFragment([
                'cartitem_id' => '2',
                'price' => 1000,
                'price_discounted' => 1000,
            ])
            ->assertJsonMissing([
                'cartitem_id' => '1',
                'price' => 4600,
                'price_discounted' => 4600,
            ]);
    }

    /**
     * @dataProvider authProvider
     */
    public function testCartProcessPurchaseLimitAlreadyPurchased($user): void
    {
        $this->$user->givePermissionTo('cart.verify');

        $this->product->update([
            'purchase_limit_per_user' => 1,
        ]);

        $order = Order::factory()->create([
            'paid' => true,
        ]);
        $this->$user->orders()->save($order);
        $order->products()->create([
            'product_id' => $this->product->getKey(),
            'quantity' => 1,
            'price_initial' => 4600,
            'price' => 4600,
            'name' => $this->product->name,
        ]);

        $this->actingAs($this->$user)->postJson('/cart/process', [
            'shipping_method_id' => $this->shippingMethod->getKey(),
            'items' => [
                [
                    'cartitem_id' => '1',
                    'product_id' => $this->product->getKey(),
                    'quantity' => 1,
                    'schemas' => [],
                ],
            ],
        ])
            ->assertOk()
            ->assertJsonFragment([
                'cart_total_initial' => 0,
                'cart_total' => 0,
                'shipping_price_initial' => 8.11,
                'shipping_price' => 8.11,
                'summary' => 8.11,
                'coupons' => [],
                'sales' => [],
                'items' => [],
            ])
            ->assertJsonCount(0, 'data.items');
    }

    /**
     * @dataProvider authProvider
     */
    public function testCartProcessPurchaseLimitAlreadyPurchasedNotPaid($user): void
    {
        $this->$user->givePermissionTo('cart.verify');

        $this->product->update([
            'purchase_limit_per_user' => 1,
        ]);

        $order = Order::factory()->create([
            'paid' => false,
        ]);
        $this->$user->orders()->save($order);
        $order->products()->create([
            'product_id' => $this->product->getKey(),
            'quantity' => 1,
            'price_initial' => 4600,
            'price' => 4600,
            'name' => $this->product->name,
        ]);

        $this->actingAs($this->$user)->postJson('/cart/process', [
            'shipping_method_id' => $this->shippingMethod->getKey(),
            'items' => [
                [
                    'cartitem_id' => '1',
                    'product_id' => $this->product->getKey(),
                    'quantity' => 1,
                    'schemas' => [],
                ],
            ],
        ])
            ->assertOk()
            ->assertJsonFragment([
                'cart_total_initial' => 4600,
                'cart_total' => 4600,
                'shipping_price_initial' => 0,
                'shipping_price' => 0,
                'summary' => 4600,
            ])
            ->assertJsonCount(1, 'data.items');
    }

    /**
     * @dataProvider authProvider
     */
    public function testCartProcessPurchaseLimitSetAfterPurchase($user): void
    {
        $this->$user->givePermissionTo('cart.verify');

        $order = Order::factory()->create([
            'paid' => true,
        ]);
        $this->$user->orders()->save($order);
        $order->products()->create([
            'product_id' => $this->product->getKey(),
            'quantity' => 2,
            'price_initial' => 4600,
            'price' => 4600,
            'name' => $this->product->name,
        ]);

        $this->product->update([
            'purchase_limit_per_user' => 1,
        ]);

        $this->actingAs($this->$user)->postJson('/cart/process', [
            'shipping_method_id' => $this->shippingMethod->getKey(),
            'items' => [
                [
                    'cartitem_id' => '1',
                    'product_id' => $this->product->getKey(),
                    'quantity' => 1,
                    'schemas' => [],
                ],
            ],
        ])
            ->assertOk()
            ->assertJsonFragment([
                'cart_total_initial' => 0,
                'cart_total' => 0,
                'shipping_price_initial' => 8.11,
                'shipping_price' => 8.11,
                'summary' => 8.11,
                'coupons' => [],
                'sales' => [],
                'items' => [],
            ])
            ->assertJsonCount(0, 'data.items');
    }

    /**
     * @dataProvider authProvider
     */
    public function testCartProcessPurchaseLimitCanceledOrder($user): void
    {
        $this->$user->givePermissionTo('cart.verify');

        $status = Status::factory()->create([
            'cancel' => true,
        ]);

        $order = Order::factory()->create([
            'status_id' => $status->getKey(),
        ]);
        $this->$user->orders()->save($order);
        $order->products()->create([
            'product_id' => $this->product->getKey(),
            'quantity' => 1,
            'price_initial' => 4600,
            'price' => 4600,
            'name' => $this->product->name,
        ]);

        $this->product->update([
            'purchase_limit_per_user' => 1,
        ]);

        $this->actingAs($this->$user)->postJson('/cart/process', [
            'shipping_method_id' => $this->shippingMethod->getKey(),
            'items' => [
                [
                    'cartitem_id' => '1',
                    'product_id' => $this->product->getKey(),
                    'quantity' => 1,
                    'schemas' => [],
                ],
            ],
        ])
            ->assertOk()
            ->assertJsonFragment([
                'cart_total_initial' => 4600,
                'cart_total' => 4600,
                'shipping_price_initial' => 0,
                'shipping_price' => 0,
                'summary' => 4600,
                'coupons' => [],
                'sales' => [],
            ])
            ->assertJsonFragment([
                'cartitem_id' => '1',
                'price' => 4600,
                'price_discounted' => 4600,
            ]);
    }

    /**
     * @dataProvider authProvider
     */
    public function testCartProcessPurchaseLimitProductWithSchema($user): void
    {
        $this->$user->givePermissionTo('cart.verify');

        $this->productWithSchema->update([
            'purchase_limit_per_user' => 1,
        ]);

        $response = $this->actingAs($this->$user)->postJson('/cart/process', [
            'shipping_method_id' => $this->shippingMethod->getKey(),
            'items' => [
                [
                    'cartitem_id' => '1',
                    'product_id' => $this->productWithSchema->getKey(),
                    'quantity' => 1,
                    'schemas' => [],
                ],
                [
                    'cartitem_id' => '2',
                    'product_id' => $this->productWithSchema->getKey(),
                    'quantity' => 1,
                    'schemas' => [
                        $this->schema->getKey() => $this->option->getKey(),
                    ],
                ],
            ],
        ]);
        $response
            ->assertOk()
            ->assertJsonFragment([
                'cart_total_initial' => 100,
                'cart_total' => 100,
                'shipping_price_initial' => 8.11,
                'shipping_price' => 8.11,
                'summary' => 108.11,
                'coupons' => [],
                'sales' => [],
            ])
            ->assertJsonFragment([
                'cartitem_id' => '1',
                'price' => 100,
                'price_discounted' => 100,
            ])
            ->assertJsonMissing([
                'cartitem_id' => '2',
            ]);
    }

    public function testCartProcessPurchaseLimitNoAccount(): void
    {
        $role = Role::where('type', RoleType::UNAUTHENTICATED)->firstOrFail();
        $role->givePermissionTo('cart.verify');

        $this->product->update([
            'purchase_limit_per_user' => 1,
        ]);

        $this->postJson('/cart/process', [
            'shipping_method_id' => $this->shippingMethod->getKey(),
            'items' => [
                [
                    'cartitem_id' => '1',
                    'product_id' => $this->product->getKey(),
                    'quantity' => 2,
                    'schemas' => [],
                ],
            ],
        ])
            ->assertOk()
            ->assertJsonFragment([
                'cart_total_initial' => 4600,
                'cart_total' => 4600,
                'shipping_price_initial' => 0,
                'shipping_price' => 0,
                'summary' => 4600,
                'coupons' => [],
                'sales' => [],
            ])
            ->assertJsonFragment([
                'cartitem_id' => '1',
                'price' => 4600,
                'price_discounted' => 4600,
            ]);
    }

<<<<<<< HEAD
    private function prepareDataForCouponTest($coupon): array
    {
        $code = $coupon ? [] : ['code' => null];

        $discountApplied = Discount::factory()->create([
            'description' => 'Testowy kupon obowiązujący',
            'name' => 'Testowy kupon obowiązujący',
            'value' => 10,
            'type' => DiscountType::PERCENTAGE,
            'target_type' => DiscountTargetType::ORDER_VALUE,
            'target_is_allow_list' => true,
        ] + $code);

        $discount = Discount::factory()->create([
            'description' => 'Testowy kupon',
            'name' => 'Testowy kupon',
            'value' => 100,
            'type' => DiscountType::AMOUNT,
            'target_type' => DiscountTargetType::ORDER_VALUE,
            'target_is_allow_list' => true,
        ] + $code);
=======
    private function prepareCouponWithProductInSetAndCountConditions(bool $productInSet, bool $isAllowList): array
    {
        $product = Product::factory()->create([
            'public' => true,
            'price' => 49,
        ]);

        $set = ProductSet::factory()->create([
            'public' => true,
        ]);

        if ($productInSet) {
            $product->sets()->sync([$set->getKey()]);
        }

        $couponWithLimit = Discount::factory()->create([
            'name' => 'Coupon with limit',
            'type' => DiscountType::PERCENTAGE,
            'target_type' => DiscountTargetType::ORDER_VALUE,
            'value' => 10,
            'target_is_allow_list' => true,
            'priority' => 0,
        ]);
>>>>>>> b0f4b7d4

        $conditionGroup = ConditionGroup::create();

        $conditionGroup->conditions()->create([
<<<<<<< HEAD
            'type' => ConditionType::DATE_BETWEEN,
            'value' => [
                'start_at' => Carbon::tomorrow(),
                'is_in_range' => true,
            ],
        ]);

        $discount->conditionGroups()->attach($conditionGroup);

        $coupons = $coupon ? [
            'coupons' => [
                $discount->code,
                $discountApplied->code,
                'blablabla',
            ],
        ] : [];

        return [
            'coupons' => $coupons,
            'discount' => $discount,
            'discountApplied' => $discountApplied,
        ];
=======
            'type' => ConditionType::PRODUCT_IN_SET,
            'value' => [
                'product_sets' => [
                    $set->getKey(),
                ],
                'is_allow_list' => $isAllowList,
            ],
        ]);

        $conditionGroup2 = ConditionGroup::create();
        $conditionGroup2->conditions()->create([
            'type' => ConditionType::COUPONS_COUNT,
            'value' => [
                'min_value' => 0,
                'max_value' => 1,
            ],
        ]);

        $conditionGroup2->conditions()->create([
            'type' => ConditionType::MAX_USES,
            'value' => [
                'max_uses' => 1,
            ],
        ]);

        $couponWithLimit->conditionGroups()->attach([$conditionGroup->getKey(), $conditionGroup2->getKey()]);

        $coupon2 = Discount::factory()->create([
            'name' => 'Coupon without limit',
            'type' => DiscountType::PERCENTAGE,
            'target_type' => DiscountTargetType::ORDER_VALUE,
            'value' => 20,
            'target_is_allow_list' => true,
            'priority' => 0,
        ]);

        return [$product, $couponWithLimit, $coupon2];
>>>>>>> b0f4b7d4
    }
}<|MERGE_RESOLUTION|>--- conflicted
+++ resolved
@@ -2276,29 +2276,6 @@
             ]);
     }
 
-<<<<<<< HEAD
-    private function prepareDataForCouponTest($coupon): array
-    {
-        $code = $coupon ? [] : ['code' => null];
-
-        $discountApplied = Discount::factory()->create([
-            'description' => 'Testowy kupon obowiązujący',
-            'name' => 'Testowy kupon obowiązujący',
-            'value' => 10,
-            'type' => DiscountType::PERCENTAGE,
-            'target_type' => DiscountTargetType::ORDER_VALUE,
-            'target_is_allow_list' => true,
-        ] + $code);
-
-        $discount = Discount::factory()->create([
-            'description' => 'Testowy kupon',
-            'name' => 'Testowy kupon',
-            'value' => 100,
-            'type' => DiscountType::AMOUNT,
-            'target_type' => DiscountTargetType::ORDER_VALUE,
-            'target_is_allow_list' => true,
-        ] + $code);
-=======
     private function prepareCouponWithProductInSetAndCountConditions(bool $productInSet, bool $isAllowList): array
     {
         $product = Product::factory()->create([
@@ -2322,35 +2299,10 @@
             'target_is_allow_list' => true,
             'priority' => 0,
         ]);
->>>>>>> b0f4b7d4
 
         $conditionGroup = ConditionGroup::create();
 
         $conditionGroup->conditions()->create([
-<<<<<<< HEAD
-            'type' => ConditionType::DATE_BETWEEN,
-            'value' => [
-                'start_at' => Carbon::tomorrow(),
-                'is_in_range' => true,
-            ],
-        ]);
-
-        $discount->conditionGroups()->attach($conditionGroup);
-
-        $coupons = $coupon ? [
-            'coupons' => [
-                $discount->code,
-                $discountApplied->code,
-                'blablabla',
-            ],
-        ] : [];
-
-        return [
-            'coupons' => $coupons,
-            'discount' => $discount,
-            'discountApplied' => $discountApplied,
-        ];
-=======
             'type' => ConditionType::PRODUCT_IN_SET,
             'value' => [
                 'product_sets' => [
@@ -2388,6 +2340,5 @@
         ]);
 
         return [$product, $couponWithLimit, $coupon2];
->>>>>>> b0f4b7d4
     }
 }