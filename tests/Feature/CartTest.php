--- conflicted
+++ resolved
@@ -2001,21 +2001,12 @@
             ->assertValid()->assertOk()
             ->assertJsonFragment(
                 [
-<<<<<<< HEAD
                     'cart_total_initial' => '4600.00',
                     'cart_total' => '4140.00',
                     'shipping_price_initial' => '0.00',
                     'shipping_price' => '0.00',
                     'summary' => '4140.00',
-                ] + $result
-=======
-                    'cart_total_initial' => 4600,
-                    'cart_total' => 4140,
-                    'shipping_price_initial' => 0,
-                    'shipping_price' => 0,
-                    'summary' => 4140,
                 ] + $result,
->>>>>>> 1bdf3d2c
             )
             ->assertJsonFragment([
                 'cartitem_id' => '1',
@@ -2026,25 +2017,15 @@
                 [
                     'id' => $discountApplied->getKey(),
                     'name' => $discountApplied->name,
-<<<<<<< HEAD
                     'value' => '460.00',
-                ] + $discountCode1
-=======
-                    'value' => 460,
                 ] + $discountCode1,
->>>>>>> 1bdf3d2c
             )
             ->assertJsonMissing(
                 [
                     'id' => $discount->getKey(),
                     'name' => $discount->name,
-<<<<<<< HEAD
                     'value' => '0.00',
-                ] + $discountCode2
-=======
-                    'value' => 0,
                 ] + $discountCode2,
->>>>>>> 1bdf3d2c
             );
     }
 
@@ -2192,21 +2173,12 @@
             ->assertValid()->assertOk()
             ->assertJsonFragment(
                 [
-<<<<<<< HEAD
                     'cart_total_initial' => '9200.00',
                     'cart_total' => '9200.00',
                     'shipping_price_initial' => '0.00',
                     'shipping_price' => '0.00',
                     'summary' => '9200.00',
-                ] + $result
-=======
-                    'cart_total_initial' => 9200,
-                    'cart_total' => 9200,
-                    'shipping_price_initial' => 0,
-                    'shipping_price' => 0,
-                    'summary' => 9200,
                 ] + $result,
->>>>>>> 1bdf3d2c
             )
             ->assertJsonFragment([
                 'cartitem_id' => '1',
@@ -2217,13 +2189,8 @@
                 [
                     'id' => $discount->getKey(),
                     'name' => $discount->name,
-<<<<<<< HEAD
                     'value' => '920.00',
-                ] + $discountCode
-=======
-                    'value' => 920,
                 ] + $discountCode,
->>>>>>> 1bdf3d2c
             );
     }
 
