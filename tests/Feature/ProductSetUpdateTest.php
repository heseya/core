<?php

namespace Tests\Feature;

use App\Events\ProductSetUpdated;
use App\Listeners\WebHookEventListener;
use App\Models\ProductSet;
use App\Models\WebHook;
use Illuminate\Events\CallQueuedListener;
use Illuminate\Support\Facades\Bus;
use Illuminate\Support\Facades\Event;
use Spatie\WebhookServer\CallWebhookJob;
use Tests\TestCase;

class ProductSetUpdateTest extends TestCase
{
    public function testUpdateUnauthorized(): void
    {
        Event::fake([ProductSetUpdated::class]);

        $newSet = ProductSet::factory()->create([
            'public' => false,
            'order' => 40,
        ]);

        $set = [
            'name' => 'Test Edit',
            'slug' => 'test-edit',
            'public' => false,
            'hide_on_index' => true,
            'parent_id' => null,
            'children_ids' => [],
        ];

        $response = $this->patchJson('/product-sets/id:' . $newSet->getKey(), $set);
        $response->assertForbidden();

        Event::assertNotDispatched(ProductSetUpdated::class);
    }

    /**
     * @dataProvider authProvider
     */
    public function testUpdate($user): void
    {
        $this->$user->givePermissionTo('product_sets.edit');

        Event::fake([ProductSetUpdated::class]);

        $newSet = ProductSet::factory()->create([
            'public' => false,
            'order' => 40,
        ]);

        $set = [
            'name' => 'Test Edit',
            'public' => true,
            'hide_on_index' => true,
        ];

        $parentId = [
            'parent_id' => null,
        ];

        $response = $this->actingAs($this->$user)->patchJson(
            '/product-sets/id:' . $newSet->getKey(),
            $set + $parentId + [
                'children_ids' => [],
                'slug_suffix' => 'test-edit',
                'slug_override' => false,
            ],
        );
        $response
            ->assertOk()
            ->assertJson(['data' => $set + [
                'parent' => null,
                'children_ids' => [],
                'slug' => 'test-edit',
                'slug_suffix' => 'test-edit',
                'slug_override' => false,
            ],
            ]);

        $this->assertDatabaseHas('product_sets', $set + $parentId + [
            'slug' => 'test-edit',
        ]);

        Event::assertDispatched(ProductSetUpdated::class);
    }

    public function testUpdateWithWebHook(): void
    {
        $this->user->givePermissionTo('product_sets.edit');

        $webHook = WebHook::factory()->create([
            'events' => [
                'ProductSetUpdated'
            ],
            'model_type' => $this->user::class,
            'creator_id' => $this->user->getKey(),
            'with_issuer' => true,
            'with_hidden' => true,
        ]);

        Bus::fake();

        $newSet = ProductSet::factory()->create([
            'public' => false,
            'order' => 40,
        ]);

        $set = [
            'name' => 'Test Edit',
            'public' => true,
            'hide_on_index' => true,
        ];

        $parentId = [
            'parent_id' => null,
        ];

        $response = $this->actingAs($this->user)->patchJson(
            '/product-sets/id:' . $newSet->getKey(),
            $set + $parentId + [
                'children_ids' => [],
                'slug_suffix' => 'test-edit',
                'slug_override' => false,
            ],
        );
        $response
            ->assertOk()
            ->assertJson(['data' => $set + [
                    'parent' => null,
                    'children_ids' => [],
                    'slug' => 'test-edit',
                    'slug_suffix' => 'test-edit',
                    'slug_override' => false,
                ],
            ]);

        $this->assertDatabaseHas('product_sets', $set + $parentId + [
                'slug' => 'test-edit',
            ]);

        Bus::assertDispatched(CallQueuedListener::class, function ($job) {
            return $job->class === WebHookEventListener::class
                && $job->data[0] instanceof ProductSetUpdated;
        });

        $set = ProductSet::find($response->getData()->data->id);

        $event = new ProductSetUpdated($set);
        $listener = new WebHookEventListener();
        $listener->handle($event);

        Bus::assertDispatched(CallWebhookJob::class, function ($job) use ($webHook, $set) {
            $payload = $job->payload;
            return $job->webhookUrl === $webHook->url
                && isset($job->headers['Signature'])
                && $payload['data']['id'] === $set->getKey()
                && $payload['data_type'] === 'ProductSet'
                && $payload['event'] === 'ProductSetUpdated';
        });
    }

    /**
     * @dataProvider authProvider
     */
    public function testUpdateParentSlug($user): void
    {
        $this->$user->givePermissionTo('product_sets.edit');

        Event::fake([ProductSetUpdated::class]);

        $parent = ProductSet::factory()->create([
            'name' => 'Parent',
            'slug' => 'parent',
            'hide_on_index' => false,
            'public' => true,
            'public_parent' => false,
        ]);

        $child = ProductSet::factory()->create([
            'parent_id' => $parent->getKey(),
            'name' => 'Child',
            'slug' => 'parent-child',
            'hide_on_index' => false,
            'public' => true,
            'public_parent' => false,
        ]);

        $grandchild = ProductSet::factory()->create([
            'parent_id' => $child->getKey(),
            'name' => 'Grandchild',
            'slug' => 'parent-child-grandchild',
            'hide_on_index' => false,
            'public' => true,
            'public_parent' => false,
        ]);

        $response = $this->actingAs($this->$user)->patchJson(
            '/product-sets/id:' . $parent->getKey(),
            [
                'name' => 'New',
                'public' => true,
                'hide_on_index' => false,
                'parent_id' => null,
                'slug_suffix' => 'new',
                'slug_override' => false,
                'children_ids' => [
                    $child->getKey(),
                ],
            ],
        );
        $response
            ->assertOk()
            ->assertJson(['data' => [
                'parent' => null,
                'slug' => 'new',
                'slug_suffix' => 'new',
                'slug_override' => false,
                'children_ids' => [
                    $child->getKey(),
                ],
            ],
            ]);

        $this->assertDatabaseHas('product_sets', [
            'id' => $parent->getKey(),
            'slug' => 'new',
        ]);

        $this->assertDatabaseHas('product_sets', [
            'id' => $child->getKey(),
            'slug' => 'new-child',
        ]);

        $this->assertDatabaseHas('product_sets', [
            'id' => $grandchild->getKey(),
            'slug' => 'new-child-grandchild',
        ]);

        Event::assertDispatched(ProductSetUpdated::class);
    }

    /**
     * @dataProvider authProvider
     */
    public function testUpdateParentSlugTree($user): void
    {
        $this->$user->givePermissionTo('product_sets.edit');

        Event::fake([ProductSetUpdated::class]);

        $parent = ProductSet::factory()->create([
            'name' => 'Parent',
            'slug' => 'parent',
            'hide_on_index' => false,
            'public' => true,
            'public_parent' => false,
        ]);

        $child = ProductSet::factory()->create([
            'parent_id' => $parent->getKey(),
            'name' => 'Child',
            'slug' => 'parent-child',
            'hide_on_index' => false,
            'public' => true,
            'public_parent' => false,
        ]);

        $grandchild = ProductSet::factory()->create([
            'parent_id' => $child->getKey(),
            'name' => 'Grandchild',
            'slug' => 'parent-child-grandchild',
            'hide_on_index' => false,
            'public' => true,
            'public_parent' => false,
        ]);

        $response = $this->actingAs($this->$user)->patchJson(
            '/product-sets/id:' . $parent->getKey() . '?tree',
            [
                'name' => 'New',
                'public' => true,
                'hide_on_index' => false,
                'parent_id' => null,
                'slug_suffix' => 'new',
                'slug_override' => false,
                'children_ids' => [
                    $child->getKey(),
                ],
            ],
        );
        $response
            ->assertOk()
            ->assertJson(['data' => [
                'parent' => null,
                'slug' => 'new',
                'slug_suffix' => 'new',
                'slug_override' => false,
                'children' => [
                    [
                        'id' => $child->getKey(),
                        'name' => 'Child',
                        'slug' => 'new-child',
                        'slug_suffix' => 'child',
                        'slug_override' => false,
                        'public' => true,
                        'visible' => true,
                        'hide_on_index' => false,
                        'parent_id' => $parent->getKey(),
                        'children' => [
                            [
                                'id' => $grandchild->getKey(),
                                'name' => 'Grandchild',
                                'slug' => 'new-child-grandchild',
                                'slug_suffix' => 'grandchild',
                                'slug_override' => false,
                                'public' => true,
                                'visible' => true,
                                'hide_on_index' => false,
                                'parent_id' => $child->getKey(),
                                'children' => [],
                            ],
                        ],
                    ],
                ],
            ],
<<<<<<< HEAD
            ]);

        Event::assertDispatched(ProductSetUpdated::class);
=======
        ]);
>>>>>>> 4e67b652
    }
}<|MERGE_RESOLUTION|>--- conflicted
+++ resolved
@@ -327,12 +327,8 @@
                     ],
                 ],
             ],
-<<<<<<< HEAD
             ]);
 
         Event::assertDispatched(ProductSetUpdated::class);
-=======
-        ]);
->>>>>>> 4e67b652
     }
 }