--- conflicted
+++ resolved
@@ -103,19 +103,65 @@
                 'description_html' => '',
             ]]);
 
-<<<<<<< HEAD
         $this->assertDatabaseHas('product_sets', [
             "name->{$this->lang}" => 'Test Edit',
             "description_html->{$this->lang}" => null,
         ]);
-=======
+
+        Event::assertDispatched(ProductSetUpdated::class);
+    }
+
+    /**
+     * @dataProvider authProvider
+     */
+    public function testUpdateTreeFalse($user): void
+    {
+        $this->{$user}->givePermissionTo('product_sets.edit');
+
+        Event::fake([ProductSetUpdated::class]);
+
+        $newSet = ProductSet::factory()->create([
+            'public' => false,
+            'order' => 40,
+        ]);
+
+        $set = [
+            'name' => 'Test Edit',
+            'public' => true,
+        ];
+
+        $parentId = [
+            'parent_id' => null,
+        ];
+
+        $this
+            ->actingAs($this->{$user})
+            ->patchJson(
+                '/product-sets/id:' . $newSet->getKey() . '?tree=0',
+                $set + $parentId + [
+                    'children_ids' => [],
+                    'slug_suffix' => 'test-edit',
+                    'slug_override' => false,
+                ],
+            )
+            ->assertOk()
+            ->assertJson([
+                'data' => $set + [
+                        'parent' => null,
+                        'children_ids' => [],
+                        'slug' => 'test-edit',
+                        'slug_suffix' => 'test-edit',
+                        'slug_override' => false,
+                    ],
+            ])
+            ->assertJsonMissing(['data' => 'children']);
+
         $this->assertDatabaseHas(
             'product_sets',
             $set + $parentId + [
                 'slug' => 'test-edit',
             ],
         );
->>>>>>> 1bdf3d2c
 
         Event::assertDispatched(ProductSetUpdated::class);
     }
