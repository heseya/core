<?php

namespace Tests\Feature;

use App\Models\Attribute;
use App\Models\AttributeOption;
use App\Models\ProductSet;
use App\Repositories\Contracts\ProductRepositoryContract;
use App\Repositories\Elastic\ProductRepository;
use Illuminate\Support\Facades\Config;
use Tests\Support\ElasticTest;
use Tests\TestCase;

class ProductSearchElasticTest extends TestCase
{
    use ElasticTest;

    public function setUp(): void
    {
        parent::setUp();

        Config::set('scout.driver', 'elastic');

        $this->app->bind(
            ProductRepositoryContract::class,
            ProductRepository::class,
        );
    }

    /**
     * @dataProvider authProvider
     */
    public function testIndex($user): void
    {
        $this->$user->givePermissionTo('products.show');

        $this
            ->actingAs($this->$user)
            ->json('GET', '/products', ['limit' => 100])
            ->assertOk();

        $this->assertElasticQuery([
            'bool' => [
                'must' => [],
                'should' => [],
                'filter' => [
                    [
                        'term' => [
                            'public' => [
                                'value' => true,
                                'boost' => 1.0,
                            ],
                        ],
                    ],
                ],
            ],
        ], 100);

        $this->assertQueryCountLessThan(20);
    }

    /**
     * @dataProvider authProvider
     */
    public function testIndexSortPriceAsc($user): void
    {
        $this->$user->givePermissionTo('products.show');

        $this
            ->actingAs($this->$user)
            ->json('GET', '/products', ['limit' => 100, 'sort' => 'price:asc'])
            ->assertOk();

        $this->assertElasticQuery(
            [
                'bool' => [
                    'must' => [],
                    'should' => [],
                    'filter' => [
                        [
                            'term' => [
                                'public' => [
                                    'value' => true,
                                    'boost' => 1.0,
                                ],
                            ],
                        ],
                    ],
                ],
            ],
            100,
            [
                'sort' => [
                    [
                        'price_min' => 'asc',
                    ],
                ],
            ],
        );

        $this->assertQueryCountLessThan(20);
    }

    /**
     * @dataProvider authProvider
     */
    public function testIndexSortPriceDesc($user): void
    {
        $this->$user->givePermissionTo('products.show');

        $this
            ->actingAs($this->$user)
            ->json('GET', '/products', ['limit' => 100, 'sort' => 'price:desc'])
            ->assertOk();

        $this->assertElasticQuery(
            [
                'bool' => [
                    'must' => [],
                    'should' => [],
                    'filter' => [
                        [
                            'term' => [
                                'public' => [
                                    'value' => true,
                                    'boost' => 1.0,
                                ],
                            ],
                        ],
                    ],
                ],
            ],
            100,
            [
                'sort' => [
                    [
                        'price_max' => 'desc',
                    ],
                ],
            ],
        );

        $this->assertQueryCountLessThan(20);
    }

    /**
     * @dataProvider authProvider
     */
    public function testSearch($user): void
    {
        $searchQuery = 'search';

        $this->$user->givePermissionTo('products.show');

        $this
            ->actingAs($this->$user)
            ->json('GET', '/products', ['search' => $searchQuery])
            ->assertOk();

        $this->assertElasticQuery([
            'bool' => [
                'must' => [
                    [
                        'multi_match' => [
                            'query' => $searchQuery,
                            'fuzziness' => 'auto',
                            'fields' => [
                                'name^10',
                                'attributes.*^5',
                                '*',
                            ],
                        ],
                    ],
                ],
                'should' => [],
                'filter' => [
                    [
                        'term' => [
                            'public' => [
                                'value' => true,
                                'boost' => 1.0,
                            ],
                        ],
                    ],
                ],
            ],
        ]);
    }

    /**
     * @dataProvider authProvider
     */
    public function testIndexIdsSearch($user): void
    {
        $uuid1 = '123e4567-e89b-12d3-a456-426655440000';
        $uuid2 = '123e4567-e89b-12d3-a456-426655440001';

        $this->$user->givePermissionTo('products.show');

        $this
            ->actingAs($this->$user)
            ->json('GET', '/products', [
<<<<<<< HEAD
                'ids' => "{$uuid1},{$uuid2}",
=======
                'ids' => [
                    $uuid1,
                    $uuid2,
                ],
>>>>>>> 7ae6057e
            ])
            ->assertOk();

        $this->assertElasticQuery([
            'bool' => [
                'must' => [],
                'should' => [],
                'filter' => [
                    [
                        'terms' => [
                            'id' => [
                                $uuid1,
                                $uuid2,
                            ],
                            'boost' => 1.0,
                        ],
                    ],
                    [
                        'term' => [
                            'public' => [
                                'value' => true,
                                'boost' => 1.0,
                            ],
                        ],
                    ],
                ],
            ],
        ]);
    }

    /**
     * @dataProvider authProvider
     */
    public function testIndexHidden($user): void
    {
        $this->$user->givePermissionTo(['products.show', 'products.show_hidden']);

        $this
            ->actingAs($this->$user)
            ->json('GET', '/products')
            ->assertOk();

        $this->assertElasticQuery([
            'bool' => [
                'must' => [],
                'should' => [],
                'filter' => [],
            ],
        ]);
    }

    /**
     * @dataProvider booleanProvider
     */
    public function testSearchByPublic($user, $boolean, $booleanValue): void
    {
        $this->$user->givePermissionTo('products.show');

        $this
            ->actingAs($this->$user)
            ->json('GET', '/products', ['public' => $boolean])
            ->assertOk();

        $this->assertElasticQuery([
            'bool' => [
                'must' => [],
                'should' => [],
                'filter' => [
                    [
                        'term' => [
                            'public' => [
                                'value' => $booleanValue,
                                'boost' => 1.0,
                            ],
                        ],
                    ],
                    [
                        'term' => [
                            'public' => [
                                'value' => true,
                                'boost' => 1.0,
                            ],
                        ],
                    ],
                ],
            ],
        ]);
    }

    /**
     * @dataProvider authProvider
     */
    public function testSearchBySet($user): void
    {
        $set = ProductSet::factory()->create([
            'public' => true,
        ]);

        $this->$user->givePermissionTo('products.show');

        $this
            ->actingAs($this->$user)
            ->json('GET', '/products', ['sets' => [$set->slug]])
            ->assertOk();

        $this->assertElasticQuery([
            'bool' => [
                'must' => [],
                'should' => [],
                'filter' => [
                    [
                        'terms' => [
                            'sets_slug' => [
                                $set->slug,
                            ],
                            'boost' => 1.0,
                        ],
                    ],
                    [
                        'term' => [
                            'public' => [
                                'value' => true,
                                'boost' => 1.0,
                            ],
                        ],
                    ],
                ],
            ],
        ]);
    }

    /**
     * @dataProvider authProvider
     */
    public function testSearchBySetNegation($user): void
    {
        $set = ProductSet::factory()->create([
            'public' => true,
        ]);

        $this->$user->givePermissionTo('products.show');

        $this
            ->actingAs($this->$user)
            ->json('GET', '/products', ['sets_not' => [$set->slug]])
            ->assertOk();

        $this->assertElasticQuery([
            'bool' => [
                'must' => [],
                'should' => [],
                'filter' => [
                    [
                        'bool' => [
                            'must_not' => [
                                'terms' => [
                                    'sets_slug' => [
                                        $set->slug,
                                    ],
                                    'boost' => 1.0,
                                ],
                            ],
                        ],
                    ],
                    [
                        'term' => [
                            'public' => [
                                'value' => true,
                                'boost' => 1.0,
                            ],
                        ],
                    ],
                ],
            ],
        ]);
    }

    /**
     * @dataProvider authProvider
     */
    public function testSearchBySets($user): void
    {
        $set = ProductSet::factory()->create([
            'public' => true,
        ]);

        $set2 = ProductSet::factory()->create([
            'public' => true,
        ]);

        $this->$user->givePermissionTo('products.show');

        $this
            ->actingAs($this->$user)
            ->json('GET', '/products', [
                'sets' => [$set->slug, $set2->slug],
            ])
            ->assertOk();

        $this->assertElasticQuery([
            'bool' => [
                'must' => [],
                'should' => [],
                'filter' => [
                    [
                        'terms' => [
                            'sets_slug' => [
                                $set->slug,
                                $set2->slug,
                            ],
                            'boost' => 1.0,
                        ],
                    ],
                    [
                        'term' => [
                            'public' => [
                                'value' => true,
                                'boost' => 1.0,
                            ],
                        ],
                    ],
                ],
            ],
        ]);
    }

    /**
     * @dataProvider authProvider
     */
    public function testSearchBySetsNegation($user): void
    {
        $set = ProductSet::factory()->create([
            'public' => true,
        ]);

        $set2 = ProductSet::factory()->create([
            'public' => true,
        ]);

        $this->$user->givePermissionTo('products.show');

        $this
            ->actingAs($this->$user)
            ->json('GET', '/products', [
                'sets_not' => [$set->slug, $set2->slug],
            ])
            ->assertOk();

        $this->assertElasticQuery([
            'bool' => [
                'must' => [],
                'should' => [],
                'filter' => [
                    [
                        'bool' => [
                            'must_not' => [
                                'terms' => [
                                    'sets_slug' => [
                                        $set->slug,
                                        $set2->slug,
                                    ],
                                    'boost' => 1.0,
                                ],
                            ],
                        ],
                    ],
                    [
                        'term' => [
                            'public' => [
                                'value' => true,
                                'boost' => 1.0,
                            ],
                        ],
                    ],
                ],
            ],
        ]);
    }

    /**
     * @dataProvider authProvider
     */
    public function testSearchBySetHiddenUnauthorized($user): void
    {
        $set = ProductSet::factory()->create([
            'public' => false,
        ]);

        $this->$user->givePermissionTo('products.show');

        $this
            ->actingAs($this->$user)
            ->json('GET', '/products', ['sets' => [$set->slug]])
            ->assertUnprocessable();
    }

    /**
     * @dataProvider authProvider
     */
    public function testSearchByNonExistingSet($user): void
    {
        $slug = 'non-existing-set';

        $this->$user->givePermissionTo('products.show');

        $this
            ->actingAs($this->$user)
            ->json('GET', '/products', ['sets' => [$slug]])
            ->assertUnprocessable();
    }

    /**
     * @dataProvider authProvider
     */
    public function testSearchBySetHidden($user): void
    {
        $set = ProductSet::factory()->create([
            'public' => true,
        ]);

        $this->$user->givePermissionTo(['products.show', 'product_sets.show_hidden']);

        $this
            ->actingAs($this->$user)
            ->json('GET', '/products', ['sets' => [$set->slug]])
            ->assertOk();

        $this->assertElasticQuery([
            'bool' => [
                'must' => [],
                'should' => [],
                'filter' => [
                    [
                        'terms' => [
                            'sets_slug' => [
                                $set->slug,
                            ],
                            'boost' => 1.0,
                        ],
                    ],
                    [
                        'term' => [
                            'public' => [
                                'value' => true,
                                'boost' => 1.0,
                            ],
                        ],
                    ],
                ],
            ],
        ]);
    }

    /**
     * @dataProvider authProvider
     */
    public function testSearchByTag($user): void
    {
        $uuid = 'a2f4f8b0-f8c9-11e9-9eb6-2a2ae2dbcce4';

        $this->$user->givePermissionTo('products.show');

        $this
            ->actingAs($this->$user)
            ->json('GET', '/products', ['tags' => [$uuid]])
            ->assertOk();

        $this->assertElasticQuery([
            'bool' => [
                'must' => [],
                'should' => [],
                'filter' => [
                    [
                        'terms' => [
                            'tags_id' => [
                                $uuid,
                            ],
                            'boost' => 1.0,
                        ],
                    ],
                    [
                        'term' => [
                            'public' => [
                                'value' => true,
                                'boost' => 1.0,
                            ],
                        ],
                    ],
                ],
            ],
        ]);
    }

    /**
     * @dataProvider authProvider
     */
    public function testSearchByTagNegation($user): void
    {
        $uuid = 'a2f4f8b0-f8c9-11e9-9eb6-2a2ae2dbcce4';

        $this->$user->givePermissionTo('products.show');

        $this
            ->actingAs($this->$user)
            ->json('GET', '/products', ['tags_not' => [$uuid]])
            ->assertOk();

        $this->assertElasticQuery([
            'bool' => [
                'must' => [],
                'should' => [],
                'filter' => [
                    [
                        'bool' => [
                            'must_not' => [
                                'terms' => [
                                    'tags_id' => [
                                        $uuid,
                                    ],
                                    'boost' => 1.0,
                                ],
                            ],
                        ],
                    ],
                    [
                        'term' => [
                            'public' => [
                                'value' => true,
                                'boost' => 1.0,
                            ],
                        ],
                    ],
                ],
            ],
        ]);
    }

    /**
     * @dataProvider authProvider
     */
    public function testSearchByTags($user): void
    {
        $uuid1 = 'a2f4f8b0-f8c9-11e9-9eb6-2a2ae2dbcce4';
        $uuid2 = 'a2f4f8b1-f8c9-11e9-9eb6-2a2ae2dbcce4';

        $this->$user->givePermissionTo('products.show');

        $this->actingAs($this->$user)
            ->json('GET', '/products', [
                'tags' => [
                    $uuid1,
                    $uuid2,
                ],
            ])
            ->assertOk();

        $this->assertElasticQuery([
            'bool' => [
                'must' => [],
                'should' => [],
                'filter' => [
                    [
                        'terms' => [
                            'tags_id' => [
                                $uuid1,
                                $uuid2,
                            ],
                            'boost' => 1.0,
                        ],
                    ],
                    [
                        'term' => [
                            'public' => [
                                'value' => true,
                                'boost' => 1.0,
                            ],
                        ],
                    ],
                ],
            ],
        ]);
    }

    /**
     * @dataProvider authProvider
     */
    public function testSearchByTagsNegation($user): void
    {
        $uuid1 = 'a2f4f8b0-f8c9-11e9-9eb6-2a2ae2dbcce4';
        $uuid2 = 'a2f4f8b1-f8c9-11e9-9eb6-2a2ae2dbcce4';

        $this->$user->givePermissionTo('products.show');

        $this->actingAs($this->$user)
            ->json('GET', '/products', [
                'tags_not' => [
                    $uuid1,
                    $uuid2,
                ],
            ])
            ->assertOk();

        $this->assertElasticQuery([
            'bool' => [
                'must' => [],
                'should' => [],
                'filter' => [
                    [
                        'bool' => [
                            'must_not' => [
                                'terms' => [
                                    'tags_id' => [
                                        $uuid1,
                                        $uuid2,
                                    ],
                                    'boost' => 1.0,
                                ],
                            ],
                        ],
                    ],
                    [
                        'term' => [
                            'public' => [
                                'value' => true,
                                'boost' => 1.0,
                            ],
                        ],
                    ],
                ],
            ],
        ]);
    }

    /**
     * @dataProvider authProvider
     */
    public function testSearchByMetadata($user): void
    {
        $erpId = 'a2f4f8b0-f8c9-11e9-9eb6-2a2ae2dbcce4';
        $sku = 123456789;

        $this->$user->givePermissionTo('products.show');

        $this
            ->actingAs($this->$user)
            ->json('GET', "/products?metadata.erp_id={$erpId}&metadata.sku={$sku}")
            ->assertOk();

        $this->assertElasticQuery([
            'bool' => [
                'must' => [],
                'should' => [],
                'filter' => [
                    [
                        'terms' => [
                            'metadata.name' => [
                                'erp_id',
                                'sku',
                            ],
                            'boost' => 1.0,
                        ],
                    ],
                    [
                        'terms' => [
                            'metadata.value' => [
                                $erpId,
                                $sku,
                            ],
                            'boost' => 1.0,
                        ],
                    ],
                    [
                        'term' => [
                            'public' => [
                                'value' => true,
                                'boost' => 1.0,
                            ],
                        ],
                    ],
                ],
            ],
        ]);
    }

    /**
     * @dataProvider authProvider
     */
    public function testSearchByMetadataClassicArray($user): void
    {
        $erpId = 'a2f4f8b0-f8c9-11e9-9eb6-2a2ae2dbcce4';
        $sku = 123456789;

        $this->$user->givePermissionTo('products.show');

        $this
            ->actingAs($this->$user)
            ->json('GET', "/products?metadata[erp_id]={$erpId}&metadata[sku]={$sku}")
            ->assertOk();

        $this->assertElasticQuery([
            'bool' => [
                'must' => [],
                'should' => [],
                'filter' => [
                    [
                        'terms' => [
                            'metadata.name' => [
                                'erp_id',
                                'sku',
                            ],
                            'boost' => 1.0,
                        ],
                    ],
                    [
                        'terms' => [
                            'metadata.value' => [
                                $erpId,
                                $sku,
                            ],
                            'boost' => 1.0,
                        ],
                    ],
                    [
                        'term' => [
                            'public' => [
                                'value' => true,
                                'boost' => 1.0,
                            ],
                        ],
                    ],
                ],
            ],
        ]);
    }

    /**
     * @dataProvider authProvider
     */
    public function testSearchByMetadataBodyParams($user): void
    {
        $erpId = 'a2f4f8b0-f8c9-11e9-9eb6-2a2ae2dbcce4';
        $sku = 123456789;

        $this->$user->givePermissionTo('products.show');

        $this
            ->actingAs($this->$user)
            ->json(
                'GET',
                '/products',
                [
                    'metadata' => [
                        'erp_id' => $erpId,
                        'sku' => $sku,
                    ],
                ],
            )
            ->assertOk();

        $this->assertElasticQuery([
            'bool' => [
                'must' => [],
                'should' => [],
                'filter' => [
                    [
                        'terms' => [
                            'metadata.name' => [
                                'erp_id',
                                'sku',
                            ],
                            'boost' => 1.0,
                        ],
                    ],
                    [
                        'terms' => [
                            'metadata.value' => [
                                $erpId,
                                $sku,
                            ],
                            'boost' => 1.0,
                        ],
                    ],
                    [
                        'term' => [
                            'public' => [
                                'value' => true,
                                'boost' => 1.0,
                            ],
                        ],
                    ],
                ],
            ],
        ]);
    }

    /**
     * @dataProvider authProvider
     */
    public function testSearchByMetadataPrivate($user): void
    {
        $sku = 123456789;

        $this->$user->givePermissionTo(['products.show', 'products.show_metadata_private']);

        $this
            ->actingAs($this->$user)
            ->json('GET', "/products?metadata_private.sku={$sku}")
            ->assertOk();

        $this->assertElasticQuery([
            'bool' => [
                'must' => [],
                'should' => [],
                'filter' => [
                    [
                        'terms' => [
                            'metadata_private.name' => [
                                'sku',
                            ],
                            'boost' => 1.0,
                        ],
                    ],
                    [
                        'terms' => [
                            'metadata_private.value' => [
                                $sku,
                            ],
                            'boost' => 1.0,
                        ],
                    ],
                    [
                        'term' => [
                            'public' => [
                                'value' => true,
                                'boost' => 1.0,
                            ],
                        ],
                    ],
                ],
            ],
        ]);
    }

    /**
     * @dataProvider authProvider
     */
    public function testSearchByMetadataPrivateUnauthorized($user): void
    {
        $sku = 123456789;

        $this->$user->givePermissionTo('products.show');

        $this
            ->actingAs($this->$user)
            ->json('GET', "/products?metadata_private.sku={$sku}")
            ->assertUnprocessable();
    }

    /**
     * @dataProvider authProvider
     */
    public function testSearchByPrice($user): void
    {
        $this->$user->givePermissionTo('products.show');

        $this
            ->actingAs($this->$user)
            ->json('GET', '/products', ['price' => ['min' => 100, 'max' => 200]])
            ->assertOk();

        $this->assertElasticQuery([
            'bool' => [
                'must' => [],
                'should' => [],
                'filter' => [
                    [
                        'range' => [
                            'price_min' => [
                                'gte' => 100.0,
                                'boost' => 1.0,
                            ],
                        ],
                    ],
                    [
                        'range' => [
                            'price_max' => [
                                'lte' => 200.0,
                                'boost' => 1.0,
                            ],
                        ],
                    ],
                    [
                        'term' => [
                            'public' => [
                                'value' => true,
                                'boost' => 1.0,
                            ],
                        ],
                    ],
                ],
            ],
        ]);
    }

    /**
     * @dataProvider authProvider
     */
    public function testSearchByPriceZero($user): void
    {
        $this->$user->givePermissionTo('products.show');

        $this
            ->actingAs($this->$user)
            ->json('GET', '/products', ['price' => ['min' => 0]])
            ->assertOk();

        $this->assertElasticQuery([
            'bool' => [
                'must' => [],
                'should' => [],
                'filter' => [
                    [
                        'range' => [
                            'price_min' => [
                                'gte' => 0.0,
                                'boost' => 1.0,
                            ],
                        ],
                    ],
                    [
                        'term' => [
                            'public' => [
                                'value' => true,
                                'boost' => 1.0,
                            ],
                        ],
                    ],
                ],
            ],
        ]);
    }

    /**
     * @dataProvider authProvider
     */
    public function testSearchByAttributeId($user): void
    {
        $this->$user->givePermissionTo('products.show');

        $attribute = Attribute::factory()->create([
            'name' => 'Serie',
            'slug' => 'serie',
            'sortable' => 1,
            'type' => 'multi-choice-option',
        ]);

        $option1 = AttributeOption::factory()->create([
            'attribute_id' => $attribute->getKey(),
            'index' => 1,
        ]);

        $option2 = AttributeOption::factory()->create([
            'attribute_id' => $attribute->getKey(),
            'index' => 1,
        ]);

        $this
            ->actingAs($this->$user)
            ->json('GET', '/products', ['attribute' => [$attribute->slug => $option1->getKey()]])
            ->assertOk();

        $this->assertElasticQuery([
            'bool' => [
                'must' => [],
                'should' => [],
                'filter' => [
                    [
                        'terms' => [
                            'attributes_slug' => [
                                $attribute->slug,
                            ],
                            'boost' => 1.0,
                        ],
                    ],
                    [
                        'nested' => [
                            'path' => 'attributes.values',
                            'query' => [
                                'terms' => [
                                    'attributes.values.id' => [
                                        $option1->getKey(),
                                    ],
                                    'boost' => 1.0,
                                ],
                            ],
                        ],
                    ],
                    [
                        'term' => [
                            'public' => [
                                'value' => true,
                                'boost' => 1.0,
                            ],
                        ],
                    ],
                ],
            ],
        ]);
        //Case: Attributes as array
        $this
            ->actingAs($this->$user)
            ->json('GET', '/products', [
                'attribute' => [
                    $attribute->slug => [
                        $option1->getKey(),
                        $option2->getKey(),
                    ],
                ],
            ])
            ->assertOk();

        $this->assertElasticQuery([
            'bool' => [
                'must' => [],
                'should' => [],
                'filter' => [
                    [
                        'terms' => [
                            'attributes_slug' => [
                                $attribute->slug,
                            ],
                            'boost' => 1.0,
                        ],
                    ],
                    [
                        'nested' => [
                            'path' => 'attributes.values',
                            'query' => [
                                'terms' => [
                                    'attributes.values.id' => [
                                        $option1->getKey(),
                                        $option2->getKey(),
                                    ],
                                    'boost' => 1.0,
                                ],
                            ],
                        ],
                    ],
                    [
                        'term' => [
                            'public' => [
                                'value' => true,
                                'boost' => 1.0,
                            ],
                        ],
                    ],
                ],
            ],
        ]);
        //Case: Attributes as string - coma as delimiter
        $this
            ->actingAs($this->$user)
            ->json('GET', '/products', [
                'attribute' => [
                    $attribute->slug => $option1->getKey() . ',' . $option2->getKey(),
                ],
            ])
            ->assertOk();

        $this->assertElasticQuery([
            'bool' => [
                'must' => [],
                'should' => [],
                'filter' => [
                    [
                        'terms' => [
                            'attributes_slug' => [
                                $attribute->slug,
                            ],
                            'boost' => 1.0,
                        ],
                    ],
                    [
                        'nested' => [
                            'path' => 'attributes.values',
                            'query' => [
                                'terms' => [
                                    'attributes.values.id' => [
                                        $option1->getKey(),
                                        $option2->getKey(),
                                    ],
                                    'boost' => 1.0,
                                ],
                            ],
                        ],
                    ],
                    [
                        'term' => [
                            'public' => [
                                'value' => true,
                                'boost' => 1.0,
                            ],
                        ],
                    ],
                ],
            ],
        ]);
    }

    /**
     * @dataProvider authProvider
     */
    public function testSearchByAttributeIdNegation($user): void
    {
        $this->$user->givePermissionTo('products.show');

        $attribute = Attribute::factory()->create([
            'name' => 'Serie',
            'slug' => 'serie',
            'sortable' => 1,
            'type' => 'multi-choice-option',
        ]);

        $option1 = AttributeOption::factory()->create([
            'attribute_id' => $attribute->getKey(),
            'index' => 1,
        ]);

        $option2 = AttributeOption::factory()->create([
            'attribute_id' => $attribute->getKey(),
            'index' => 1,
        ]);

        $this
            ->actingAs($this->$user)
            ->json('GET', '/products', ['attribute_not' => [$attribute->slug => $option1->getKey()]])
            ->assertOk();

        $this->assertElasticQuery([
            'bool' => [
                'must' => [],
                'should' => [],
                'filter' => [
                    [
                        'terms' => [
                            'attributes_slug' => [
                                $attribute->slug,
                            ],
                            'boost' => 1.0,
                        ],
                    ],
                    [
                        'bool' => [
                            'must_not' => [
                                'nested' => [
                                    'path' => 'attributes.values',
                                    'query' => [
                                        'terms' => [
                                            'attributes.values.id' => [
                                                $option1->getKey(),
                                            ],
                                            'boost' => 1.0,
                                        ],
                                    ],
                                ],
                            ],
                        ],
                    ],
                    [
                        'term' => [
                            'public' => [
                                'value' => true,
                                'boost' => 1.0,
                            ],
                        ],
                    ],
                ],
            ],
        ]);
        //Case: Attributes as array
        $this
            ->actingAs($this->$user)
            ->json('GET', '/products', [
                'attribute_not' => [
                    $attribute->slug => [
                        $option1->getKey(),
                        $option2->getKey(),
                    ],
                ],
            ])
            ->assertOk();

        $this->assertElasticQuery([
            'bool' => [
                'must' => [],
                'should' => [],
                'filter' => [
                    [
                        'terms' => [
                            'attributes_slug' => [
                                $attribute->slug,
                            ],
                            'boost' => 1.0,
                        ],
                    ],
                    [
                        'bool' => [
                            'must_not' => [
                                'nested' => [
                                    'path' => 'attributes.values',
                                    'query' => [
                                        'terms' => [
                                            'attributes.values.id' => [
                                                $option1->getKey(),
                                                $option2->getKey(),
                                            ],
                                            'boost' => 1.0,
                                        ],
                                    ],
                                ],
                            ],
                        ],
                    ],
                    [
                        'term' => [
                            'public' => [
                                'value' => true,
                                'boost' => 1.0,
                            ],
                        ],
                    ],
                ],
            ],
        ]);
        //Case: Attributes as string - coma as delimiter
        $this
            ->actingAs($this->$user)
            ->json('GET', '/products', [
                'attribute_not' => [
                    $attribute->slug => $option1->getKey() . ',' . $option2->getKey(),
                ],
            ])
            ->assertOk();

        $this->assertElasticQuery([
            'bool' => [
                'must' => [],
                'should' => [],
                'filter' => [
                    [
                        'terms' => [
                            'attributes_slug' => [
                                $attribute->slug,
                            ],
                            'boost' => 1.0,
                        ],
                    ],
                    [
                        'bool' => [
                            'must_not' => [
                                'nested' => [
                                    'path' => 'attributes.values',
                                    'query' => [
                                        'terms' => [
                                            'attributes.values.id' => [
                                                $option1->getKey(),
                                                $option2->getKey(),
                                            ],
                                            'boost' => 1.0,
                                        ],
                                    ],
                                ],
                            ],
                        ],
                    ],
                    [
                        'term' => [
                            'public' => [
                                'value' => true,
                                'boost' => 1.0,
                            ],
                        ],
                    ],
                ],
            ],
        ]);
    }

    /**
     * @dataProvider authProvider
     */
    public function testSearchByAttributeIdInvalidOption($user): void
    {
        $this->$user->givePermissionTo('products.show');

        $optionId = 'a2f4f8b0-f8c9-11e9-9eb6-2a2ae2dbcce4';

        $attribute = Attribute::factory()->create([
            'name' => 'Serie',
            'slug' => 'serie',
            'sortable' => 1,
            'type' => 'multi-choice-option',
        ]);

        $this
            ->actingAs($this->$user)
            ->json('GET', '/products', ['attribute' => [$attribute->slug => $optionId]])
            ->assertUnprocessable();
    }

    /**
     * @dataProvider authProvider
     */
    public function testSearchByAttributeIdInvalidAttribute($user): void
    {
        $this->$user->givePermissionTo('products.show');

        $slug = 'serie';
        $attribute = Attribute::factory()->create([
            'sortable' => 1,
        ]);

        $option = AttributeOption::factory()->create([
            'attribute_id' => $attribute->getKey(),
            'index' => 1,
        ]);

        $this
            ->actingAs($this->$user)
            ->json('GET', '/products', ['attribute' => [$slug => $option->getKey()]])
            ->assertUnprocessable();
    }

    /**
     * @dataProvider authProvider
     */
    public function testSearchByAttributeNumber($user): void
    {
        $this->$user->givePermissionTo('products.show');

        $attribute = Attribute::factory()->create([
            'sortable' => 1,
            'type' => 'number',
        ]);

        $this
            ->actingAs($this->$user)
            ->json(
                'GET',
                '/products',
                [
                    'attribute' => [
                        $attribute->slug => [
                            'min' => 1337,
                            'max' => 2137,
                        ],
                    ],
                ]
            )
            ->assertOk();

        $this->assertElasticQuery([
            'bool' => [
                'must' => [],
                'should' => [],
                'filter' => [
                    [
                        'terms' => [
                            'attributes_slug' => [
                                $attribute->slug,
                            ],
                            'boost' => 1.0,
                        ],
                    ],
                    [
                        'nested' => [
                            'path' => 'attributes.values',
                            'query' => [
                                'range' => [
                                    'attributes.values.value_number' => [
                                        'gte' => 1337,
                                        'lte' => 2137,
                                        'boost' => 1.0,
                                    ],
                                ],
                            ],
                        ],
                    ],
                    [
                        'term' => [
                            'public' => [
                                'value' => true,
                                'boost' => 1.0,
                            ],
                        ],
                    ],
                ],
            ],
        ]);

        $this
            ->actingAs($this->$user)
            ->json(
                'GET',
                '/products',
                [
                    'attribute' => [
                        $attribute->slug => [
                            'min' => 1337,
                        ],
                    ],
                ]
            )
            ->assertOk();

        $this->assertElasticQuery([
            'bool' => [
                'must' => [],
                'should' => [],
                'filter' => [
                    [
                        'terms' => [
                            'attributes_slug' => [
                                $attribute->slug,
                            ],
                            'boost' => 1.0,
                        ],
                    ],
                    [
                        'nested' => [
                            'path' => 'attributes.values',
                            'query' => [
                                'range' => [
                                    'attributes.values.value_number' => [
                                        'gte' => 1337,
                                        'boost' => 1.0,
                                    ],
                                ],
                            ],
                        ],
                    ],
                    [
                        'term' => [
                            'public' => [
                                'value' => true,
                                'boost' => 1.0,
                            ],
                        ],
                    ],
                ],
            ],
        ]);

        $this
            ->actingAs($this->$user)
            ->json(
                'GET',
                '/products',
                [
                    'attribute' => [
                        $attribute->slug => [
                            'max' => 2137,
                        ],
                    ],
                ]
            )
            ->assertOk();

        $this->assertElasticQuery([
            'bool' => [
                'must' => [],
                'should' => [],
                'filter' => [
                    [
                        'terms' => [
                            'attributes_slug' => [
                                $attribute->slug,
                            ],
                            'boost' => 1.0,
                        ],
                    ],
                    [
                        'nested' => [
                            'path' => 'attributes.values',
                            'query' => [
                                'range' => [
                                    'attributes.values.value_number' => [
                                        'lte' => 2137,
                                        'boost' => 1.0,
                                    ],
                                ],
                            ],
                        ],
                    ],
                    [
                        'term' => [
                            'public' => [
                                'value' => true,
                                'boost' => 1.0,
                            ],
                        ],
                    ],
                ],
            ],
        ]);
    }

    /**
     * @dataProvider authProvider
     */
    public function testSearchByAttributeNumberNegation($user): void
    {
        $this->$user->givePermissionTo('products.show');

        $attribute = Attribute::factory()->create([
            'sortable' => 1,
            'type' => 'number',
        ]);

        $this
            ->actingAs($this->$user)
            ->json(
                'GET',
                '/products',
                [
                    'attribute_not' => [
                        $attribute->slug => [
                            'min' => 1337,
                            'max' => 2137,
                        ],
                    ],
                ]
            )
            ->assertOk();

        $this->assertElasticQuery([
            'bool' => [
                'must' => [],
                'should' => [],
                'filter' => [
                    [
                        'terms' => [
                            'attributes_slug' => [
                                $attribute->slug,
                            ],
                            'boost' => 1.0,
                        ],
                    ],
                    [
                        'bool' => [
                            'must_not' => [
                                'nested' => [
                                    'path' => 'attributes.values',
                                    'query' => [
                                        'range' => [
                                            'attributes.values.value_number' => [
                                                'gte' => 1337,
                                                'lte' => 2137,
                                                'boost' => 1.0,
                                            ],
                                        ],
                                    ],
                                ],
                            ],
                        ],
                    ],
                    [
                        'term' => [
                            'public' => [
                                'value' => true,
                                'boost' => 1.0,
                            ],
                        ],
                    ],
                ],
            ],
        ]);

        $this
            ->actingAs($this->$user)
            ->json(
                'GET',
                '/products',
                [
                    'attribute_not' => [
                        $attribute->slug => [
                            'min' => 1337,
                        ],
                    ],
                ]
            )
            ->assertOk();

        $this->assertElasticQuery([
            'bool' => [
                'must' => [],
                'should' => [],
                'filter' => [
                    [
                        'terms' => [
                            'attributes_slug' => [
                                $attribute->slug,
                            ],
                            'boost' => 1.0,
                        ],
                    ],
                    [
                        'bool' => [
                            'must_not' => [
                                'nested' => [
                                    'path' => 'attributes.values',
                                    'query' => [
                                        'range' => [
                                            'attributes.values.value_number' => [
                                                'gte' => 1337,
                                                'boost' => 1.0,
                                            ],
                                        ],
                                    ],
                                ],
                            ],
                        ],
                    ],
                    [
                        'term' => [
                            'public' => [
                                'value' => true,
                                'boost' => 1.0,
                            ],
                        ],
                    ],
                ],
            ],
        ]);

        $this
            ->actingAs($this->$user)
            ->json(
                'GET',
                '/products',
                [
                    'attribute_not' => [
                        $attribute->slug => [
                            'max' => 2137,
                        ],
                    ],
                ]
            )
            ->assertOk();

        $this->assertElasticQuery([
            'bool' => [
                'must' => [],
                'should' => [],
                'filter' => [
                    [
                        'terms' => [
                            'attributes_slug' => [
                                $attribute->slug,
                            ],
                            'boost' => 1.0,
                        ],
                    ],
                    [
                        'bool' => [
                            'must_not' => [
                                'nested' => [
                                    'path' => 'attributes.values',
                                    'query' => [
                                        'range' => [
                                            'attributes.values.value_number' => [
                                                'lte' => 2137,
                                                'boost' => 1.0,
                                            ],
                                        ],
                                    ],
                                ],
                            ],
                        ],
                    ],
                    [
                        'term' => [
                            'public' => [
                                'value' => true,
                                'boost' => 1.0,
                            ],
                        ],
                    ],
                ],
            ],
        ]);
    }

    /**
     * @dataProvider authProvider
     */
    public function testSearchByAttributeInvalidNumber($user): void
    {
        $this->$user->givePermissionTo('products.show');

        $attribute = Attribute::factory()->create([
            'sortable' => 1,
            'type' => 'number',
        ]);

        $this
            ->actingAs($this->$user)
            ->json(
                'GET',
                '/products',
                [
                    'attribute' => [
                        $attribute->slug => [
                            'min' => '2022-01-01',
                        ],
                    ],
                ]
            )
            ->assertUnprocessable();
    }

    /**
     * @dataProvider authProvider
     */
    public function testSearchByAttributeDate($user): void
    {
        $this->$user->givePermissionTo('products.show');

        $attribute = Attribute::factory()->create([
            'sortable' => 1,
            'type' => 'date',
        ]);

        $this
            ->actingAs($this->$user)
            ->json(
                'GET',
                '/products',
                [
                    'attribute' => [
                        $attribute->slug => [
                            'min' => '2020-01-01',
                            'max' => '2022-01-01',
                        ],
                    ],
                ]
            )
            ->assertOk();

        $this->assertElasticQuery([
            'bool' => [
                'must' => [],
                'should' => [],
                'filter' => [
                    [
                        'terms' => [
                            'attributes_slug' => [
                                $attribute->slug,
                            ],
                            'boost' => 1.0,
                        ],
                    ],
                    [
                        'nested' => [
                            'path' => 'attributes.values',
                            'query' => [
                                'range' => [
                                    'attributes.values.value_date' => [
                                        'gte' => '2020-01-01',
                                        'lte' => '2022-01-01',
                                        'boost' => 1.0,
                                    ],
                                ],
                            ],
                        ],
                    ],
                    [
                        'term' => [
                            'public' => [
                                'value' => true,
                                'boost' => 1.0,
                            ],
                        ],
                    ],
                ],
            ],
        ]);

        $this
            ->actingAs($this->$user)
            ->json(
                'GET',
                '/products',
                [
                    'attribute' => [
                        $attribute->slug => [
                            'min' => '2020-01-01',
                        ],
                    ],
                ]
            )
            ->assertOk();

        $this->assertElasticQuery([
            'bool' => [
                'must' => [],
                'should' => [],
                'filter' => [
                    [
                        'terms' => [
                            'attributes_slug' => [
                                $attribute->slug,
                            ],
                            'boost' => 1.0,
                        ],
                    ],
                    [
                        'nested' => [
                            'path' => 'attributes.values',
                            'query' => [
                                'range' => [
                                    'attributes.values.value_date' => [
                                        'gte' => '2020-01-01',
                                        'boost' => 1.0,
                                    ],
                                ],
                            ],
                        ],
                    ],
                    [
                        'term' => [
                            'public' => [
                                'value' => true,
                                'boost' => 1.0,
                            ],
                        ],
                    ],
                ],
            ],
        ]);

        $this
            ->actingAs($this->$user)
            ->json(
                'GET',
                '/products',
                [
                    'attribute' => [
                        $attribute->slug => [
                            'max' => '2022-01-01',
                        ],
                    ],
                ]
            )
            ->assertOk();

        $this->assertElasticQuery([
            'bool' => [
                'must' => [],
                'should' => [],
                'filter' => [
                    [
                        'terms' => [
                            'attributes_slug' => [
                                $attribute->slug,
                            ],
                            'boost' => 1.0,
                        ],
                    ],
                    [
                        'nested' => [
                            'path' => 'attributes.values',
                            'query' => [
                                'range' => [
                                    'attributes.values.value_date' => [
                                        'lte' => '2022-01-01',
                                        'boost' => 1.0,
                                    ],
                                ],
                            ],
                        ],
                    ],
                    [
                        'term' => [
                            'public' => [
                                'value' => true,
                                'boost' => 1.0,
                            ],
                        ],
                    ],
                ],
            ],
        ]);
    }

    /**
     * @dataProvider authProvider
     */
    public function testSearchByAttributeDateNegation($user): void
    {
        $this->$user->givePermissionTo('products.show');

        $attribute = Attribute::factory()->create([
            'sortable' => 1,
            'type' => 'date',
        ]);

        $this
            ->actingAs($this->$user)
            ->json(
                'GET',
                '/products',
                [
                    'attribute_not' => [
                        $attribute->slug => [
                            'min' => '2020-01-01',
                            'max' => '2022-01-01',
                        ],
                    ],
                ]
            )
            ->assertOk();

        $this->assertElasticQuery([
            'bool' => [
                'must' => [],
                'should' => [],
                'filter' => [
                    [
                        'terms' => [
                            'attributes_slug' => [
                                $attribute->slug,
                            ],
                            'boost' => 1.0,
                        ],
                    ],
                    [
                        'bool' => [
                            'must_not' => [
                                'nested' => [
                                    'path' => 'attributes.values',
                                    'query' => [
                                        'range' => [
                                            'attributes.values.value_date' => [
                                                'gte' => '2020-01-01',
                                                'lte' => '2022-01-01',
                                                'boost' => 1.0,
                                            ],
                                        ],
                                    ],
                                ],
                            ],
                        ],
                    ],
                    [
                        'term' => [
                            'public' => [
                                'value' => true,
                                'boost' => 1.0,
                            ],
                        ],
                    ],
                ],
            ],
        ]);

        $this
            ->actingAs($this->$user)
            ->json(
                'GET',
                '/products',
                [
                    'attribute_not' => [
                        $attribute->slug => [
                            'min' => '2020-01-01',
                        ],
                    ],
                ]
            )
            ->assertOk();

        $this->assertElasticQuery([
            'bool' => [
                'must' => [],
                'should' => [],
                'filter' => [
                    [
                        'terms' => [
                            'attributes_slug' => [
                                $attribute->slug,
                            ],
                            'boost' => 1.0,
                        ],
                    ],
                    [
                        'bool' => [
                            'must_not' => [
                                'nested' => [
                                    'path' => 'attributes.values',
                                    'query' => [
                                        'range' => [
                                            'attributes.values.value_date' => [
                                                'gte' => '2020-01-01',
                                                'boost' => 1.0,
                                            ],
                                        ],
                                    ],
                                ],
                            ],
                        ],
                    ],
                    [
                        'term' => [
                            'public' => [
                                'value' => true,
                                'boost' => 1.0,
                            ],
                        ],
                    ],
                ],
            ],
        ]);

        $this
            ->actingAs($this->$user)
            ->json(
                'GET',
                '/products',
                [
                    'attribute_not' => [
                        $attribute->slug => [
                            'max' => '2022-01-01',
                        ],
                    ],
                ]
            )
            ->assertOk();

        $this->assertElasticQuery([
            'bool' => [
                'must' => [],
                'should' => [],
                'filter' => [
                    [
                        'terms' => [
                            'attributes_slug' => [
                                $attribute->slug,
                            ],
                            'boost' => 1.0,
                        ],
                    ],
                    [
                        'bool' => [
                            'must_not' => [
                                'nested' => [
                                    'path' => 'attributes.values',
                                    'query' => [
                                        'range' => [
                                            'attributes.values.value_date' => [
                                                'lte' => '2022-01-01',
                                                'boost' => 1.0,
                                            ],
                                        ],
                                    ],
                                ],
                            ],
                        ],
                    ],
                    [
                        'term' => [
                            'public' => [
                                'value' => true,
                                'boost' => 1.0,
                            ],
                        ],
                    ],
                ],
            ],
        ]);
    }

    /**
     * @dataProvider authProvider
     */
    public function testSearchByAttributeInvalidDate($user): void
    {
        $this->$user->givePermissionTo('products.show');

        $attribute = Attribute::factory()->create([
            'sortable' => 1,
            'type' => 'date',
        ]);

        $this
            ->actingAs($this->$user)
            ->json(
                'GET',
                '/products',
                [
                    'attribute' => [
                        $attribute->slug => [
                            'min' => 1337,
                        ],
                    ],
                ]
            )
            ->assertUnprocessable();
    }

    /**
     * @dataProvider authProvider
     */
    public function testSortBySet($user): void
    {
        $this->$user->givePermissionTo('products.show');

        $this
            ->actingAs($this->$user)
            ->json(
                'GET',
                '/products',
                ['sort' => 'set.test:desc'],
            )
            ->assertOk();

        $this->assertElasticQuery(
            [
                'bool' => [
                    'must' => [],
                    'should' => [],
                    'filter' => [
                        [
                            'term' => [
                                'public' => [
                                    'value' => true,
                                    'boost' => 1.0,
                                ],
                            ],
                        ],
                    ],
                ],
            ],
            24,
            [
                'sort' => [
                    [
                        'set.test' => 'desc',
                    ],
                ],
            ],
        );
    }

    /**
     * @dataProvider authProvider
     */
    public function testSortByCover($user): void
    {
        $this->$user->givePermissionTo('products.show');

        $this
            ->actingAs($this->$user)
            ->json(
                'GET',
                '/products',
                ['has_cover' => true],
            )
            ->assertOk();

        $this->assertElasticQuery(
            [
                'bool' => [
                    'must' => [],
                    'should' => [],
                    'filter' => [
                        [
                            'exists' => [
                                'field' => 'cover',
                            ],
                        ],
                        [
                            'term' => [
                                'public' => [
                                    'value' => true,
                                    'boost' => 1.0,
                                ],
                            ],
                        ],
                    ],
                ],
            ],
        );

        $this
            ->actingAs($this->$user)
            ->json(
                'GET',
                '/products',
                ['has_cover' => false],
            )
            ->assertOk();

        $this->assertElasticQuery(
            [
                'bool' => [
                    'must' => [],
                    'should' => [],
                    'filter' => [
                        [
                            'bool' => [
                                'must_not' => [
                                    'exists' => [
                                        'field' => 'cover',
                                    ],
                                ],
                            ],
                        ],
                        [
                            'term' => [
                                'public' => [
                                    'value' => true,
                                    'boost' => 1.0,
                                ],
                            ],
                        ],
                    ],
                ],
            ],
        );
    }
}<|MERGE_RESOLUTION|>--- conflicted
+++ resolved
@@ -200,14 +200,10 @@
         $this
             ->actingAs($this->$user)
             ->json('GET', '/products', [
-<<<<<<< HEAD
-                'ids' => "{$uuid1},{$uuid2}",
-=======
                 'ids' => [
                     $uuid1,
                     $uuid2,
                 ],
->>>>>>> 7ae6057e
             ])
             ->assertOk();
 
