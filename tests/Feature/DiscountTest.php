<?php

namespace Tests\Feature;

use App\Enums\DiscountType;
use App\Events\DiscountCreated;
use App\Events\DiscountDeleted;
use App\Events\DiscountUpdated;
use App\Listeners\WebHookEventListener;
use App\Models\Discount;
use App\Models\WebHook;
use Carbon\Carbon;
use Illuminate\Events\CallQueuedListener;
use Illuminate\Support\Facades\Bus;
use Illuminate\Support\Facades\Event;
use Illuminate\Support\Facades\Queue;
use Spatie\WebhookServer\CallWebhookJob;
use Tests\TestCase;

class DiscountTest extends TestCase
{
    public function setUp(): void
    {
        parent::setUp();

        Discount::factory()->count(10)->create();
    }

    public function testIndexUnauthorized(): void
    {
        $response = $this->getJson('/discounts');
        $response->assertForbidden();
    }

    /**
     * @dataProvider authProvider
     */
    public function testIndex($user): void
    {
        $this->$user->givePermissionTo('discounts.show');

        $this
            ->actingAs($this->$user)
            ->getJson('/discounts')
            ->assertOk()
            ->assertJsonCount(10, 'data');

        $this->assertQueryCountLessThan(15);
    }

    /**
     * @dataProvider authProvider
     */
    public function testIndexPerformance($user): void
    {
        $this->$user->givePermissionTo('discounts.show');

        Discount::factory()->count(490)->create();

        $this
            ->actingAs($this->$user)
            ->getJson('/discounts?limit=500')
            ->assertOk()
            ->assertJsonCount(500, 'data');

        $this->assertQueryCountLessThan(15);
    }

    public function testShowUnauthorized(): void
    {
        $discount = Discount::factory()->create();

        $response = $this->getJson('/discounts/' . $discount->code);
        $response->assertForbidden();
    }

    /**
     * @dataProvider authProvider
     */
    public function testShow($user): void
    {
        $this->$user->givePermissionTo('discounts.show_details');
        $discount = Discount::factory()->create();

        $response = $this->actingAs($this->$user)->getJson('/discounts/' . $discount->code);
        $response
            ->assertOk()
            ->assertJsonFragment(['id' => $discount->getKey()]);
    }

    public function testCreateUnauthorized(): void
    {
        Event::fake();

        $response = $this->postJson('/discounts');
        $response->assertForbidden();

        Event::assertNotDispatched(DiscountCreated::class);
    }

    /**
     * @dataProvider authProvider
     */
    public function testCreate($user): void
    {
        $this->$user->givePermissionTo('discounts.add');

        Queue::fake();

        $response = $this->actingAs($this->$user)->json('POST', '/discounts', [
            'description' => 'Testowy kupon',
            'code' => 'S43SA2',
            'discount' => 10,
            'type' => DiscountType::PERCENTAGE,
            'max_uses' => 20,
            'starts_at' => Carbon::yesterday()->format('Y-m-d\TH:i'),
            'expires_at' => Carbon::tomorrow()->format('Y-m-d\TH:i'),
        ]);

        $response
            ->assertCreated()
            ->assertJsonFragment([
                'description' => 'Testowy kupon',
                'code' => 'S43SA2',
                'discount' => 10,
                'type' => DiscountType::PERCENTAGE,
                'max_uses' => 20,
                'uses' => 0,
                'available' => true,
                'starts_at' => Carbon::yesterday(),
                'expires_at' => Carbon::tomorrow(),
<<<<<<< HEAD
                'metadata' => [],
=======
>>>>>>> f302b5ac
            ]);

        $this->assertDatabaseHas('discounts', [
            'description' => 'Testowy kupon',
            'code' => 'S43SA2',
            'discount' => 10,
            'max_uses' => 20,
            'type' => DiscountType::PERCENTAGE,
            'starts_at' => Carbon::yesterday(),
            'expires_at' => Carbon::tomorrow(),
        ]);

        Queue::assertPushed(CallQueuedListener::class, function ($job) {
            return $job->class === WebHookEventListener::class
                && $job->data[0] instanceof DiscountCreated;
        });

        $discount = Discount::find($response->getData()->data->id);
        $event = new DiscountCreated($discount);
        $listener = new WebHookEventListener();

        $listener->handle($event);

        Queue::assertNotPushed(CallWebhookJob::class);
    }

    /**
     * @dataProvider authProvider
     */
    public function testCreateWithWebHookQueue($user): void
    {
        $this->$user->givePermissionTo('discounts.add');

        $webHook = WebHook::factory()->create([
            'events' => [
                'DiscountCreated',
            ],
            'model_type' => $this->$user::class,
            'creator_id' => $this->$user->getKey(),
            'with_issuer' => false,
            'with_hidden' => false,
        ]);

        Queue::fake();

        $response = $this->actingAs($this->$user)->json('POST', '/discounts', [
            'description' => 'Testowy kupon',
            'code' => 'S43SA2',
            'discount' => 10,
            'type' => DiscountType::PERCENTAGE,
            'max_uses' => 20,
            'starts_at' => Carbon::yesterday()->format('Y-m-d\TH:i'),
            'expires_at' => Carbon::tomorrow()->format('Y-m-d\TH:i'),
        ]);

        Queue::assertPushed(CallQueuedListener::class, function ($job) {
            return $job->class === WebHookEventListener::class
                && $job->data[0] instanceof DiscountCreated;
        });

        $discount = Discount::find($response->getData()->data->id);
        $event = new DiscountCreated($discount);
        $listener = new WebHookEventListener();

        $listener->handle($event);

        Queue::assertPushed(CallWebhookJob::class, function ($job) use ($webHook, $discount) {
            $payload = $job->payload;
            return $job->webhookUrl === $webHook->url
                && isset($job->headers['Signature'])
                && $payload['data']['id'] === $discount->getKey()
                && $payload['data_type'] === 'Discount'
                && $payload['event'] === 'DiscountCreated';
        });
    }

    /**
     * @dataProvider authProvider
     */
    public function testCreateWithWebHookDispatched($user): void
    {
        $this->$user->givePermissionTo('discounts.add', 'users.show', 'apps.show');

        $webHook = WebHook::factory()->create([
            'events' => [
                'DiscountCreated',
            ],
            'model_type' => $this->$user::class,
            'creator_id' => $this->$user->getKey(),
            'with_issuer' => true,
            'with_hidden' => false,
        ]);

        Bus::fake();

        $response = $this->actingAs($this->$user)->json('POST', '/discounts', [
            'description' => 'Testowy kupon',
            'code' => 'S43SA2',
            'discount' => 10,
            'type' => DiscountType::PERCENTAGE,
            'max_uses' => 20,
            'starts_at' => Carbon::yesterday()->format('Y-m-d\TH:i'),
            'expires_at' => Carbon::tomorrow()->format('Y-m-d\TH:i'),
        ]);

        $response->assertCreated();

        Bus::assertDispatched(CallQueuedListener::class, function ($job) {
            return $job->class === WebHookEventListener::class
                && $job->data[0] instanceof DiscountCreated;
        });

        $discount = Discount::find($response->getData()->data->id);

        $event = new DiscountCreated($discount);
        $listener = new WebHookEventListener();
        $listener->handle($event);

        Bus::assertDispatched(CallWebhookJob::class, function ($job) use ($webHook, $discount) {
            $payload = $job->payload;
            return $job->webhookUrl === $webHook->url
                && isset($job->headers['Signature'])
                && $payload['data']['id'] === $discount->getKey()
                && $payload['data_type'] === 'Discount'
                && $payload['event'] === 'DiscountCreated';
        });
    }

    public function testUpdateUnauthorized(): void
    {
        $discount = Discount::factory()->create();

        Event::fake();

        $response = $this->patchJson('/discounts/id:' .  $discount->getKey());
        $response->assertForbidden();

        Event::assertNotDispatched(DiscountUpdated::class);
    }

    /**
     * @dataProvider authProvider
     */
    public function testUpdate($user): void
    {
        $this->$user->givePermissionTo('discounts.edit');
        $discount = Discount::factory()->create();

        Queue::fake();

        $response = $this->actingAs($this->$user)
            ->json('PATCH', '/discounts/id:' . $discount->getKey(), [
                'description' => 'Weekend Sale',
                'code' => 'WEEKEND',
                'discount' => 20,
                'type' => DiscountType::AMOUNT,
                'max_uses' => 40,
                'starts_at' => Carbon::yesterday()->format('Y-m-d\TH:i'),
                'expires_at' => Carbon::tomorrow()->format('Y-m-d\TH:i'),
            ]);

        $response
            ->assertOk()
            ->assertJsonFragment([
                'id' => $discount->getKey(),
                'description' => 'Weekend Sale',
                'code' => 'WEEKEND',
                'discount' => 20,
                'type' => DiscountType::AMOUNT,
                'starts_at' => Carbon::yesterday(),
                'expires_at' => Carbon::tomorrow(),
<<<<<<< HEAD
                'metadata' => [],
=======
>>>>>>> f302b5ac
            ]);

        $this->assertDatabaseHas('discounts', [
            'id' => $discount->getKey(),
            'description' => 'Weekend Sale',
            'code' => 'WEEKEND',
            'discount' => 20,
            'type' => DiscountType::AMOUNT,
            'max_uses' => 40,
            'starts_at' => Carbon::yesterday(),
            'expires_at' => Carbon::tomorrow(),
        ]);

        Queue::assertPushed(CallQueuedListener::class, function ($job) {
            return $job->class === WebHookEventListener::class
                && $job->data[0] instanceof DiscountUpdated;
        });

        $discount = Discount::find($discount->getKey());
        $event = new DiscountUpdated($discount);
        $listener = new WebHookEventListener();

        $listener->handle($event);

        Queue::assertNotPushed(CallWebhookJob::class);
    }

    /**
     * @dataProvider authProvider
     */
    public function testUpdateWithWebHookQueue($user): void
    {
        $this->$user->givePermissionTo('discounts.edit');
        $discount = Discount::factory()->create();

        $webHook = WebHook::factory()->create([
            'events' => [
                'DiscountUpdated',
            ],
            'model_type' => $this->$user::class,
            'creator_id' => $this->$user->getKey(),
            'with_issuer' => false,
            'with_hidden' => false,
        ]);

        Queue::fake();

        $response = $this->actingAs($this->$user)
            ->json('PATCH', '/discounts/id:' . $discount->getKey(), [
                'description' => 'Weekend Sale',
                'code' => 'WEEKEND',
                'discount' => 20,
                'type' => DiscountType::AMOUNT,
                'max_uses' => 40,
                'starts_at' => Carbon::yesterday()->format('Y-m-d\TH:i'),
                'expires_at' => Carbon::tomorrow()->format('Y-m-d\TH:i'),
            ]);

        Queue::assertPushed(CallQueuedListener::class, function ($job) {
            return $job->class === WebHookEventListener::class
                && $job->data[0] instanceof DiscountUpdated;
        });

        $discount = Discount::find($discount->getKey());
        $event = new DiscountUpdated($discount);
        $listener = new WebHookEventListener();

        $listener->handle($event);

        Queue::assertPushed(CallWebhookJob::class, function ($job) use ($webHook, $discount) {
            $payload = $job->payload;
            return $job->webhookUrl === $webHook->url
                && isset($job->headers['Signature'])
                && $payload['data']['id'] === $discount->getKey()
                && $payload['data_type'] === 'Discount'
                && $payload['event'] === 'DiscountUpdated';
        });
    }

    /**
     * @dataProvider authProvider
     */
    public function testUpdateWithWebHookDispatched($user): void
    {
        $this->$user->givePermissionTo('discounts.edit');
        $discount = Discount::factory()->create();

        $webHook = WebHook::factory()->create([
            'events' => [
                'DiscountUpdated',
            ],
            'model_type' => $this->$user::class,
            'creator_id' => $this->$user->getKey(),
            'with_issuer' => false,
            'with_hidden' => false,
        ]);

        Bus::fake();

        $response = $this->actingAs($this->$user)
            ->json('PATCH', '/discounts/id:' . $discount->getKey(), [
                'description' => 'Weekend Sale',
                'code' => 'WEEKEND',
                'discount' => 20,
                'type' => DiscountType::AMOUNT,
                'max_uses' => 40,
                'starts_at' => Carbon::yesterday()->format('Y-m-d\TH:i'),
                'expires_at' => Carbon::tomorrow()->format('Y-m-d\TH:i'),
            ]);

        Bus::assertDispatched(CallQueuedListener::class, function ($job) {
            return $job->class === WebHookEventListener::class
                && $job->data[0] instanceof DiscountUpdated;
        });

        $discount = Discount::find($discount->getKey());
        $event = new DiscountUpdated($discount);
        $listener = new WebHookEventListener();

        $listener->handle($event);

        Bus::assertDispatched(CallWebhookJob::class, function ($job) use ($webHook, $discount) {
            $payload = $job->payload;
            return $job->webhookUrl === $webHook->url
                && isset($job->headers['Signature'])
                && $payload['data']['id'] === $discount->getKey()
                && $payload['data_type'] === 'Discount'
                && $payload['event'] === 'DiscountUpdated';
        });
    }

    public function testDeleteUnauthorized(): void
    {
        $discount = Discount::factory()->create();

        Event::fake();

        $response = $this->deleteJson('/discounts/id:' . $discount->getKey());
        $response->assertForbidden();

        Event::assertNotDispatched(DiscountDeleted::class);
    }

    /**
     * @dataProvider authProvider
     */
    public function testDelete($user): void
    {
        $this->$user->givePermissionTo('discounts.remove');
        $discount = Discount::factory()->create();

        Queue::fake();

        $response = $this->actingAs($this->$user)->deleteJson('/discounts/id:' . $discount->getKey());
        $response->assertNoContent();
        $this->assertSoftDeleted($discount);

        Queue::assertPushed(CallQueuedListener::class, function ($job) {
            return $job->class === WebHookEventListener::class
                && $job->data[0] instanceof DiscountDeleted;
        });

        $event = new DiscountDeleted($discount);
        $listener = new WebHookEventListener();

        $listener->handle($event);

        Queue::assertNotPushed(CallWebhookJob::class);
    }

    /**
     * @dataProvider authProvider
     */
    public function testDeleteWithWebHookQueue($user): void
    {
        $this->$user->givePermissionTo('discounts.remove');
        $discount = Discount::factory()->create();

        $webHook = WebHook::factory()->create([
            'events' => [
                'DiscountDeleted',
            ],
            'model_type' => $this->$user::class,
            'creator_id' => $this->$user->getKey(),
            'with_issuer' => false,
            'with_hidden' => false,
        ]);

        Queue::fake();

        $response = $this->actingAs($this->$user)->deleteJson('/discounts/id:' . $discount->getKey());

        Queue::assertPushed(CallQueuedListener::class, function ($job) {
            return $job->class === WebHookEventListener::class
                && $job->data[0] instanceof DiscountDeleted;
        });

        $response->assertNoContent();
        $this->assertSoftDeleted($discount);

        $event = new DiscountDeleted($discount);
        $listener = new WebHookEventListener();

        $listener->handle($event);

        Queue::assertPushed(CallWebhookJob::class, function ($job) use ($webHook, $discount) {
            $payload = $job->payload;
            return $job->webhookUrl === $webHook->url
                && isset($job->headers['Signature'])
                && $payload['data']['id'] === $discount->getKey()
                && $payload['data_type'] === 'Discount'
                && $payload['event'] === 'DiscountDeleted';
        });
    }

    /**
     * @dataProvider authProvider
     */
    public function testDeleteWithWebHookDispatched($user): void
    {
        $this->$user->givePermissionTo('discounts.remove');
        $discount = Discount::factory()->create();

        $webHook = WebHook::factory()->create([
            'events' => [
                'DiscountDeleted',
            ],
            'model_type' => $this->$user::class,
            'creator_id' => $this->$user->getKey(),
            'with_issuer' => false,
            'with_hidden' => false,
        ]);

        Bus::fake();

        $response = $this->actingAs($this->$user)->deleteJson('/discounts/id:' . $discount->getKey());

        Bus::assertDispatched(CallQueuedListener::class, function ($job) {
            return $job->class === WebHookEventListener::class
                && $job->data[0] instanceof DiscountDeleted;
        });

        $response->assertNoContent();
        $this->assertSoftDeleted($discount);

        $event = new DiscountDeleted($discount);
        $listener = new WebHookEventListener();

        $listener->handle($event);

        Bus::assertDispatched(CallWebhookJob::class, function ($job) use ($webHook, $discount) {
            $payload = $job->payload;
            return $job->webhookUrl === $webHook->url
                && isset($job->headers['Signature'])
                && $payload['data']['id'] === $discount->getKey()
                && $payload['data_type'] === 'Discount'
                && $payload['event'] === 'DiscountDeleted';
        });
    }

    /**
     * @dataProvider authProvider
     */
    public function testCreateCheckDatetime($user): void
    {
        $this->$user->givePermissionTo('discounts.add');

        Event::fake([DiscountCreated::class]);

        $response = $this->actingAs($this->$user)->json('POST', '/discounts', [
            'description' => 'Testowy kupon',
            'code' => 'S43SA2',
            'discount' => 10,
            'type' => DiscountType::PERCENTAGE,
            'max_uses' => 20,
            'starts_at' => '2021-09-20T12:00',
            'expires_at' => '2021-09-21T12:00',
        ]);

        $response
            ->assertCreated()
            ->assertJsonFragment([
                'description' => 'Testowy kupon',
                'code' => 'S43SA2',
                'discount' => 10,
                'type' => DiscountType::PERCENTAGE,
                'max_uses' => 20,
                'uses' => 0,
                'starts_at' => '2021-09-20T12:00:00.000000Z',
                'expires_at' => '2021-09-21T12:00:00.000000Z',
                'metadata' => [],
            ]);

        $this->assertDatabaseHas('discounts', [
            'description' => 'Testowy kupon',
            'code' => 'S43SA2',
            'discount' => 10,
            'max_uses' => 20,
            'type' => DiscountType::PERCENTAGE,
            'starts_at' => '2021-09-20T12:00',
            'expires_at' => '2021-09-21T12:00',
        ]);

        Event::assertDispatched(DiscountCreated::class);
    }
}<|MERGE_RESOLUTION|>--- conflicted
+++ resolved
@@ -129,10 +129,7 @@
                 'available' => true,
                 'starts_at' => Carbon::yesterday(),
                 'expires_at' => Carbon::tomorrow(),
-<<<<<<< HEAD
                 'metadata' => [],
-=======
->>>>>>> f302b5ac
             ]);
 
         $this->assertDatabaseHas('discounts', [
@@ -304,10 +301,7 @@
                 'type' => DiscountType::AMOUNT,
                 'starts_at' => Carbon::yesterday(),
                 'expires_at' => Carbon::tomorrow(),
-<<<<<<< HEAD
                 'metadata' => [],
-=======
->>>>>>> f302b5ac
             ]);
 
         $this->assertDatabaseHas('discounts', [
