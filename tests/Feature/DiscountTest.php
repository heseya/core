--- conflicted
+++ resolved
@@ -105,10 +105,9 @@
     {
         $this->$user->givePermissionTo('discounts.add');
 
-<<<<<<< HEAD
         Queue::fake();
 
-        $response = $this->actingAs($this->user)->json('POST', '/discounts', [
+        $response = $this->actingAs($this->$user)->json('POST', '/discounts', [
             'description' => 'Testowy kupon',
             'code' => 'S43SA2',
             'discount' => 10,
@@ -156,23 +155,26 @@
         Queue::assertNotPushed(CallWebhookJob::class);
     }
 
-    public function testCreateWithWebHookQueue(): void
-    {
-        $this->user->givePermissionTo('discounts.add');
+    /**
+     * @dataProvider authProvider
+     */
+    public function testCreateWithWebHookQueue($user): void
+    {
+        $this->$user->givePermissionTo('discounts.add');
 
         $webHook = WebHook::factory()->create([
             'events' => [
                 'DiscountCreated'
             ],
-            'model_type' => $this->user::class,
-            'creator_id' => $this->user->getKey(),
+            'model_type' => $this->$user::class,
+            'creator_id' => $this->$user->getKey(),
             'with_issuer' => false,
             'with_hidden' => false,
         ]);
 
         Queue::fake();
 
-        $response = $this->actingAs($this->user)->json('POST', '/discounts', [
+        $response = $this->actingAs($this->$user)->json('POST', '/discounts', [
             'description' => 'Testowy kupon',
             'code' => 'S43SA2',
             'discount' => 10,
@@ -203,26 +205,26 @@
         });
     }
 
-    public function testCreateWithWebHookDispatched(): void
-    {
-        $this->user->givePermissionTo('discounts.add', 'users.show', 'apps.show');
+    /**
+     * @dataProvider authProvider
+     */
+    public function testCreateWithWebHookDispatched($user): void
+    {
+        $this->$user->givePermissionTo('discounts.add', 'users.show', 'apps.show');
 
         $webHook = WebHook::factory()->create([
             'events' => [
                 'DiscountCreated'
             ],
-            'model_type' => $this->user::class,
-            'creator_id' => $this->user->getKey(),
+            'model_type' => $this->$user::class,
+            'creator_id' => $this->$user->getKey(),
             'with_issuer' => true,
             'with_hidden' => false,
         ]);
 
         Bus::fake();
 
-        $response = $this->actingAs($this->user)->json('POST', '/discounts', [
-=======
         $response = $this->actingAs($this->$user)->json('POST', '/discounts', [
->>>>>>> 4e67b652
             'description' => 'Testowy kupon',
             'code' => 'S43SA2',
             'discount' => 10,
@@ -297,13 +299,9 @@
         $this->$user->givePermissionTo('discounts.edit');
         $discount = Discount::factory()->create();
 
-<<<<<<< HEAD
         Queue::fake();
 
-        $response = $this->actingAs($this->user)
-=======
         $response = $this->actingAs($this->$user)
->>>>>>> 4e67b652
             ->json('PATCH', '/discounts/id:' . $discount->getKey(), [
                 'description' => 'Weekend Sale',
                 'code' => 'WEEKEND',
@@ -351,24 +349,27 @@
         Queue::assertNotPushed(CallWebhookJob::class);
     }
 
-    public function testUpdateWithWebHookQueue(): void
-    {
-        $this->user->givePermissionTo('discounts.edit');
+    /**
+     * @dataProvider authProvider
+     */
+    public function testUpdateWithWebHookQueue($user): void
+    {
+        $this->$user->givePermissionTo('discounts.edit');
         $discount = Discount::factory()->create();
 
         $webHook = WebHook::factory()->create([
             'events' => [
                 'DiscountUpdated'
             ],
-            'model_type' => $this->user::class,
-            'creator_id' => $this->user->getKey(),
+            'model_type' => $this->$user::class,
+            'creator_id' => $this->$user->getKey(),
             'with_issuer' => false,
             'with_hidden' => false,
         ]);
 
         Queue::fake();
 
-        $response = $this->actingAs($this->user)
+        $response = $this->actingAs($this->$user)
             ->json('PATCH', '/discounts/id:' . $discount->getKey(), [
                 'description' => 'Weekend Sale',
                 'code' => 'WEEKEND',
@@ -400,24 +401,27 @@
         });
     }
 
-    public function testUpdateWithWebHookDispatched(): void
-    {
-        $this->user->givePermissionTo('discounts.edit');
+    /**
+     * @dataProvider authProvider
+     */
+    public function testUpdateWithWebHookDispatched($user): void
+    {
+        $this->$user->givePermissionTo('discounts.edit');
         $discount = Discount::factory()->create();
 
         $webHook = WebHook::factory()->create([
             'events' => [
                 'DiscountUpdated'
             ],
-            'model_type' => $this->user::class,
-            'creator_id' => $this->user->getKey(),
+            'model_type' => $this->$user::class,
+            'creator_id' => $this->$user->getKey(),
             'with_issuer' => false,
             'with_hidden' => false,
         ]);
 
         Bus::fake();
 
-        $response = $this->actingAs($this->user)
+        $response = $this->actingAs($this->$user)
             ->json('PATCH', '/discounts/id:' . $discount->getKey(), [
                 'description' => 'Weekend Sale',
                 'code' => 'WEEKEND',
@@ -469,10 +473,9 @@
         $this->$user->givePermissionTo('discounts.remove');
         $discount = Discount::factory()->create();
 
-<<<<<<< HEAD
         Queue::fake();
 
-        $response = $this->actingAs($this->user)->deleteJson('/discounts/id:' . $discount->getKey());
+        $response = $this->actingAs($this->$user)->deleteJson('/discounts/id:' . $discount->getKey());
         $response->assertNoContent();
         $this->assertSoftDeleted($discount);
 
@@ -531,33 +534,33 @@
         });
     }
 
-    public function testDeleteWithWebHookDispatched(): void
-    {
-        $this->user->givePermissionTo('discounts.remove');
+    /**
+     * @dataProvider authProvider
+     */
+    public function testDeleteWithWebHookDispatched($user): void
+    {
+        $this->$user->givePermissionTo('discounts.remove');
         $discount = Discount::factory()->create();
 
         $webHook = WebHook::factory()->create([
             'events' => [
                 'DiscountDeleted'
             ],
-            'model_type' => $this->user::class,
-            'creator_id' => $this->user->getKey(),
+            'model_type' => $this->$user::class,
+            'creator_id' => $this->$user->getKey(),
             'with_issuer' => false,
             'with_hidden' => false,
         ]);
 
         Bus::fake();
 
-        $response = $this->actingAs($this->user)->deleteJson('/discounts/id:' . $discount->getKey());
+        $response = $this->actingAs($this->$user)->deleteJson('/discounts/id:' . $discount->getKey());
 
         Bus::assertDispatched(CallQueuedListener::class, function ($job) {
             return $job->class === WebHookEventListener::class
                 && $job->data[0] instanceof DiscountDeleted;
         });
 
-=======
-        $response = $this->actingAs($this->$user)->deleteJson('/discounts/id:' . $discount->getKey());
->>>>>>> 4e67b652
         $response->assertNoContent();
         $this->assertSoftDeleted($discount);
 
@@ -581,13 +584,7 @@
      */
     public function testCreateCheckDatetime($user): void
     {
-<<<<<<< HEAD
-        Event::fake([DiscountCreated::class]);
-
-        $this->user->givePermissionTo('discounts.add');
-=======
         $this->$user->givePermissionTo('discounts.add');
->>>>>>> 4e67b652
 
         $response = $this->actingAs($this->$user)->json('POST', '/discounts', [
             'description' => 'Testowy kupon',
