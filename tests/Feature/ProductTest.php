--- conflicted
+++ resolved
@@ -2,29 +2,22 @@
 
 namespace Tests\Feature;
 
-<<<<<<< HEAD
 use App\Events\ProductCreated;
 use App\Events\ProductDeleted;
 use App\Events\ProductUpdated;
 use App\Listeners\WebHookEventListener;
-use App\Models\ProductSet;
-=======
->>>>>>> 4e67b652
 use App\Models\Product;
 use App\Models\ProductSet;
 use App\Models\Schema;
 use App\Models\WebHook;
 use App\Services\Contracts\MarkdownServiceContract;
-<<<<<<< HEAD
+use App\Services\Contracts\ProductServiceContract;
 use Illuminate\Events\CallQueuedListener;
+use Illuminate\Support\Facades\App;
 use Illuminate\Support\Facades\Bus;
 use Illuminate\Support\Facades\Event;
 use Illuminate\Support\Facades\Queue;
 use Spatie\WebhookServer\CallWebhookJob;
-=======
-use App\Services\Contracts\ProductServiceContract;
-use Illuminate\Support\Facades\App;
->>>>>>> 4e67b652
 use Tests\TestCase;
 
 class ProductTest extends TestCase
@@ -348,13 +341,9 @@
     {
         $this->$user->givePermissionTo('products.add');
 
-<<<<<<< HEAD
         Queue::fake();
 
-        $response = $this->actingAs($this->user)->postJson('/products', [
-=======
         $response = $this->actingAs($this->$user)->postJson('/products', [
->>>>>>> 4e67b652
             'name' => 'Test',
             'slug' => 'test',
             'price' => 100.00,
@@ -742,9 +731,6 @@
     {
         $this->user->givePermissionTo('products.add');
 
-<<<<<<< HEAD
-        Event::fake([ProductCreated::class]);
-=======
         $this
             ->actingAs($this->user)
             ->postJson('/products', [
@@ -762,7 +748,6 @@
     public function testCreateWithSchemas($user): void
     {
         $this->$user->givePermissionTo('products.add');
->>>>>>> 4e67b652
 
         $schema = Schema::factory()->create();
 
@@ -896,15 +881,12 @@
     {
         $this->$user->givePermissionTo('products.edit');
 
-<<<<<<< HEAD
         Queue::fake();
 
-        $response = $this->actingAs($this->user)->patchJson('/products/id:' . $this->product->getKey(), [
+        $response = $this->actingAs($this->$user)->patchJson('/products/id:' . $this->product->getKey(), [
             'name' => 'Updated',
             'slug' => 'updated',
             'price' => 150,
-            'brand_id' => $this->product->brand->getKey(),
-            'category_id' => $this->product->category->getKey(),
             'description_html' => '<h1>New description</h1>',
             'public' => false,
         ]);
@@ -916,8 +898,6 @@
             'name' => 'Updated',
             'slug' => 'updated',
             'price' => 150,
-            'brand_id' => $this->product->brand->getKey(),
-            'category_id' => $this->product->category->getKey(),
             'description_html' => '<h1>New description</h1>',
             'public' => false,
         ]);
@@ -953,12 +933,11 @@
         Queue::fake();
 
         $response = $this->actingAs($this->user)->patchJson('/products/id:' . $this->product->getKey(), [
-=======
-        $response = $this->actingAs($this->$user)->patchJson('/products/id:' . $this->product->getKey(), [
->>>>>>> 4e67b652
             'name' => 'Updated',
             'slug' => 'updated',
             'price' => 150,
+            'brand_id' => $this->product->brand->getKey(),
+            'category_id' => $this->product->category->getKey(),
             'description_html' => '<h1>New description</h1>',
             'public' => false,
         ]);
@@ -970,6 +949,8 @@
             'name' => 'Updated',
             'slug' => 'updated',
             'price' => 150,
+            'brand_id' => $this->product->brand->getKey(),
+            'category_id' => $this->product->category->getKey(),
             'description_html' => '<h1>New description</h1>',
             'public' => false,
         ]);
@@ -1270,10 +1251,9 @@
     {
         $this->$user->givePermissionTo('products.remove');
 
-<<<<<<< HEAD
         Queue::fake();
 
-        $response = $this->actingAs($this->user)
+        $response = $this->actingAs($this->$user)
             ->deleteJson('/products/id:' . $this->product->getKey());
         $response->assertNoContent();
         $this->assertSoftDeleted($this->product);
@@ -1308,9 +1288,6 @@
         Queue::fake();
 
         $response = $this->actingAs($this->user)
-=======
-        $response = $this->actingAs($this->$user)
->>>>>>> 4e67b652
             ->deleteJson('/products/id:' . $this->product->getKey());
 
         Queue::assertPushed(CallQueuedListener::class, function ($job) {
