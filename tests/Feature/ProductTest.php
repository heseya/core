--- conflicted
+++ resolved
@@ -93,7 +93,6 @@
             'public' => false,
         ]);
 
-<<<<<<< HEAD
         $attribute = Attribute::factory()->create();
 
         $option = AttributeOption::factory()->create([
@@ -104,9 +103,8 @@
             'attribute_id' => $attribute->getKey(),
             'option_id' => $option->getKey()
         ]]);
-=======
+
         $this->availabilityService->calculateAvailabilityOnOrderAndRestock($item);
->>>>>>> 14503ee2
 
         /**
          * Expected short response
@@ -213,14 +211,11 @@
             ->assertOk()
             ->assertJsonCount(1, 'data') // Should show only public products.
             ->assertJson(['data' => [
-<<<<<<< HEAD
+                0 => $this->expected_short,
+            ],
+            ]);
                 0 => array_merge($this->expected_short, $this->expected_attribute_short),
             ]]);
-=======
-                0 => $this->expected_short,
-            ],
-            ]);
->>>>>>> 14503ee2
 
         $this->assertQueryCountLessThan(20);
     }
