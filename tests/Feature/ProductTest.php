--- conflicted
+++ resolved
@@ -96,10 +96,7 @@
         $attribute = Attribute::factory()->create();
 
         $option = AttributeOption::factory()->create([
-<<<<<<< HEAD
-=======
             'index' => 1,
->>>>>>> 1c992438
             'attribute_id' => $attribute->getKey()
         ]);
 
@@ -108,11 +105,8 @@
             'option_id' => $option->getKey()
         ]]);
 
-<<<<<<< HEAD
         $this->availabilityService->calculateAvailabilityOnOrderAndRestock($item);
 
-=======
->>>>>>> 1c992438
         /**
          * Expected short response
          */
@@ -132,15 +126,10 @@
                 'name' => $attribute->name,
                 'selected_option' => [
                     'id' => $option->getKey(),
-<<<<<<< HEAD
-                    'value_text' => $option->value_text,
-                    'value' => $option->value,
-=======
                     'name' => $option->name,
                     'index' => $option->index,
                     'value_number' => $option->value_number,
                     'value_date' => $option->value_date,
->>>>>>> 1c992438
                     'attribute_id' => $attribute->getKey(),
                 ]
             ]],
@@ -225,12 +214,9 @@
             ->assertOk()
             ->assertJsonCount(1, 'data') // Should show only public products.
             ->assertJson(['data' => [
-<<<<<<< HEAD
                 0 => $this->expected_short,
             ],
             ]);
-=======
->>>>>>> 1c992438
                 0 => array_merge($this->expected_short, $this->expected_attribute_short),
             ]]);
 
@@ -510,45 +496,6 @@
         $attribute = Attribute::factory()->create();
 
         $option = AttributeOption::factory()->create([
-            'attribute_id' => $attribute->getKey()
-        ]);
-
-        $product->attributes()->attach($attribute->getKey(), ['option_id' => $option->getKey()]);
-
-        $this
-            ->actingAs($this->$user)
-            ->getJson('/products/' . $product->slug)
-            ->assertOk()
-            ->assertJsonFragment([
-                'id' => $attribute->getKey(),
-                'name' => $attribute->name,
-                'description' => $attribute->description,
-                'type' => $attribute->type,
-                'global' => $attribute->global
-            ])
-            ->assertJsonFragment([
-                'id' => $option->getKey(),
-                'value_text' => $option->value_text,
-                'value' => $option->value,
-                'attribute_id' => $attribute->getKey(),
-            ]);
-    }
-
-
-    /**
-     * @dataProvider authProvider
-     */
-    public function testShowAttributes($user): void
-    {
-        $this->$user->givePermissionTo('products.show_details');
-
-        $product = Product::factory()->create([
-            'public' => true,
-        ]);
-
-        $attribute = Attribute::factory()->create();
-
-        $option = AttributeOption::factory()->create([
             'index' => 1,
             'attribute_id' => $attribute->getKey()
         ]);
@@ -1305,28 +1252,18 @@
         $attribute = Attribute::factory()->create();
 
         $option = AttributeOption::factory()->create([
-<<<<<<< HEAD
-=======
             'index' => 1,
->>>>>>> 1c992438
             'attribute_id' => $attribute->getKey()
         ]);
 
         $attribute2 = Attribute::factory()->create();
 
         $option2 = AttributeOption::factory()->create([
-<<<<<<< HEAD
-            'attribute_id' => $attribute2->getKey()
-        ]);
-
-        $res = $this
-=======
             'index' => 2,
             'attribute_id' => $attribute2->getKey()
         ]);
 
         $this
->>>>>>> 1c992438
             ->actingAs($this->$user)
             ->postJson('/products', [
                 'name' => 'Test',
@@ -1334,13 +1271,8 @@
                 'price' => 0,
                 'public' => true,
                 'attributes' => [
-<<<<<<< HEAD
-                    $attribute->getKey().','.$option->getKey(),
-                    $attribute2->getKey().','.$option2->getKey(),
-=======
                     $attribute->getKey() => $option->getKey(),
                     $attribute2->getKey() => $option2->getKey(),
->>>>>>> 1c992438
                 ]
             ])
             ->assertCreated()
@@ -1355,15 +1287,10 @@
             ])
             ->assertJsonFragment([
                 'id' => $option->getKey(),
-<<<<<<< HEAD
-                'value_text' => $option->value_text,
-                'value' => $option->value,
-=======
                 'name' => $option->name,
                 'index' => $option->index,
                 'value_number' => $option->value_number,
                 'value_date' => $option->value_date,
->>>>>>> 1c992438
                 'attribute_id' => $attribute->getKey(),
             ])
             ->assertJsonFragment([
@@ -1377,15 +1304,10 @@
             ])
             ->assertJsonFragment([
                 'id' => $option2->getKey(),
-<<<<<<< HEAD
-                'value_text' => $option2->value_text,
-                'value' => $option2->value,
-=======
                 'name' => $option2->name,
                 'index' => $option2->index,
                 'value_number' => $option2->value_number,
                 'value_date' => $option2->value_date,
->>>>>>> 1c992438
                 'attribute_id' => $attribute2->getKey(),
             ]);
 
