--- conflicted
+++ resolved
@@ -134,11 +134,7 @@
     {
         $this->$user->givePermissionTo('products.show');
 
-<<<<<<< HEAD
         $response = $this->actingAs($this->user)->getJson('/products?limit=100');
-=======
-        $response = $this->actingAs($this->$user)->getJson('/products');
->>>>>>> 301f1e58
         $response
             ->assertOk()
             ->assertJsonCount(1, 'data') // Should show only public products.
