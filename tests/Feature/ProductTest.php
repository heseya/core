<?php

namespace Tests\Feature;

use App\Enums\ConditionType;
use App\Enums\DiscountTargetType;
use App\Enums\DiscountType;
use App\Enums\ExceptionsEnums\Exceptions;
use App\Enums\MediaType;
<<<<<<< HEAD
use App\Enums\SchemaType;
=======
use Domain\Price\Enums\ProductPriceType;
>>>>>>> ab390772
use App\Events\ProductCreated;
use App\Events\ProductDeleted;
use App\Events\ProductPriceUpdated;
use App\Events\ProductUpdated;
use App\Listeners\WebHookEventListener;
use App\Models\ConditionGroup;
use App\Models\Discount;
use App\Models\Media;
use App\Models\Price;
use App\Models\Product;
use App\Models\ProductAttribute;
use App\Models\Schema;
use App\Models\WebHook;
use App\Repositories\Contracts\ProductRepositoryContract;
use App\Services\Contracts\AvailabilityServiceContract;
use App\Services\Contracts\DiscountServiceContract;
use App\Services\ProductService;
use App\Services\SchemaCrudService;
use Brick\Math\Exception\NumberFormatException;
use Brick\Math\Exception\RoundingNecessaryException;
use Brick\Money\Exception\UnknownCurrencyException;
use Brick\Money\Money;
use Domain\Currency\Currency;
use Domain\Language\Language;
use Domain\Metadata\Enums\MetadataType;
use Domain\Price\Dtos\PriceDto;
use Domain\Price\Enums\ProductPriceType;
use Domain\ProductAttribute\Enums\AttributeType;
use Domain\ProductAttribute\Models\Attribute;
use Domain\ProductAttribute\Models\AttributeOption;
use Domain\ProductSet\ProductSet;
use Domain\Seo\Models\SeoMetadata;
use Heseya\Dto\DtoException;
use Illuminate\Events\CallQueuedListener;
use Illuminate\Support\Facades\App;
use Illuminate\Support\Facades\Bus;
use Illuminate\Support\Facades\Event;
use Illuminate\Support\Facades\Http;
use Illuminate\Support\Facades\Queue;
use Ramsey\Uuid\Uuid;
use Spatie\WebhookServer\CallWebhookJob;
use Tests\TestCase;
use Tests\Utils\FakeDto;

class ProductTest extends TestCase
{
    private Product $product;
    private Product $hidden_product;
    private array $expected;
    private array $expected_short;
    private Currency $currency;
    private Product $saleProduct;
    private array $productPrices;
    private ProductService $productService;
    private DiscountServiceContract $discountService;
    private ProductRepositoryContract $productRepository;
    private SchemaCrudService $schemaCrudService;

    public static function noIndexProvider(): array
    {
        return [
            'as user no index' => ['user', true],
            'as application no index' => ['application', true],
            'as user index' => ['user', false],
            'as application index' => ['application', false],
        ];
    }

    /**
     * @throws UnknownCurrencyException
     * @throws DtoException
     * @throws RoundingNecessaryException
     * @throws NumberFormatException
     */
    public function setUp(): void
    {
        parent::setUp();

        $this->currency = Currency::DEFAULT;

        $this->productService = App::make(ProductService::class);
        $this->discountService = App::make(DiscountServiceContract::class);
        $this->productRepository = App::make(ProductRepositoryContract::class);
        $this->schemaCrudService = App::make(SchemaCrudService::class);

        $this->productPrices = array_map(fn (Currency $currency) => [
            'value' => '100.00',
            'currency' => $currency->value,
        ], Currency::cases());

        /** @var AvailabilityServiceContract $availabilityService */
        $availabilityService = App::make(AvailabilityServiceContract::class);

<<<<<<< HEAD
        $this->product = $this->productService->create(
            FakeDto::productCreateDto([
                'shipping_digital' => false,
                'public' => true,
                'created_at' => now()->subHours(5),
                'prices_base' => $this->productPrices,
            ])
        );

        $schema = $this->schemaCrudService->store(
            FakeDto::schemaDto([
                'name' => 'Rozmiar',
                'type' => SchemaType::SELECT,
                'prices' => [PriceDto::from(Money::of(0, $this->currency->value))],
                'required' => true,
            ])
        );
=======
        $this->product = $this->productService->create(FakeDto::productCreateDto([
            'shipping_digital' => false,
            'public' => true,
            'order' => 1,
            'prices_base' => $this->productPrices,
        ]));

        $schema = $this->schemaCrudService->store(FakeDto::schemaDto([
            'name' => 'Rozmiar',
            'required' => true,
        ]));
>>>>>>> ab390772
        $this->product->schemas()->attach($schema->getKey());

        $this->travel(5)->hours();

        $l = $schema->options()->create([
            'name' => 'L',
            'order' => 2,
        ]);
        $l->prices()->createMany(
            Price::factory(['value' => 0])->prepareForCreateMany(),
        );

        $l->items()->create([
            'name' => 'Koszulka L',
            'sku' => 'K001/L',
        ]);

        $this->travelBack();

        $xl = $schema->options()->create([
            'name' => 'XL',
            'order' => 1,
        ]);
        $xl->prices()->createMany(
            Price::factory(['value' => 0])->prepareForCreateMany(),
        );

        $item = $xl->items()->create([
            'name' => 'Koszulka XL',
            'sku' => 'K001/XL',
        ]);

        $item->deposits()->create([
            'quantity' => 10,
        ]);

        $metadata = $this->product->metadata()->create([
            'name' => 'testMetadata',
            'value' => 'value metadata',
            'value_type' => MetadataType::STRING,
            'public' => true,
        ]);

        $this->hidden_product = Product::factory()->create([
            'public' => false,
        ]);

        $attribute = Attribute::factory()->create();

        $option = AttributeOption::factory()->create([
            'index' => 1,
            'attribute_id' => $attribute->getKey(),
        ]);

        $this->product->attributes()->attach($attribute->getKey());
        $this->product->attributes->first()->pivot->options()->attach($option->getKey());

        $availabilityService->calculateItemAvailability($item);

        // Expected short response
        $this->expected_short = [
            'id' => $this->product->getKey(),
            'name' => $this->product->name,
            'slug' => $this->product->slug,
            'visible' => $this->product->public,
            'public' => (bool) $this->product->public,
            'available' => true,
            'cover' => null,
        ];

        $expected_attribute_short = [
            'attributes' => [
                [
                    'name' => $attribute->name,
                    'slug' => $attribute->slug,
                    'selected_options' => [
                        [
                            'id' => $option->getKey(),
                            'name' => $option->name,
                            'index' => $option->index,
                            'value_number' => $option->value_number,
                            'value_date' => $option->value_date,
                            'attribute_id' => $attribute->getKey(),
                        ],
                    ],
                ],
            ],
        ];

        $expected_attribute = $expected_attribute_short;
        $expected_attribute['attributes'][0] += [
            'id' => $attribute->getKey(),
            'slug' => $attribute->slug,
            'description' => $attribute->description,
            'type' => $attribute->type->value,
            'global' => $attribute->global,
            'sortable' => $attribute->sortable,
        ];

        // Expected full response
        $this->expected = array_merge($this->expected_short, $expected_attribute, [
            'description_html' => $this->product->description_html,
            'description_short' => $this->product->description_short,
            'gallery' => [],
            'schemas' => [
                [
                    'name' => 'Rozmiar',
                    'required' => true,
                    'available' => true,
                    //'prices' => [['value' => 0, 'currency' => $this->currency->value]],
                    'metadata' => [],
                    'options' => [
                        [
                            'name' => 'XL',
                            //'prices' => [['value' => 0, 'currency' => $this->currency->value]],
                            'available' => true,
                            'items' => [
                                [
                                    'name' => 'Koszulka XL',
                                    'sku' => 'K001/XL',
                                ],
                            ],
                            'metadata' => [],
                        ],
                        [
                            'name' => 'L',
                            //'prices' => [['value' => 0, 'currency' => $this->currency->value]],
                            'available' => false,
                            'items' => [
                                [
                                    'name' => 'Koszulka L',
                                    'sku' => 'K001/L',
                                ],
                            ],
                            'metadata' => [],
                        ],
                    ],
                ],
            ],
            'metadata' => [
                $metadata->name => $metadata->value,
            ],
        ]);

        $this->saleProduct = Product::factory()->create([
            'public' => true,
        ]);
        $this->productRepository->setProductPrices($this->saleProduct->getKey(), [
            ProductPriceType::PRICE_BASE->value => [PriceDto::from(Money::of(3000, $this->currency->value))],
            ProductPriceType::PRICE_MIN_INITIAL->value => [PriceDto::from(Money::of(2500, $this->currency->value))],
            ProductPriceType::PRICE_MAX_INITIAL->value => [PriceDto::from(Money::of(3500, $this->currency->value))],
        ]);
    }

    /**
     * @dataProvider authProvider
     */
    public function testIndexWithTranslationsFlag(string $user): void
    {
        $this->{$user}->givePermissionTo('products.show');

        $response = $this->actingAs($this->{$user})->getJson('/products?limit=100&with_translations=1');
        $response
            ->assertOk()
            ->assertJsonCount(2, 'data')
            ->assertJson([
                'data' => [
                    $this->expected_short,
                ],
            ])
            ->assertJsonFragment([
                [
                    'net' => '100.00',
                    'gross' => '100.00',
                    'currency' => 'PLN',
                ],
            ]);

        $this->assertArrayHasKey('translations', $response->json('data.0'));
        $this->assertIsArray($response->json('data.0.translations'));
        $this->assertQueryCountLessThan(24);
    }

    public function testIndexUnauthorized(): void
    {
        $this->getJson('/products')->assertForbidden();
    }

    /**
     * @dataProvider authProvider
     */
    public function testIndex(string $user): void
    {
        $this->{$user}->givePermissionTo('products.show');

        $product = Product::factory()->create([
            'public' => true,
        ]);
        $set = ProductSet::factory()->create([
            'public' => true,
        ]);
        $product->sets()->sync([$set->getKey()]);

        $this
            ->actingAs($this->{$user})
            ->json('GET', '/products', ['limit' => 100])
            ->assertOk()
            ->assertJsonCount(3, 'data')
            ->assertJsonFragment([
                ...$this->expected_short,
                [
                    'net' => '100.00',
                    'gross' => '100.00',
                    'currency' => 'PLN',
                ],
            ]);

        $this->assertQueryCountLessThan(29);
    }

    /**
     * @dataProvider authProvider
     */
    public function testShowWithTranslationsFlagHidden(string $user): void
    {
        $this->{$user}->givePermissionTo(['products.show_details', 'products.show_hidden']);

        /** @var Product $product */
        $product = Product::factory()->create([
            'name' => 'Test product with translations',
            'public' => true,
        ]);

        /** @var Language $language */
        $language = Language::query()->create([
            'iso' => 'fr',
            'name' => 'France',
            'default' => false,
            'hidden' => true,
        ]);

        $product->setLocale($language->getKey())->update([
            'name' => 'Test FR translation',
        ]);

        $response = $this
            ->actingAs($this->{$user})
            ->json('GET', "/products/{$product->slug}?with_translations=1");

        $response->assertOk();

        $this->arrayHasKey('translations', $response->json('data'));
        $this->arrayHasKey($language->getKey(), $response->json('data.translations'));
    }

    /**
     * @dataProvider authProvider
     */
    public function testIndexHidden(string $user): void
    {
        $this->{$user}->givePermissionTo(['products.show', 'products.show_hidden']);

        $product = Product::factory()->create([
            'public' => true,
        ]);
        $set = ProductSet::factory()->create([
            'public' => false,
        ]);

        $product->sets()->sync([$set->getKey()]);

        $this->actingAs($this->{$user})
            ->json('GET', '/products')
            ->assertOk()
            ->assertJsonCount(4, 'data'); // Should show all products.
    }

    public function testShowUnauthorized(): void
    {
        $this->getJson('/products/' . $this->product->slug)
            ->assertForbidden();

        $this->getJson('/products/id:' . $this->product->getKey())
            ->assertForbidden();
    }

    /**
     * @dataProvider authProvider
     */
    public function testShow(string $user): void
    {
        $this->{$user}->givePermissionTo('products.show_details');

        $this
            ->actingAs($this->{$user})
            ->getJson('/products/' . $this->product->slug)
            ->assertOk()
            ->assertJson(['data' => $this->expected]);

        $this
            ->actingAs($this->{$user})
            ->getJson('/products/id:' . $this->product->getKey())
            ->assertOk()
            ->assertJson(['data' => $this->expected]);
    }

    /**
     * @dataProvider authProvider
     */
    public function testShowWithAttributeMetadata(string $user): void
    {
        $this->{$user}->givePermissionTo('products.show_details');

        $this->product->attributes->first()->metadata()->create([
            'name' => 'testMeta',
            'value' => 'testValue',
            'value_type' => MetadataType::STRING,
            'public' => true,
        ]);

        $this
            ->actingAs($this->{$user})
            ->getJson('/products/' . $this->product->slug)
            ->assertOk()
            ->assertJson(['data' => $this->expected])
            ->assertJsonFragment([
                'metadata' => [
                    'testMeta' => 'testValue',
                ],
            ]);
    }

    /**
     * @dataProvider authProvider
     */
    public function testShowWrongIdOrSlug(string $user): void
    {
        $this->{$user}->givePermissionTo('products.show_details');

        $this->actingAs($this->{$user})
            ->getJson('/products/its_wrong_slug')
            ->assertNotFound();

        $this->actingAs($this->{$user})
            ->getJson('/products/id:its-not-uuid')
            ->assertNotFound();

        $this->actingAs($this->{$user})
            ->getJson('/products/id:' . $this->product->getKey() . $this->product->getKey())
            ->assertNotFound();
    }

    /**
     * @dataProvider authProvider
     */
    public function testShowSets(string $user): void
    {
        $this->{$user}->givePermissionTo('products.show_details');

        $product = Product::factory()->create([
            'public' => true,
        ]);

        $set1 = ProductSet::factory()->create([
            'public' => true,
        ]);
        $set2 = ProductSet::factory()->create([
            'public' => true,
        ]);

        $product->sets()->sync([$set1->getKey(), $set2->getKey()]);

        $this
            ->actingAs($this->{$user})
            ->getJson('/products/' . $product->slug)
            ->assertOk()
            ->assertJsonFragment([
                'sets' => [
                    [
                        'id' => $set1->getKey(),
                        'name' => $set1->name,
                        'slug' => $set1->slug,
                        'slug_suffix' => $set1->slugSuffix,
                        'slug_override' => $set1->slugOverride,
                        'public' => $set1->public,
                        'visible' => $set1->public_parent && $set1->public,
                        'parent_id' => $set1->parent_id,
                        'children_ids' => [],
                        'cover' => null,
                        'metadata' => [],
                        'published' => [
                            $this->lang,
                        ],
                        'children' => [],
                    ],
                    [
                        'id' => $set2->getKey(),
                        'name' => $set2->name,
                        'slug' => $set2->slug,
                        'slug_suffix' => $set2->slugSuffix,
                        'slug_override' => $set2->slugOverride,
                        'public' => $set2->public,
                        'visible' => $set2->public_parent && $set2->public,
                        'parent_id' => $set2->parent_id,
                        'children_ids' => [],
                        'cover' => null,
                        'metadata' => [],
                        'published' => [
                            $this->lang,
                        ],
                        'children' => [],
                    ],
                ],
            ]);
    }

    /**
     * @dataProvider authProvider
     */
    public function testShowPrivateSetsNoPermission(string $user): void
    {
        $this->{$user}->givePermissionTo('products.show_details');

        $product = Product::factory()->create([
            'public' => true,
        ]);

        $set1 = ProductSet::factory()->create([
            'public' => true,
        ]);
        $set2 = ProductSet::factory()->create([
            'public' => false,
        ]);

        $product->sets()->sync([$set1->getKey(), $set2->getKey()]);

        $this
            ->actingAs($this->{$user})
            ->getJson('/products/' . $product->slug)
            ->assertOk()
            ->assertJsonFragment([
                'sets' => [
                    [
                        'id' => $set1->getKey(),
                        'name' => $set1->name,
                        'slug' => $set1->slug,
                        'slug_suffix' => $set1->slugSuffix,
                        'slug_override' => $set1->slugOverride,
                        'public' => $set1->public,
                        'visible' => $set1->public_parent && $set1->public,
                        'parent_id' => $set1->parent_id,
                        'children_ids' => [],
                        'cover' => null,
                        'metadata' => [],
                        'published' => [
                            $this->lang,
                        ],
                        'children' => [],
                    ],
                ],
            ]);
    }

    /**
     * @dataProvider authProvider
     */
    public function testShowPrivateSetsWithPermission(string $user): void
    {
        $this->{$user}->givePermissionTo(['products.show_details', 'product_sets.show_hidden']);

        $product = Product::factory()->create([
            'public' => true,
        ]);

        $set1 = ProductSet::factory()->create([
            'public' => true,
        ]);
        $set2 = ProductSet::factory()->create([
            'public' => false,
        ]);

        $product->sets()->sync([$set1->getKey(), $set2->getKey()]);

        $this
            ->actingAs($this->{$user})
            ->getJson('/products/' . $product->slug)
            ->assertOk()
            ->assertJsonFragment([
                'sets' => [
                    [
                        'id' => $set1->getKey(),
                        'name' => $set1->name,
                        'slug' => $set1->slug,
                        'slug_suffix' => $set1->slugSuffix,
                        'slug_override' => $set1->slugOverride,
                        'public' => $set1->public,
                        'visible' => $set1->public_parent && $set1->public,
                        'parent_id' => $set1->parent_id,
                        'children_ids' => [],
                        'cover' => null,
                        'metadata' => [],
                        'published' => [
                            $this->lang,
                        ],
                        'children' => [],
                    ],
                    [
                        'id' => $set2->getKey(),
                        'name' => $set2->name,
                        'slug' => $set2->slug,
                        'slug_suffix' => $set2->slugSuffix,
                        'slug_override' => $set2->slugOverride,
                        'public' => $set2->public,
                        'visible' => $set2->public_parent && $set2->public,
                        'parent_id' => $set2->parent_id,
                        'children_ids' => [],
                        'cover' => null,
                        'metadata' => [],
                        'published' => [
                            $this->lang,
                        ],
                        'children' => [],
                    ],
                ],
            ]);
    }

    /**
     * @dataProvider authProvider
     */
    public function testShowSetsWithCover(string $user): void
    {
        $this->{$user}->givePermissionTo('products.show_details');

        $product = Product::factory()->create([
            'public' => true,
        ]);

        $media1 = Media::factory()->create([
            'type' => MediaType::PHOTO,
            'url' => 'https://picsum.photos/seed/' . mt_rand(0, 999999) . '/800',
        ]);

        $media2 = Media::factory()->create([
            'type' => MediaType::PHOTO,
            'url' => 'https://picsum.photos/seed/' . mt_rand(0, 999999) . '/800',
        ]);

        $set1 = ProductSet::factory()->create([
            'public' => true,
            'cover_id' => $media1->getKey(),
        ]);
        $set2 = ProductSet::factory()->create([
            'public' => true,
            'cover_id' => $media2->getKey(),
        ]);

        $product->sets()->sync([$set1->getKey(), $set2->getKey()]);

        $response = $this->actingAs($this->{$user})
            ->getJson('/products/' . $product->slug);
        $response
            ->assertOk()
            ->assertJsonFragment([
                'sets' => [
                    [
                        'id' => $set1->getKey(),
                        'name' => $set1->name,
                        'slug' => $set1->slug,
                        'slug_suffix' => $set1->slugSuffix,
                        'slug_override' => $set1->slugOverride,
                        'public' => $set1->public,
                        'visible' => $set1->public_parent && $set1->public,
                        'parent_id' => $set1->parent_id,
                        'children_ids' => [],
                        'metadata' => [],
                        'cover' => [
                            'id' => $media1->getKey(),
                            'type' => $media1->type->value,
                            'url' => $media1->url,
                            'slug' => $media1->slug,
                            'alt' => $media1->alt,
                            'source' => $media1->source->value,
                            'metadata' => [],
                        ],
                        'published' => [
                            $this->lang,
                        ],
                        'children' => [],
                    ],
                    [
                        'id' => $set2->getKey(),
                        'name' => $set2->name,
                        'slug' => $set2->slug,
                        'slug_suffix' => $set2->slugSuffix,
                        'slug_override' => $set2->slugOverride,
                        'public' => $set2->public,
                        'visible' => $set2->public_parent && $set2->public,
                        'parent_id' => $set2->parent_id,
                        'children_ids' => [],
                        'metadata' => [],
                        'cover' => [
                            'id' => $media2->getKey(),
                            'type' => $media2->type->value,
                            'url' => $media2->url,
                            'slug' => $media2->slug,
                            'alt' => $media2->alt,
                            'source' => $media2->source->value,
                            'metadata' => [],
                        ],
                        'published' => [
                            $this->lang,
                        ],
                        'children' => [],
                    ],
                ],
            ]);
    }

    /**
     * @dataProvider authProvider
     */
    public function testShowAttributes(string $user): void
    {
        $this->{$user}->givePermissionTo('products.show_details');

        $product = Product::factory()->create([
            'public' => true,
        ]);

        $attribute = Attribute::factory()->create();

        $option = AttributeOption::factory()->create([
            'index' => 1,
            'attribute_id' => $attribute->getKey(),
        ]);

        $product->attributes()->attach($attribute->getKey());

        $product->attributes->first()->pivot->options()->attach($option->getKey());

        $this
            ->actingAs($this->{$user})
            ->getJson('/products/' . $product->slug)
            ->assertOk()
            ->assertJsonFragment([
                'id' => $attribute->getKey(),
                'name' => $attribute->name,
                'description' => $attribute->description,
                'type' => $attribute->type,
                'global' => $attribute->global,
            ])
            ->assertJsonFragment([
                'id' => $option->getKey(),
                'name' => $option->name,
                'index' => $option->index,
                'value_number' => $option->value_number,
                'value_date' => $option->value_date,
                'attribute_id' => $attribute->getKey(),
            ]);
    }

    /**
     * @dataProvider authProvider
     */
    public function testShowPrivateMetadata(string $user): void
    {
        $this->{$user}->givePermissionTo(['products.show_details', 'products.show_metadata_private']);

        $privateMetadata = $this->product->metadataPrivate()->create([
            'name' => 'hiddenMetadata',
            'value' => 'hidden metadata test',
            'value_type' => MetadataType::STRING,
            'public' => false,
        ]);

        $response = $this->actingAs($this->{$user})
            ->getJson('/products/id:' . $this->product->getKey());

        $response
            ->assertOk()
            ->assertJsonFragment([
                'metadata_private' => [
                    $privateMetadata->name => $privateMetadata->value,
                ],
            ]);
    }

    /**
     * @dataProvider authProvider
     */
    public function testShowHiddenUnauthorized(string $user): void
    {
        $this->{$user}->givePermissionTo('products.show_details');

        $response = $this->actingAs($this->{$user})
            ->getJson('/products/' . $this->hidden_product->slug);
        $response->assertNotFound();

        $response = $this->actingAs($this->{$user})
            ->getJson('/products/id:' . $this->hidden_product->getKey());
        $response->assertNotFound();
    }

    /**
     * Sets shouldn't affect product visibility.
     *
     * @dataProvider authProvider
     */
    public function testShowHiddenWithPublicSetUnauthorized(string $user): void
    {
        $this->{$user}->givePermissionTo('products.show_details');

        /** @var ProductSet $publicSet */
        $publicSet = ProductSet::factory()->create([
            'public' => true,
        ]);

        $publicSet->products()->attach($this->hidden_product);

        $response = $this->actingAs($this->{$user})
            ->getJson('/products/' . $this->hidden_product->slug);
        $response->assertNotFound();

        $response = $this->actingAs($this->{$user})
            ->getJson('/products/id:' . $this->hidden_product->getKey());
        $response->assertNotFound();
    }

    /**
     * @dataProvider authProvider
     */
    public function testShowHidden(string $user): void
    {
        $this->{$user}->givePermissionTo(['products.show_details', 'products.show_hidden']);

        $response = $this->actingAs($this->{$user})
            ->getJson('/products/' . $this->hidden_product->slug);
        $response->assertOk();

        $response = $this->actingAs($this->{$user})
            ->getJson('/products/id:' . $this->hidden_product->getKey());
        $response->assertOk();
    }

    /**
     * @dataProvider noIndexProvider
     */
    public function testShowSeoNoIndex(string $user, bool $noIndex): void
    {
        $this->{$user}->givePermissionTo('products.show_details');

        $product = Product::factory([
            'public' => true,
        ])->create();

        $seo = SeoMetadata::factory([
            'no_index' => $noIndex,
            'header_tags' => ['test1', 'test2'],
        ])->create();

        $product->seo()->save($seo);

        $response = $this->actingAs($this->{$user})
            ->getJson('/products/id:' . $product->getKey());
        $response
            ->assertOk()
            ->assertJsonFragment([
                'seo' => [
                    'title' => $seo->title,
                    'no_index' => $noIndex,
                    'description' => $seo->description,
                    'og_image' => null,
                    'twitter_card' => $seo->twitter_card,
                    'keywords' => $seo->keywords,
                    'header_tags' => ['test1', 'test2'],
                    'published' => [$this->lang],
                ],
            ]);
    }

    /**
     * @dataProvider authProvider
     */
    public function testShowWithSales(string $user): void
    {
        $this->markTestSkipped();

        $this->{$user}->givePermissionTo('products.show_details');

        // Applied - product is on list
        $sale1 = Discount::factory()->create([
            'description' => 'Testowa promocja',
            'name' => 'Testowa promocja obowiązująca',
            'percentage' => '10',
            'target_type' => DiscountTargetType::PRODUCTS,
            'target_is_allow_list' => true,
            'code' => null,
        ]);

        $sale1->products()->attach($this->saleProduct);

        // Not applied - product is not on list
        $sale2 = Discount::factory()->create([
            'description' => 'Testowa promocja',
            'name' => 'Testowa promocja',
            'value' => 10,
            'type' => DiscountType::AMOUNT,
            'target_type' => DiscountTargetType::PRODUCTS,
            'target_is_allow_list' => true,
            'code' => null,
        ]);

        // Not applied - invalid target type
        $sale3 = Discount::factory()->create([
            'description' => 'Testowa promocja',
            'name' => 'Order-value',
            'percentage' => '5',
            'target_type' => DiscountTargetType::ORDER_VALUE,
            'target_is_allow_list' => true,
            'code' => null,
        ]);

        $sale3->products()->attach($this->saleProduct);

        // Not applied - product is on list, but target_is_allow_list = false
        $sale4 = Discount::factory()->create([
            'description' => 'Testowa promocja',
            'name' => 'Not allow list',
            'percentage' => '5',
            'target_type' => DiscountTargetType::PRODUCTS,
            'target_is_allow_list' => false,
            'code' => null,
        ]);

        $sale4->products()->attach($this->saleProduct);

        // Not applied - invalid condition type in condition group
        $sale5 = Discount::factory()->create([
            'description' => 'Testowa promocja',
            'name' => 'Condition type Order-value',
            'percentage' => '5',
            'target_type' => DiscountTargetType::PRODUCTS,
            'target_is_allow_list' => true,
            'code' => null,
        ]);

        $conditionGroup = ConditionGroup::create();

        $conditionGroup->conditions()->create([
            'condition_group_id' => $conditionGroup->getKey(),
            'type' => ConditionType::ORDER_VALUE,
            'value' => [
                'min_value' => 20,
                'max_value' => 10000,
                'include_taxes' => false,
                'is_in_range' => true,
            ],
        ]);

        $sale5->conditionGroups()->attach($conditionGroup);

        $sale5->products()->attach($this->saleProduct);

        $this->discountService->applyDiscountsOnProduct($this->saleProduct);

        $response = $this->actingAs($this->{$user})
            ->getJson('/products/id:' . $this->saleProduct->getKey());

        $response
            ->assertOk()
            ->assertJsonFragment([
                'id' => $this->saleProduct->getKey(),
                'name' => $this->saleProduct->name,
                'prices_base' => [
                    [
                        'gross' => '3000.00',
                        'currency' => Currency::DEFAULT->value,
                    ],
                ],
                'prices_min_initial' => [
                    [
                        'gross' => '2500.00',
                        'currency' => Currency::DEFAULT->value,
                    ],
                ],
                'prices_max_initial' => [
                    [
                        'gross' => '3500.00',
                        'currency' => Currency::DEFAULT->value,
                    ],
                ],
                'prices_min' => [
                    [
                        'gross' => '2250.00',
                        'currency' => Currency::DEFAULT->value,
                    ],
                ],
                'prices_max' => [
                    [
                        'gross' => '3150.00',
                        'currency' => Currency::DEFAULT->value,
                    ],
                ],
            ])
            ->assertJsonFragment([
                'id' => $sale1->getKey(),
                'name' => $sale1->name,
            ])
            ->assertJsonMissing([
                'id' => $sale2->getKey(),
            ])
            ->assertJsonMissing([
                'id' => $sale3->getKey(),
            ])
            ->assertJsonMissing([
                'id' => $sale4->getKey(),
            ])
            ->assertJsonMissing([
                'id' => $sale5->getKey(),
            ]);
    }

    /**
     * @dataProvider authProvider
     */
    public function testShowWithSalesBlockListEmpty(string $user): void
    {
        $this->{$user}->givePermissionTo('products.show_details');

        // Applied - product is not on block list
        $sale = Discount::factory()->create([
            'description' => 'Testowa promocja',
            'name' => 'Testowa promocja obowiązująca',
            'percentage' => '10',
            'target_type' => DiscountTargetType::PRODUCTS,
            'target_is_allow_list' => false,
            'code' => null,
        ]);

        $this->discountService->applyDiscountsOnProduct($this->saleProduct);

        $response = $this->actingAs($this->{$user})
            ->getJson('/products/id:' . $this->saleProduct->getKey());

        $response
            ->assertOk()
            ->assertJsonFragment([
                'id' => $this->saleProduct->getKey(),
                'name' => $this->saleProduct->name,
                'prices_base' => [
                    [
                        'net' => '3000.00',
                        'gross' => '3000.00',
                        'currency' => Currency::DEFAULT->value,
                    ],
                ],
                'prices_min_initial' => [
                    [
                        'net' => '2500.00',
                        'gross' => '2500.00',
                        'currency' => Currency::DEFAULT->value,
                    ],
                ],
                'prices_max_initial' => [
                    [
                        'net' => '3500.00',
                        'gross' => '3500.00',
                        'currency' => Currency::DEFAULT->value,
                    ],
                ],
                'prices_min' => [
                    [
                        'net' => '2250.00',
                        'gross' => '2250.00',
                        'currency' => Currency::DEFAULT->value,
                    ],
                ],
                'prices_max' => [
                    [
                        'net' => '3150.00',
                        'gross' => '3150.00',
                        'currency' => Currency::DEFAULT->value,
                    ],
                ],
            ])
            ->assertJsonFragment([
                'id' => $sale->getKey(),
                'name' => $sale->name,
            ]);
    }

    /**
     * @dataProvider authProvider
     */
    public function testShowWithSalesProductSets(string $user): void
    {
        $this->{$user}->givePermissionTo('products.show_details');

        $set = ProductSet::factory()->create([
            'public' => true,
            'order' => 20,
        ]);

        $this->saleProduct->sets()->sync([$set->getKey()]);

        // Applied - product set is on allow list
        $sale1 = Discount::factory()->create([
            'description' => 'Testowa promocja',
            'name' => 'Testowa promocja obowiązująca',
            'percentage' => '10',
            'target_type' => DiscountTargetType::PRODUCTS,
            'target_is_allow_list' => true,
            'code' => null,
            'priority' => 1,
        ]);

        $sale1->productSets()->attach($set);

        // Not applied - product set is on block list
        $sale2 = Discount::factory()->create([
            'description' => 'Not applied - product set is on block list',
            'name' => 'Set on block list',
            'percentage' => '5',
            'target_type' => DiscountTargetType::PRODUCTS,
            'target_is_allow_list' => false,
            'code' => null,
        ]);

        $sale2->productSets()->attach($set);

        // Not applied - product set is not on list
        $sale3 = Discount::factory()->create([
            'description' => 'Not applied - product set is not on list',
            'name' => 'Set not on list',
            'percentage' => '5',
            'target_type' => DiscountTargetType::PRODUCTS,
            'target_is_allow_list' => true,
            'code' => null,
        ]);

        // Applied - product set is not on block list
        $sale4 = Discount::factory()->create([
            'description' => 'Not applied - product set is on block list',
            'name' => 'Set not on block list',
            'percentage' => '5',
            'target_type' => DiscountTargetType::PRODUCTS,
            'target_is_allow_list' => false,
            'code' => null,
            'priority' => 0,
        ]);

        $this->discountService->applyDiscountsOnProduct($this->saleProduct);

        $response = $this->actingAs($this->{$user})
            ->getJson('/products/id:' . $this->saleProduct->getKey());

        $response
            ->assertOk()
            ->assertJsonFragment([
                'id' => $this->saleProduct->getKey(),
                'name' => $this->saleProduct->name,
                'prices_base' => [
                    [
                        'net' => '3000.00',
                        'gross' => '3000.00',
                        'currency' => Currency::DEFAULT->value,
                    ],
                ],
                'prices_min_initial' => [
                    [
                        'net' => '2500.00',
                        'gross' => '2500.00',
                        'currency' => Currency::DEFAULT->value,
                    ],
                ],
                'prices_max_initial' => [
                    [
                        'net' => '3500.00',
                        'gross' => '3500.00',
                        'currency' => Currency::DEFAULT->value,
                    ],
                ],
                'prices_min' => [
                    [
                        'net' => '2137.50',
                        'gross' => '2137.50',
                        'currency' => Currency::DEFAULT->value,
                    ],
                ],
                'prices_max' => [
                    [
                        'net' => '2992.50',
                        'gross' => '2992.50',
                        'currency' => Currency::DEFAULT->value,
                    ],
                ],
            ])
            ->assertJsonFragment([
                'id' => $sale1->getKey(),
                'name' => $sale1->name,
            ])
            ->assertJsonFragment([
                'id' => $sale4->getKey(),
                'name' => $sale4->name,
            ])
            ->assertJsonMissing([
                'id' => $sale2->getKey(),
                'name' => $sale2->name,
            ])
            ->assertJsonMissing([
                'id' => $sale3->getKey(),
                'name' => $sale3->name,
            ]);
    }

    /**
     * @dataProvider authProvider
     */
    public function testShowWithSalesProductSetsChildren(string $user): void
    {
        $this->{$user}->givePermissionTo('products.show_details');

        $parentSet = ProductSet::factory()->create([
            'public' => true,
            'name' => 'parent',
        ]);

        $childrenSet = ProductSet::factory()->create([
            'public' => true,
            'name' => 'children',
            'public_parent' => true,
            'parent_id' => $parentSet->getKey(),
        ]);

        $subChildrenSet = ProductSet::factory()->create([
            'public' => true,
            'name' => 'sub children',
            'public_parent' => true,
            'parent_id' => $childrenSet->getKey(),
        ]);

        $this->saleProduct->sets()->sync([$subChildrenSet->getKey()]);

        // Applied - product set is on allow list
        $sale1 = Discount::factory()->create([
            'description' => 'Testowa promocja',
            'name' => 'Testowa promocja obowiązująca',
            'percentage' => '10',
            'target_type' => DiscountTargetType::PRODUCTS,
            'target_is_allow_list' => true,
            'code' => null,
            'priority' => 1,
        ]);

        $sale1->productSets()->attach($parentSet);

        // Not applied - product set is on block list
        $sale2 = Discount::factory()->create([
            'description' => 'Not applied - product set is on block list',
            'name' => 'Set on block list',
            'percentage' => '5',
            'target_type' => DiscountTargetType::PRODUCTS,
            'target_is_allow_list' => false,
            'code' => null,
        ]);

        $sale2->productSets()->attach($parentSet);

        $this->discountService->applyDiscountsOnProduct($this->saleProduct);

        $response = $this->actingAs($this->{$user})
            ->getJson('/products/id:' . $this->saleProduct->getKey());

        $response
            ->assertOk()
            ->assertJsonFragment([
                'id' => $this->saleProduct->getKey(),
                'name' => $this->saleProduct->name,
                'prices_base' => [
                    [
                        'net' => '3000.00',
                        'gross' => '3000.00',
                        'currency' => Currency::DEFAULT->value,
                    ],
                ],
                'prices_min_initial' => [
                    [
                        'net' => '2500.00',
                        'gross' => '2500.00',
                        'currency' => Currency::DEFAULT->value,
                    ],
                ],
                'prices_max_initial' => [
                    [
                        'net' => '3500.00',
                        'gross' => '3500.00',
                        'currency' => Currency::DEFAULT->value,
                    ],
                ],
                'prices_min' => [
                    [
                        'net' => '2250.00',
                        'gross' => '2250.00',
                        'currency' => Currency::DEFAULT->value,
                    ],
                ],
                'prices_max' => [
                    [
                        'net' => '3150.00',
                        'gross' => '3150.00',
                        'currency' => Currency::DEFAULT->value,
                    ],
                ],
            ])
            ->assertJsonFragment([
                'id' => $sale1->getKey(),
                'name' => $sale1->name,
            ])
            ->assertJsonMissing([
                'id' => $sale2->getKey(),
                'name' => $sale2->name,
            ]);
    }

    public function testCreateUnauthorized(): void
    {
        Event::fake([ProductCreated::class]);
        $this->postJson('/products')->assertForbidden();
        Event::assertNotDispatched(ProductCreated::class);
    }

    /**
     * @dataProvider authProvider
     */
    public function testCreate(string $user): void
    {
        $this->{$user}->givePermissionTo('products.add');

        Queue::fake();

        $response = $this->actingAs($this->{$user})->postJson('/products', [
            'slug' => 'test',
            'prices_base' => $this->productPrices,
            'public' => true,
            'shipping_digital' => false,
            'translations' => [
                $this->lang => [
                    'name' => 'Test',
                    'description_html' => '<h1>Description</h1>',
                    'description_short' => 'So called short description...',
                ],
            ],
            'published' => [$this->lang],
        ]);

        $response
            ->assertCreated()
            ->assertJson([
                'data' => [
                    'slug' => 'test',
                    'name' => 'Test',
                    'public' => true,
                    'shipping_digital' => false,
                    'description_html' => '<h1>Description</h1>',
                    'description_short' => 'So called short description...',
                    'cover' => null,
                    'gallery' => [],
                ],
            ])
            ->assertJsonFragment([
                'gross' => '100.00',
                'currency' => $this->currency->value,
            ]);

        $this->assertDatabaseHas('products', [
            'slug' => 'test',
            "name->{$this->lang}" => 'Test',
            'public' => true,
            'shipping_digital' => false,
            "description_html->{$this->lang}" => '<h1>Description</h1>',
            "description_short->{$this->lang}" => 'So called short description...',
        ]);

        Queue::assertPushed(CallQueuedListener::class, function ($job) {
            return $job->class === WebHookEventListener::class
                && $job->data[0] instanceof ProductCreated;
        });

        /** @var Product $product */
        $product = Product::query()->find($response->json('data.id'));
        $event = new ProductCreated($product);
        $listener = new WebHookEventListener();

        $listener->handle($event);

        Queue::assertNotPushed(CallWebhookJob::class);
    }

    public function testCreatePriceUpdate(): array
    {
        $this->user->givePermissionTo('products.add');

        Event::fake(ProductPriceUpdated::class);

        $response = $this->actingAs($this->user)->postJson('/products', [
            'slug' => 'test',
            'prices_base' => $this->productPrices,
            'public' => true,
            'shipping_digital' => false,
            'translations' => [
                $this->lang => [
                    'name' => 'Test',
                    'description_html' => '<h1>Description</h1>',
                    'description_short' => 'So called short description...',
                ],
            ],
            'published' => [$this->lang],
        ])
            ->assertCreated();

        /** @var Product $product */
        $product = Product::where('id', $response->getData()->data->id)->first();

        Event::assertDispatched(ProductPriceUpdated::class);

        $productPrices = app(ProductRepositoryContract::class)->getProductPrices($product->getKey(), [
            ProductPriceType::PRICE_MIN,
            ProductPriceType::PRICE_MAX,
        ]);

        $productPricesMin = $productPrices->get(ProductPriceType::PRICE_MIN->value);
        $productPricesMax = $productPrices->get(ProductPriceType::PRICE_MAX->value);

        return [
            $product,
            new ProductPriceUpdated(
                $product->getKey(),
                null,
                null,
                $productPricesMin->toArray(),
                $productPricesMax->toArray()
            ),
        ];
    }

    /**
     * @depends testCreatePriceUpdate
     */
    public function testCreateProductPriceUpdateWebhookDispatch($payload): void
    {
        $webHook = WebHook::factory()->create([
            'events' => [
                'ProductPriceUpdated',
            ],
            'model_type' => $this->user::class,
            'creator_id' => $this->user->getKey(),
            'with_issuer' => false,
            'with_hidden' => false,
        ]);

        Bus::fake();

        [$product, $event] = $payload;

        $listener = new WebHookEventListener();

        $listener->handle($event);

        Bus::assertDispatched(CallWebhookJob::class, function ($job) use ($webHook, $product) {
            $payload = $job->payload;

            return $job->webhookUrl === $webHook->url
                && isset($job->headers['Signature'])
                && $payload['data']['id'] === $product->getKey()
                && isset($payload['data']['prices_min_old'])
                && isset($payload['data']['prices_max_old'])
                && isset($payload['data']['prices_min_new'])
                && isset($payload['data']['prices_max_new'])
                && $payload['data_type'] === 'ProductPrices'
                && $payload['event'] === 'ProductPriceUpdated';
        });
    }

    /**
     * @dataProvider authProvider
     */
    public function testCreateWithWebHookQueue(string $user): void
    {
        $this->{$user}->givePermissionTo('products.add');

        $webHook = WebHook::factory()->create([
            'events' => [
                'ProductCreated',
            ],
            'model_type' => $this->{$user}::class,
            'creator_id' => $this->{$user}->getKey(),
            'with_issuer' => false,
            'with_hidden' => false,
        ]);

        Queue::fake();

        $response = $this->actingAs($this->{$user})->postJson('/products', [
            'translations' => [
                $this->lang => [
                    'name' => 'Test',
                    'description_html' => '<h1>Description</h1>',
                ],
            ],
            'published' => [$this->lang],
            'slug' => 'test',
            'prices_base' => $this->productPrices,
            'public' => true,
            'shipping_digital' => false,
        ]);

        $response
            ->assertCreated()
            ->assertJson([
                'data' => [
                    'slug' => 'test',
                    'name' => 'Test',
                    'public' => true,
                    'shipping_digital' => false,
                    'description_html' => '<h1>Description</h1>',
                    'cover' => null,
                    'gallery' => [],
                ],
            ]);

        $this->assertDatabaseHas('products', [
            'slug' => 'test',
            "name->{$this->lang}" => 'Test',
            'public' => true,
            'shipping_digital' => false,
            "description_html->{$this->lang}" => '<h1>Description</h1>',
        ]);

        Queue::assertPushed(CallQueuedListener::class, function ($job) {
            return $job->class === WebHookEventListener::class
                && $job->data[0] instanceof ProductCreated;
        });

        /** @var Product $product */
        $product = Product::query()->find($response->json('data.id'));
        $event = new ProductCreated($product);
        $listener = new WebHookEventListener();

        $listener->handle($event);

        Queue::assertPushed(CallWebhookJob::class, function ($job) use ($webHook, $product) {
            $payload = $job->payload;

            return $job->webhookUrl === $webHook->url
                && isset($job->headers['Signature'])
                && $payload['data']['id'] === $product->getKey()
                && $payload['data_type'] === 'Product'
                && $payload['event'] === 'ProductCreated';
        });
    }

    /**
     * @dataProvider authProvider
     */
    public function testCreateWithWebHookDispatched(string $user): void
    {
        $this->{$user}->givePermissionTo('products.add');

        $webHook = WebHook::factory()->create([
            'events' => [
                'ProductCreated',
            ],
            'model_type' => $this->{$user}::class,
            'creator_id' => $this->{$user}->getKey(),
            'with_issuer' => false,
            'with_hidden' => false,
        ]);

        Bus::fake();

        $response = $this->actingAs($this->{$user})->postJson('/products', [
            'translations' => [
                $this->lang => [
                    'name' => 'Test',
                    'description_html' => '<h1>Description</h1>',
                ],
            ],
            'published' => [$this->lang],
            'slug' => 'test',
            'prices_base' => $this->productPrices,
            'public' => true,
            'shipping_digital' => false,
        ]);

        $response
            ->assertCreated()
            ->assertJson([
                'data' => [
                    'slug' => 'test',
                    'name' => 'Test',
                    'public' => true,
                    'shipping_digital' => false,
                    'description_html' => '<h1>Description</h1>',
                    'cover' => null,
                    'gallery' => [],
                ],
            ]);

        $this->assertDatabaseHas('products', [
            'slug' => 'test',
            "name->{$this->lang}" => 'Test',
            'public' => true,
            'shipping_digital' => false,
            "description_html->{$this->lang}" => '<h1>Description</h1>',
        ]);

        Bus::assertDispatched(CallQueuedListener::class, function ($job) {
            return $job->class === WebHookEventListener::class
                && $job->data[0] instanceof ProductCreated;
        });

        /** @var Product $product */
        $product = Product::query()->find($response->json('data.id'));
        $event = new ProductCreated($product);
        $listener = new WebHookEventListener();

        $listener->handle($event);

        Bus::assertDispatched(CallWebhookJob::class, function ($job) use ($webHook, $product) {
            $payload = $job->payload;

            return $job->webhookUrl === $webHook->url
                && isset($job->headers['Signature'])
                && $payload['data']['id'] === $product->getKey()
                && $payload['data_type'] === 'Product'
                && $payload['event'] === 'ProductCreated';
        });
    }

    /**
     * @dataProvider authProvider
     */
    public function testCreateHiddenWithWebHookWithoutHidden(string $user): void
    {
        $this->{$user}->givePermissionTo('products.add');

        WebHook::factory()->create([
            'events' => [
                'ProductCreated',
            ],
            'model_type' => $this->{$user}::class,
            'creator_id' => $this->{$user}->getKey(),
            'with_issuer' => false,
            'with_hidden' => false,
        ]);

        Queue::fake();

        $response = $this->actingAs($this->{$user})->postJson('/products', [
            'translations' => [
                $this->lang => [
                    'name' => 'Test',
                    'description_html' => '<h1>Description</h1>',
                ],
            ],
            'published' => [$this->lang],
            'slug' => 'test',
            'prices_base' => $this->productPrices,
            'public' => false,
            'shipping_digital' => false,
        ]);

        $response
            ->assertCreated()
            ->assertJsonFragment([
                'slug' => 'test',
                'name' => 'Test',
                'public' => false,
                'shipping_digital' => false,
                'description_html' => '<h1>Description</h1>',
                'cover' => null,
                'gallery' => [],
            ]);

        $this->assertDatabaseHas('products', [
            'slug' => 'test',
            "name->{$this->lang}" => 'Test',
            'public' => false,
            'shipping_digital' => false,
            "description_html->{$this->lang}" => '<h1>Description</h1>',
        ]);

        Queue::assertPushed(CallQueuedListener::class, function ($job) {
            return $job->class === WebHookEventListener::class
                && $job->data[0] instanceof ProductCreated;
        });

        /** @var Product $product */
        $product = Product::query()->find($response->json('data.id'));
        $event = new ProductCreated($product);
        $listener = new WebHookEventListener();

        $listener->handle($event);

        Queue::assertNotPushed(CallWebhookJob::class);
    }

    /**
     * @dataProvider authProvider
     */
    public function testCreateHiddenWithWebHook(string $user): void
    {
        $this->{$user}->givePermissionTo('products.add');

        $webHook = WebHook::factory()->create([
            'events' => [
                'ProductCreated',
            ],
            'model_type' => $this->{$user}::class,
            'creator_id' => $this->{$user}->getKey(),
            'with_issuer' => false,
            'with_hidden' => true,
        ]);

        Bus::fake();

        $response = $this->actingAs($this->{$user})->postJson('/products', [
            'translations' => [
                $this->lang => [
                    'name' => 'Test',
                    'description_html' => '<h1>Description</h1>',
                ],
            ],
            'published' => [$this->lang],
            'slug' => 'test',
            'prices_base' => $this->productPrices,
            'public' => false,
            'shipping_digital' => false,
        ]);

        $response
            ->assertCreated()
            ->assertJson([
                'data' => [
                    'slug' => 'test',
                    'name' => 'Test',
                    'public' => false,
                    'shipping_digital' => false,
                    'description_html' => '<h1>Description</h1>',
                    'cover' => null,
                    'gallery' => [],
                ],
            ]);

        $this->assertDatabaseHas('products', [
            'slug' => 'test',
            "name->{$this->lang}" => 'Test',
            'public' => false,
            'shipping_digital' => false,
            "description_html->{$this->lang}" => '<h1>Description</h1>',
        ]);

        Bus::assertDispatched(CallQueuedListener::class, fn ($job) => $job->class = WebHookEventListener::class);

        /** @var Product $product */
        $product = Product::query()->find($response->json('data.id'));
        $event = new ProductCreated($product);
        $listener = new WebHookEventListener();

        $listener->handle($event);

        Bus::assertDispatched(CallWebhookJob::class, function ($job) use ($webHook, $product) {
            $payload = $job->payload;

            return $job->webhookUrl === $webHook->url
                && isset($job->headers['Signature'])
                && $payload['data']['id'] === $product->getKey()
                && $payload['data_type'] === 'Product'
                && $payload['event'] === 'ProductCreated';
        });
    }

    /**
     * @dataProvider authProvider
     */
    public function testCreateWithUuid(string $user): void
    {
        $this->{$user}->givePermissionTo('products.add');

        $uuid = Uuid::uuid4()->toString();

        $this
            ->actingAs($this->{$user})
            ->postJson('/products', [
                'id' => $uuid,
                'translations' => [
                    $this->lang => [
                        'name' => 'Test',
                    ],
                ],
                'published' => [$this->lang],
                'slug' => 'test',
                'prices_base' => $this->productPrices,
                'public' => true,
                'shipping_digital' => false,
            ])
            ->assertCreated()
            ->assertJson([
                'data' => [
                    'id' => $uuid,
                    'slug' => 'test',
                    'name' => 'Test',
                    'public' => true,
                    'shipping_digital' => false,
                ],
            ]);

        $this->assertDatabaseHas('products', [
            'id' => $uuid,
            'slug' => 'test',
            "name->{$this->lang}" => 'Test',
            'shipping_digital' => false,
        ]);
    }

    /**
     * @dataProvider authProvider
     */
    public function testCreateDigital(string $user): void
    {
        $this->{$user}->givePermissionTo('products.add');

        $this
            ->actingAs($this->{$user})
            ->postJson('/products', [
                'translations' => [
                    $this->lang => [
                        'name' => 'Test',
                    ],
                ],
                'published' => [$this->lang],
                'slug' => 'test',
                'prices_base' => $this->productPrices,
                'public' => true,
                'shipping_digital' => true,
            ])
            ->assertCreated()
            ->assertJsonFragment([
                'slug' => 'test',
                'name' => 'Test',
                'public' => true,
                'shipping_digital' => true,
            ]);

        $this->assertDatabaseHas('products', [
            'slug' => 'test',
            "name->{$this->lang}" => 'Test',
            'shipping_digital' => true,
        ]);
    }

    /**
     * @dataProvider authProvider
     */
    public function testCreateWithSchemas(string $user): void
    {
        $this->{$user}->givePermissionTo('products.add');

        Event::fake([ProductCreated::class]);

        /** @var Schema $schema */
        $schema = $this->schemaCrudService->store(FakeDto::schemaDto());

        $response = $this->actingAs($this->{$user})->postJson('/products', [
            'translations' => [
                $this->lang => [
                    'name' => 'Test',
                ],
            ],
            'published' => [$this->lang],
            'slug' => 'test',
            'prices_base' => $this->productPrices,
            'public' => false,
            'shipping_digital' => false,
            'schemas' => [
                $schema->getKey(),
            ],
        ]);
        $response->assertCreated();

        $this->assertDatabaseHas('products', [
            'slug' => 'test',
            "name->{$this->lang}" => 'Test',
            'public' => false,
            'shipping_digital' => false,
            'description_html' => null,
        ]);

        $this->assertDatabaseHas('product_schemas', [
            'product_id' => $response->json('data.id'),
            'schema_id' => $schema->getKey(),
        ]);

        Event::assertDispatched(ProductCreated::class);
    }

    /**
     * @dataProvider authProvider
     */
    public function testCreateWithSets(string $user): void
    {
        $this->{$user}->givePermissionTo('products.add');

        Event::fake([ProductCreated::class]);

        $set1 = ProductSet::factory()->create();
        $set2 = ProductSet::factory()->create();

        $response = $this->actingAs($this->{$user})->postJson('/products', [
            'translations' => [
                $this->lang => [
                    'name' => 'Test',
                ],
            ],
            'published' => [$this->lang],
            'slug' => 'test',
            'prices_base' => $this->productPrices,
            'public' => false,
            'shipping_digital' => false,
            'sets' => [
                $set1->getKey(),
                $set2->getKey(),
            ],
        ]);

        $response->assertCreated();
        $productId = $response->json('data.id');

        $this->assertDatabaseHas('products', [
            'slug' => 'test',
            "name->{$this->lang}" => 'Test',
            'public' => false,
            'shipping_digital' => false,
            "description_html->{$this->lang}" => null,
        ]);

        $this->assertDatabaseHas('product_set_product', [
            'product_id' => $productId,
            'product_set_id' => $set1->getKey(),
        ]);

        $this->assertDatabaseHas('product_set_product', [
            'product_id' => $productId,
            'product_set_id' => $set2->getKey(),
        ]);

        Event::assertDispatched(ProductCreated::class);
    }

    /**
     * @dataProvider booleanProvider
     */
    public function testCreateWithSeo(string $user, $boolean, $booleanValue): void
    {
        $this->{$user}->givePermissionTo('products.add');

        $media = Media::factory()->create([
            'type' => MediaType::PHOTO,
            'url' => 'https://picsum.photos/seed/' . mt_rand(0, 999999) . '/800',
        ]);

        $data = FakeDto::productCreateData([
            'translations' => [
                $this->lang => [
                    'name' => 'Test',
                    'description_html' => '<h1>Description</h1>',
                ],
            ],
            'published' => [$this->lang],
            'slug' => 'test',
            'prices_base' => $this->productPrices,
            'public' => $boolean,
            'shipping_digital' => false,
            'seo' => [
                'translations' => [
                    $this->lang => [
                        'title' => 'seo title',
                        'description' => 'seo description',
                        'no_index' => $booleanValue,
                    ],
                ],
                'og_image_id' => $media->getKey(),
                'no_index' => $boolean,
                'header_tags' => ['test1', 'test2'],
                'published' => [$this->lang],
            ],
        ]);

        $response = $this->actingAs($this->{$user})->json('POST', '/products?with_translations=1', $data);

        $response
            ->assertCreated()
            ->assertJsonFragment([
                'title' => 'seo title',
                'description' => 'seo description',
                'no_index' => $booleanValue,
            ]);

        $product = Product::query()->find($response->json('data.id'))->first();

        $this->assertDatabaseHas('seo_metadata', [
            "title->{$this->lang}" => 'seo title',
            "description->{$this->lang}" => 'seo description',
            'model_id' => $response->json('data.id'),
            'model_type' => $product->getMorphClass(),
            "no_index->{$this->lang}" => $booleanValue,
        ]);
    }

    /**
     * @dataProvider authProvider
     */
    public function testCreateMinMaxPrice(string $user): void
    {
        $this->{$user}->givePermissionTo('products.add');

        $schemaPrice = 50;

<<<<<<< HEAD
        $schema = $this->schemaCrudService->store(
            FakeDto::schemaDto([
                'type' => SchemaType::STRING,
                'required' => false,
                'prices' => [['value' => $schemaPrice, 'currency' => Currency::DEFAULT->value]],
            ])
        );
=======
        $schema = $this->schemaCrudService->store(FakeDto::schemaDto([
            'required' => false,
            'options' => [
                [
                    'prices' => [
                        ['value' => $schemaPrice, 'currency' => Currency::DEFAULT->value]
                    ],
                    'translations' => [$this->lang => [
                        'name' => 'B',
                    ]],
                ],
            ],
        ]));
>>>>>>> ab390772

        $response = $this->actingAs($this->{$user})->postJson(
            '/products',
            FakeDto::productCreateData([
                'name' => 'Test',
                'slug' => 'test',
                'prices_base' => $this->productPrices,
                'public' => false,
                'shipping_digital' => false,
                'sets' => [],
                'schemas' => [
                    $schema->getKey(),
                ],
                'translations' => [
                    $this->lang => [
                        'name' => 'Test',
                    ],
                ],
                'published' => [$this->lang],
            ])
        );

        $response->assertCreated();

        $productId = $response->json('data.id');

        $this->assertDatabaseHas('prices', [
            'model_id' => $productId,
            'price_type' => ProductPriceType::PRICE_BASE,
            'value' => 100 * 100,
        ]);
        $this->assertDatabaseHas('prices', [
            'model_id' => $productId,
            'price_type' => ProductPriceType::PRICE_MIN,
            'value' => 100 * 100,
        ]);
        $this->assertDatabaseHas('prices', [
            'model_id' => $productId,
            'price_type' => ProductPriceType::PRICE_MAX,
            'value' => (100 + $schemaPrice) * 100,
        ]);
    }

    /**
     * @dataProvider authProvider
     */
    public function testCreateMinPriceWithRequiredSchema(string $user): void
    {
        $this->{$user}->givePermissionTo('products.add');

        $schemaPrice = 50;
<<<<<<< HEAD
        $schema = $this->schemaCrudService->store(
            FakeDto::schemaDto([
                'type' => SchemaType::STRING,
                'required' => true,
                'prices' => [['value' => $schemaPrice, 'currency' => Currency::DEFAULT->value]],
            ])
        );
=======
        $schema = $this->schemaCrudService->store(FakeDto::schemaDto([
            'required' => true,
            'options' => [
                [
                    'prices' => [
                        ['value' => $schemaPrice, 'currency' => Currency::DEFAULT->value]
                    ],
                    'translations' => [$this->lang => [
                        'name' => 'B',
                    ]],
                ],
            ],
        ]));
>>>>>>> ab390772

        $response = $this->actingAs($this->{$user})->postJson('/products', [
            'translations' => [
                $this->lang => [
                    'name' => 'Test',
                ],
            ],
            'published' => [$this->lang],
            'slug' => 'test',
            'prices_base' => $this->productPrices,
            'public' => false,
            'shipping_digital' => false,
            'sets' => [],
            'schemas' => [
                $schema->getKey(),
            ],
        ]);

        $response->assertCreated();

        $productId = $response->json('data.id');

        $this->assertDatabaseHas('prices', [
            'model_id' => $productId,
            'price_type' => ProductPriceType::PRICE_BASE,
            'value' => 100 * 100,
        ]);
        $this->assertDatabaseHas('prices', [
            'model_id' => $productId,
            'price_type' => ProductPriceType::PRICE_MIN,
            'value' => (100 + $schemaPrice) * 100,
        ]);
        $this->assertDatabaseHas('prices', [
            'model_id' => $productId,
            'price_type' => ProductPriceType::PRICE_MAX,
            'value' => (100 + $schemaPrice) * 100,
        ]);
    }

    /**
     * @dataProvider authProvider
     */
    public function testCreateWithAttribute(string $user): void
    {
        $this->{$user}->givePermissionTo('products.add');

        $attribute = Attribute::factory()->create();

        $option = AttributeOption::factory()->create([
            'index' => 1,
            'attribute_id' => $attribute->getKey(),
        ]);

        $attribute2 = Attribute::factory()->create();

        $option2 = AttributeOption::factory()->create([
            'index' => 2,
            'attribute_id' => $attribute2->getKey(),
        ]);

        $response = $this
            ->actingAs($this->{$user})
            ->postJson('/products', [
                'translations' => [
                    $this->lang => [
                        'name' => 'Test',
                    ],
                ],
                'published' => [$this->lang],
                'slug' => 'test',
                'prices_base' => $this->productPrices,
                'public' => true,
                'shipping_digital' => false,
                'attributes' => [
                    $attribute->getKey() => [
                        $option->getKey(),
                    ],
                    $attribute2->getKey() => [
                        $option2->getKey(),
                    ],
                ],
            ])
            ->assertCreated()
            ->assertJsonFragment([
                'id' => $attribute->getKey(),
                'name' => $attribute->name,
                'slug' => $attribute->slug,
                'description' => $attribute->description,
                'type' => $attribute->type,
                'global' => $attribute->global,
                'sortable' => $attribute->sortable,
            ])
            ->assertJsonFragment([
                'id' => $option->getKey(),
                'name' => $option->name,
                'index' => $option->index,
                'value_number' => $option->value_number,
                'value_date' => $option->value_date,
                'attribute_id' => $attribute->getKey(),
            ])
            ->assertJsonFragment([
                'id' => $attribute2->getKey(),
                'name' => $attribute2->name,
                'slug' => $attribute2->slug,
                'description' => $attribute2->description,
                'type' => $attribute2->type,
                'global' => $attribute2->global,
                'sortable' => $attribute2->sortable,
            ])
            ->assertJsonFragment([
                'id' => $option2->getKey(),
                'name' => $option2->name,
                'index' => $option2->index,
                'value_number' => $option2->value_number,
                'value_date' => $option2->value_date,
                'attribute_id' => $attribute2->getKey(),
            ]);

        $this->assertDatabaseHas('products', [
            'slug' => 'test',
            "name->{$this->lang}" => 'Test',
        ]);

        /** @var Product $product */
        $product = Product::query()->find($response->json('data.id'));

        $productAttribute1 = ProductAttribute::where('product_id', $product->getKey())
            ->where('attribute_id', $attribute->getKey())
            ->first();
        $productAttribute2 = ProductAttribute::where('product_id', $product->getKey())
            ->where('attribute_id', $attribute2->getKey())
            ->first();

        $this->assertDatabaseHas('product_attribute', [
            'product_id' => $product->getKey(),
            'attribute_id' => $attribute->getKey(),
        ]);
        $this->assertDatabaseHas('product_attribute', [
            'product_id' => $product->getKey(),
            'attribute_id' => $attribute2->getKey(),
        ]);

        $this->assertDatabaseHas('product_attribute_attribute_option', [
            'product_attribute_id' => $productAttribute1->getKey(),
            'attribute_option_id' => $option->getKey(),
        ]);

        $this->assertDatabaseHas('product_attribute_attribute_option', [
            'product_attribute_id' => $productAttribute2->getKey(),
            'attribute_option_id' => $option2->getKey(),
        ]);

        $this->assertDatabaseCount('product_attribute_attribute_option', 3); // +1 from $this->product
    }

    /**
     * @dataProvider authProvider
     */
    public function testCreateWithAttributeMultipleOptions(string $user): void
    {
        $this->{$user}->givePermissionTo('products.add');

        $attribute = Attribute::factory()->create([
            'type' => AttributeType::MULTI_CHOICE_OPTION,
        ]);

        $option = $attribute->options()->create([
            'index' => 1,
        ]);
        $option->setLocale($this->lang)->fill(['name' => 'first option']);
        $option->save();

        $option2 = $attribute->options()->create([
            'index' => 1,
        ]);
        $option2->setLocale($this->lang)->fill(['name' => 'second option']);
        $option2->save();

        $response = $this
            ->actingAs($this->{$user})
            ->postJson('/products', [
                'translations' => [
                    $this->lang => [
                        'name' => 'Test',
                    ],
                ],
                'published' => [$this->lang],
                'slug' => 'test',
                'prices_base' => $this->productPrices,
                'public' => true,
                'shipping_digital' => false,
                'attributes' => [
                    $attribute->getKey() => [
                        $option->getKey(),
                        $option2->getKey(),
                    ],
                ],
            ])
            ->assertCreated()
            ->assertJsonFragment([
                'id' => $attribute->getKey(),
                'name' => $attribute->name,
                'slug' => $attribute->slug,
                'description' => $attribute->description,
                'type' => $attribute->type,
                'global' => $attribute->global,
                'sortable' => $attribute->sortable,
            ])
            ->assertJsonFragment([
                'id' => $option->getKey(),
                'name' => $option->name,
                'index' => $option->index,
                'value_number' => $option->value_number,
                'value_date' => $option->value_date,
                'attribute_id' => $attribute->getKey(),
            ])
            ->assertJsonFragment([
                'id' => $option2->getKey(),
                'name' => $option2->name,
                'index' => $option2->index,
                'value_number' => $option2->value_number,
                'value_date' => $option2->value_date,
                'attribute_id' => $attribute->getKey(),
            ]);

        $this->assertDatabaseHas('products', [
            'slug' => 'test',
            "name->{$this->lang}" => 'Test',
        ]);

        /** @var Product $product */
        $product = Product::query()->find($response->json('data.id'));

        $productAttribute = ProductAttribute::where('product_id', $product->getKey())
            ->where('attribute_id', $attribute->getKey())
            ->first();

        $this->assertDatabaseHas('product_attribute', [
            'product_id' => $product->getKey(),
            'attribute_id' => $attribute->getKey(),
        ]);

        $this->assertDatabaseHas('product_attribute_attribute_option', [
            'product_attribute_id' => $productAttribute->getKey(),
            'attribute_option_id' => $option->getKey(),
        ]);

        $this->assertDatabaseHas('product_attribute_attribute_option', [
            'product_attribute_id' => $productAttribute->getKey(),
            'attribute_option_id' => $option2->getKey(),
        ]);

        $this->assertDatabaseCount('product_attribute_attribute_option', 3); // +1 from $this->product
    }

    /**
     * @dataProvider authProvider
     */
    public function testCreateWithAttributeInvalidMultipleOptions(string $user): void
    {
        $this->{$user}->givePermissionTo('products.add');

        $attribute = Attribute::factory()->create([
            'type' => AttributeType::SINGLE_OPTION,
        ]);

        $option = $attribute->options()->create([
            'index' => 1,
        ]);

        $option2 = $attribute->options()->create([
            'index' => 1,
        ]);

        $this
            ->actingAs($this->{$user})
            ->postJson('/products', [
                'name' => 'Test',
                'slug' => 'test',
                'prices_base' => $this->productPrices,
                'public' => true,
                'shipping_digital' => false,
                'attributes' => [
                    $attribute->getKey() => [
                        $option->getKey(),
                        $option2->getKey(),
                    ],
                ],
            ])
            ->assertUnprocessable();
    }

    /**
     * @dataProvider authProvider
     */
    public function testCreateWithAttributeInvalidOption(string $user): void
    {
        $this->{$user}->givePermissionTo('products.add');

        $attribute = Attribute::factory()->create();

        $attribute2 = Attribute::factory()->create();

        $option = $attribute2->options()->create([
            'index' => 1,
        ]);

        $this
            ->actingAs($this->{$user})
            ->postJson('/products', [
                'translations' => [
                    $this->lang => [
                        'name' => 'Test',
                    ],
                ],
                'published' => [$this->lang],
                'slug' => 'test',
                'prices_base' => $this->productPrices,
                'public' => true,
                'shipping_digital' => false,
                'attributes' => [
                    $attribute->getKey() => [
                        $option->getKey(),
                    ],
                ],
            ])
            ->assertUnprocessable();
    }

    /**
     * @dataProvider authProvider
     */
    public function testCreateWithExistingSale(string $user): void
    {
        $this->markTestSkipped();

        $this->{$user}->givePermissionTo('products.add');

        $saleNotApplied = Discount::factory()->create([
            'type' => DiscountType::AMOUNT,
            'value' => 10,
            'target_type' => DiscountTargetType::PRODUCTS,
            'target_is_allow_list' => true,
            'code' => null,
        ]);

        $saleApplied = Discount::factory()->create([
            'type' => DiscountType::AMOUNT,
            'value' => 20,
            'target_type' => DiscountTargetType::PRODUCTS,
            'target_is_allow_list' => false,
            'code' => null,
        ]);

        $response = $this->actingAs($this->{$user})->postJson('/products', [
            'translations' => [
                $this->lang => [
                    'name' => 'Test',
                ],
            ],
            'published' => [$this->lang],
            'slug' => 'test',
            'prices_base' => $this->productPrices,
            'public' => true,
            'shipping_digital' => false,
        ]);

        $productId = $response->json('data.id');
        $response
            ->assertCreated()
            ->assertJsonFragment([
                'id' => $saleApplied->getKey(),
            ])
            ->assertJsonMissing([
                'id' => $saleNotApplied->getKey(),
            ]);

        $this->assertDatabaseHas('prices', [
            'model_id' => $productId,
            'price_type' => ProductPriceType::PRICE_MIN,
            'value' => 80 * 100,
        ]);
        $this->assertDatabaseHas('prices', [
            'model_id' => $productId,
            'price_type' => ProductPriceType::PRICE_MAX,
            'value' => 80 * 100,
        ]);
    }

    /**
     * @dataProvider authProvider
     */
    public function testCreateIncompleteTranslations(string $user): void
    {
        $this->{$user}->givePermissionTo('products.add');

        /** @var Language $en */
        $en = Language::where('iso', '=', 'en')->first();

        $this->actingAs($this->{$user})->postJson('/products', [
            'slug' => 'test',
            'prices_base' => $this->productPrices,
            'public' => true,
            'shipping_digital' => false,
            'translations' => [
                $this->lang => [
                    'name' => 'Test',
                    'description_html' => '<h1>Description</h1>',
                    'description_short' => 'So called short description...',
                ],
            ],
            'published' => [$this->lang, $en->getKey()],
        ])
            ->assertUnprocessable()
            ->assertJsonFragment([
                'message' => "Model doesn't have all required translations to be published in {$en->getKey()}",
                'key' => Exceptions::PUBLISHING_TRANSLATION_EXCEPTION->name,
            ]);
    }

    public function testUpdateUnauthorized(): void
    {
        Event::fake([ProductUpdated::class]);
        $this->patchJson('/products/id:' . $this->product->getKey())
            ->assertForbidden();
        Event::assertNotDispatched(ProductUpdated::class);
    }

    /**
     * @dataProvider authProvider
     */
    public function testUpdate(string $user): void
    {
        $this->{$user}->givePermissionTo('products.edit');

        $this->actingAs($this->{$user})->patchJson('/products/id:' . $this->product->getKey(), [
            'translations' => [
                $this->lang => [
                    'name' => 'Updated',
                    'description_html' => '<h1>New description</h1>',
                    'description_short' => 'New so called short description',
                ],
            ],
            'published' => [$this->lang],
            'slug' => 'updated',
            'public' => false,
        ])->assertOk();

        $this->assertDatabaseHas('products', [
            'id' => $this->product->getKey(),
            "name->{$this->lang}" => 'Updated',
            'slug' => 'updated',
            "description_html->{$this->lang}" => '<h1>New description</h1>',
            "description_short->{$this->lang}" => 'New so called short description',
            'public' => false,
        ]);
    }

    /**
     * @dataProvider authProvider
     */
    public function testUpdateDigital(string $user): void
    {
        $this->{$user}->givePermissionTo('products.edit');

        $this
            ->actingAs($this->{$user})
            ->patchJson('/products/id:' . $this->product->getKey(), [
                'shipping_digital' => true,
            ])
            ->assertOk()
            ->assertJson([
                'data' => [
                    'shipping_digital' => true,
                ],
            ]);

        $this->assertDatabaseHas('products', [
            $this->product->getKeyName() => $this->product->getKey(),
            'shipping_digital' => true,
        ]);
    }

    /**
     * @dataProvider authProvider
     */
    public function testUpdateWithWebHookQueue(string $user): void
    {
        $this->{$user}->givePermissionTo('products.edit');

        $webHook = WebHook::factory()->create([
            'events' => [
                'ProductUpdated',
            ],
            'model_type' => $this->{$user}::class,
            'creator_id' => $this->{$user}->getKey(),
            'with_issuer' => false,
            'with_hidden' => true,
        ]);

        Queue::fake();

        $response = $this->actingAs($this->{$user})->patchJson('/products/id:' . $this->product->getKey(), [
            'slug' => 'updated',
        ]);
        $response->assertOk();

        Queue::assertPushed(CallQueuedListener::class, function ($job) {
            return $job->class === WebHookEventListener::class
                && $job->data[0] instanceof ProductUpdated;
        });

        $product = Product::find($this->product->getKey());
        $event = new ProductUpdated($product);
        $listener = new WebHookEventListener();

        $listener->handle($event);

        Queue::assertPushed(CallWebhookJob::class, function ($job) use ($webHook, $product) {
            $payload = $job->payload;

            return $job->webhookUrl === $webHook->url
                && isset($job->headers['Signature'])
                && $payload['data']['id'] === $product->getKey()
                && $payload['data_type'] === 'Product'
                && $payload['event'] === 'ProductUpdated';
        });
    }

    /**
     * @dataProvider authProvider
     */
    public function testUpdateWithWebHookDispatched(string $user): void
    {
        $this->{$user}->givePermissionTo('products.edit');

        $webHook = WebHook::factory()->create([
            'events' => [
                'ProductUpdated',
            ],
            'model_type' => $this->{$user}::class,
            'creator_id' => $this->{$user}->getKey(),
            'with_issuer' => false,
            'with_hidden' => true,
        ]);

        Bus::fake();

        $this->actingAs($this->{$user})->patchJson('/products/id:' . $this->product->getKey(), [
            'slug' => 'updated',
        ]);

        Bus::assertDispatched(CallQueuedListener::class, function ($job) {
            return $job->class === WebHookEventListener::class
                && $job->data[0] instanceof ProductUpdated;
        });

        $product = Product::find($this->product->getKey());
        $event = new ProductUpdated($product);
        $listener = new WebHookEventListener();

        $listener->handle($event);

        Bus::assertDispatched(CallWebhookJob::class, function ($job) use ($webHook, $product) {
            $payload = $job->payload;

            return $job->webhookUrl === $webHook->url
                && isset($job->headers['Signature'])
                && $payload['data']['id'] === $product->getKey()
                && $payload['data_type'] === 'Product'
                && $payload['event'] === 'ProductUpdated';
        });
    }

    /**
     * @dataProvider authProvider
     */
    public function testUpdateChangeSets(string $user): void
    {
        $this->{$user}->givePermissionTo('products.edit');

        Event::fake([ProductUpdated::class]);

        $set1 = ProductSet::factory()->create();
        $set2 = ProductSet::factory()->create();
        $set3 = ProductSet::factory()->create();

        $this->product->sets()->sync([$set1->getKey(), $set2->getKey()]);

        $response = $this->actingAs($this->{$user})->patchJson('/products/id:' . $this->product->getKey(), [
            'name' => $this->product->name,
            'slug' => $this->product->slug,
            'public' => $this->product->public,
            'sets' => [
                $set2->getKey(),
                $set3->getKey(),
            ],
        ]);

        $this->assertDatabaseHas('product_set_product', [
            'product_id' => $this->product->getKey(),
            'product_set_id' => $set2->getKey(),
        ]);

        $this->assertDatabaseHas('product_set_product', [
            'product_id' => $this->product->getKey(),
            'product_set_id' => $set3->getKey(),
        ]);

        $this->assertDatabaseMissing('product_set_product', [
            'product_id' => $this->product->getKey(),
            'product_set_id' => $set1->getKey(),
        ]);

        Event::assertDispatched(ProductUpdated::class);
    }

    /**
     * @dataProvider authProvider
     */
    public function testUpdateDeleteSets(string $user): void
    {
        $this->{$user}->givePermissionTo('products.edit');

        Event::fake([ProductUpdated::class]);

        $set1 = ProductSet::factory()->create();
        $set2 = ProductSet::factory()->create();

        $this->product->sets()->sync([$set1->getKey(), $set2->getKey()]);

        $this->actingAs($this->{$user})->patchJson('/products/id:' . $this->product->getKey(), [
            'sets' => [],
        ]);

        $this->assertDatabaseMissing('product_set_product', [
            'product_id' => $this->product->getKey(),
        ]);

        Event::assertDispatched(ProductUpdated::class);
    }

    /**
     * @dataProvider authProvider
     */
    public function testUpdateWithSeoOk(string $user): void
    {
        $this->{$user}->givePermissionTo('products.edit');

        $this->product->update([
            'name' => 'Created',
            'slug' => 'created',
            'description_html' => '<h1>Description</h1>',
            'public' => false,
        ]);

        $this->product->seo()->save(SeoMetadata::factory()->make());

        $this
            ->actingAs($this->{$user})
            ->json('PATCH', '/products/id:' . $this->product->getKey(), [
                'seo' => [
                    'translations' => [
                        $this->lang => [
                            'title' => 'seo title',
                            'description' => 'seo description',
                            'no_index' => false,
                        ],
                    ],
                ],
            ])
            ->assertJsonFragment([
                'title' => 'seo title',
                'description' => 'seo description',
                'no_index' => false,
            ]);

        $this->assertDatabaseHas('seo_metadata', [
            "title->{$this->lang}" => 'seo title',
            "description->{$this->lang}" => 'seo description',
        ]);
    }

    /**
     * @dataProvider authProvider
     */
    public function testUpdateSeo(string $user): void
    {
        $this->{$user}->givePermissionTo('products.edit');

        $this->product->update([
            'name' => 'Created',
            'slug' => 'created',
            'description_html' => '<h1>Description</h1>',
            'public' => false,
        ]);

        $this
            ->actingAs($this->{$user})
            ->json('PATCH', '/products/id:' . $this->product->getKey(), [
                'seo' => [
                    'translations' => [
                        $this->lang => [
                            'title' => 'seo title',
                            'description' => 'seo description',
                        ],
                    ],
                ],
            ])
            ->assertJsonFragment([
                'title' => 'seo title',
                'description' => 'seo description',
            ]);

        $this->assertDatabaseHas('seo_metadata', [
            "title->{$this->lang}" => 'seo title',
            "description->{$this->lang}" => 'seo description',
        ]);
    }

    /**
     * @dataProvider authProvider
     */
    public function testUpdateSeoEmptyValues(string $user): void
    {
        $this->{$user}->givePermissionTo('products.edit');

        $this->product->update([
            'name' => 'Created',
            'slug' => 'created',
            'description_html' => '<h1>Description</h1>',
            'public' => false,
        ]);

        $this
            ->actingAs($this->{$user})
            ->json('PATCH', '/products/id:' . $this->product->getKey(), [
                'seo' => [
                    'translations' => [
                        $this->lang => [
                            'title' => '',
                            'description' => '',
                        ],
                    ],
                ],
            ])
            ->assertJsonFragment([
                'title' => '',
                'description' => '',
            ]);

        $this->assertDatabaseHas('seo_metadata', [
            "title->{$this->lang}" => null,
            "description->{$this->lang}" => null,
        ]);
    }

    /**
     * @dataProvider authProvider
     */
    public function testUpdateSeoPublished(string $user): void
    {
        $this->{$user}->givePermissionTo('products.edit');

        $this->product->update([
            'name' => 'Created',
            'slug' => 'created',
            'description_html' => '<h1>Description</h1>',
            'public' => false,
        ]);

        $this
            ->actingAs($this->{$user})
            ->json('PATCH', '/products/id:' . $this->product->getKey(), [
                'seo' => [
                    'translations' => [
                        $this->lang => [
                            'title' => 'seo title',
                            'description' => 'seo description',
                        ],
                    ],
                    'published' => [
                        $this->lang,
                    ],
                ],
            ])
            ->assertJsonFragment([
                'title' => 'seo title',
                'description' => 'seo description',
                'published' => [
                    $this->lang,
                ],
            ]);

        $this->assertDatabaseHas('seo_metadata', [
            "title->{$this->lang}" => 'seo title',
            "description->{$this->lang}" => 'seo description',
        ]);
    }

    /**
     * @dataProvider authProvider
     */
    public function testUpdateEmptySeo(string $user): void
    {
        $this->{$user}->givePermissionTo('products.edit');

        $this->product->update([
            'name' => 'Created',
            'slug' => 'created',
            'description_html' => '<h1>Description</h1>',
            'public' => false,
        ]);

        $this
            ->actingAs($this->{$user})
            ->json('PATCH', '/products/id:' . $this->product->getKey(), [
                'seo' => [],
            ])
            ->assertOk();
    }

    /**
     * @dataProvider authProvider
     */
    public function testUpdateMinMaxPrice(string $user): void
    {
        $this->{$user}->givePermissionTo('products.edit');

        $this->product->schemas()->detach();

        $schemaPrice = 50;
<<<<<<< HEAD
        $schema = $this->schemaCrudService->store(
            FakeDto::schemaDto([
                'type' => 0,
                'required' => false,
                'prices' => [['value' => $schemaPrice, 'currency' => Currency::DEFAULT->value]],
            ])
        );
=======
        $schema = $this->schemaCrudService->store(FakeDto::schemaDto([
            'required' => false,
            'options' => [
                [
                    'prices' => [
                        ['value' => $schemaPrice, 'currency' => Currency::DEFAULT->value]
                    ],
                    'translations' => [$this->lang => [
                        'name' => 'B',
                    ]],
                ],
            ],
        ]));
>>>>>>> ab390772

        $this->product->schemas()->attach($schema->getKey());
        $schema->product()->associate($this->product)->save();
        $this->productService->updateMinMaxPrices($this->product);

        $productNewPrice = 250;
        $prices = array_map(fn (Currency $currency) => [
            'value' => "{$productNewPrice}.00",
            'currency' => $currency->value,
        ], Currency::cases());

        $this
            ->actingAs($this->{$user})
            ->patchJson('/products/id:' . $this->product->getKey(), [
                'name' => $this->product->name,
                'slug' => $this->product->slug,
                'public' => $this->product->public,
                'prices_base' => $prices,
                'sets' => [],
                'schemas' => [
                    $schema->getKey(),
                ],
            ])
            ->assertValid()
            ->assertOk();

        $this->assertDatabaseHas('prices', [
            'model_id' => $this->product->getKey(),
            'price_type' => ProductPriceType::PRICE_BASE,
            'value' => $productNewPrice * 100,
        ]);
        $this->assertDatabaseHas('prices', [
            'model_id' => $this->product->getKey(),
            'price_type' => ProductPriceType::PRICE_MIN,
            'value' => $productNewPrice * 100,
        ]);
        $this->assertDatabaseHas('prices', [
            'model_id' => $this->product->getKey(),
            'price_type' => ProductPriceType::PRICE_MAX,
            'value' => ($productNewPrice + $schemaPrice) * 100,
        ]);
    }

    /**
     * @dataProvider authProvider
     */
    public function testUpdateMinMaxPriceWithSale(string $user): void
    {
        $this->markTestSkipped();

        $this->{$user}->givePermissionTo('products.edit');

        $schemaPrice = 50;
        $schema = $this->schemaCrudService->store(
            FakeDto::schemaDto([
                'type' => 0,
                'required' => false,
                'prices' => [['value' => $schemaPrice, 'currency' => Currency::DEFAULT->value]],
            ])
        );

        $this->product->schemas()->attach($schema->getKey());
        $this->productService->updateMinMaxPrices($this->product);

        $saleValue = 25;
        $sale = Discount::factory()->create([
            'code' => null,
            'type' => DiscountType::AMOUNT,
            'value' => $saleValue,
            'target_type' => DiscountTargetType::PRODUCTS,
            'target_is_allow_list' => true,
        ]);

        $sale->products()->attach($this->product->getKey());

        $this->discountService->applyDiscountsOnProduct($this->product);

        $productNewPrice = 250;
        $prices = array_map(fn (Currency $currency) => [
            'value' => "{$productNewPrice}.00",
            'currency' => $currency->value,
        ], Currency::cases());

        $response = $this->actingAs($this->{$user})->patchJson('/products/id:' . $this->product->getKey(), [
            'name' => $this->product->name,
            'slug' => $this->product->slug,
            'public' => $this->product->public,
            'prices_base' => $prices,
            'sets' => [],
            'schemas' => [
                $schema->getKey(),
            ],
        ]);

        $response->assertOk();

        $this->assertDatabaseHas('prices', [
            'model_id' => $this->product->getKey(),
            'price_type' => ProductPriceType::PRICE_BASE->value,
            'value' => $productNewPrice * 100,
        ]);
        $this->assertDatabaseHas('prices', [
            'model_id' => $this->product->getKey(),
            'price_type' => ProductPriceType::PRICE_MIN_INITIAL->value,
            'value' => $productNewPrice * 100,
        ]);
        $this->assertDatabaseHas('prices', [
            'model_id' => $this->product->getKey(),
            'price_type' => ProductPriceType::PRICE_MAX_INITIAL->value,
            'value' => ($productNewPrice + $schemaPrice) * 100,
        ]);
        $this->assertDatabaseHas('prices', [
            'model_id' => $this->product->getKey(),
            'price_type' => ProductPriceType::PRICE_MIN->value,
            'value' => ($productNewPrice - $saleValue) * 100,
        ]);
        $this->assertDatabaseHas('prices', [
            'model_id' => $this->product->getKey(),
            'price_type' => ProductPriceType::PRICE_MAX->value,
            'value' => ($productNewPrice + $schemaPrice - $saleValue) * 100,
        ]);
    }

    /**
     * @dataProvider authProvider
     */
    public function testUpdateSchemaMinMaxPrice(string $user): void
    {
        $this->{$user}->givePermissionTo('products.edit');

        $schemaPrice = 50;
<<<<<<< HEAD
        $schema = $this->schemaCrudService->store(
            FakeDto::schemaDto([
                'type' => 0,
                'required' => true,
                'prices' => [['value' => $schemaPrice, 'currency' => Currency::DEFAULT->value]],
            ])
        );
=======
        $schema = $this->schemaCrudService->store(FakeDto::schemaDto([
            'type' => 0,
            'required' => true,
            'options' => [
                [
                    'prices' => [
                        ['value' => $schemaPrice, 'currency' => Currency::DEFAULT->value]
                    ],
                    'translations' => [$this->lang => [
                        'name' => 'B',
                    ]],
                ],
            ],
        ]));
>>>>>>> ab390772

        $this->product->schemas()->attach($schema->getKey());
        $this->productService->updateMinMaxPrices($this->product);

        $schemaNewPrice = 75;
<<<<<<< HEAD
        $response = $this->actingAs($this->{$user})->patchJson(
            '/schemas/id:' . $schema->getKey(),
            FakeDto::schemaData([
                'name' => 'Test Updated',
                'prices' => [['value' => $schemaNewPrice, 'currency' => Currency::DEFAULT->value]],
                'type' => 'string',
                'required' => false,
            ])
        );
=======
        $response = $this->actingAs($this->{$user})->patchJson('/schemas/id:' . $schema->getKey(), FakeDto::schemaData([
            'name' => 'Test Updated',
            'required' => false,
            'options' => [
                [
                    'prices' => [
                        ['value' => $schemaNewPrice, 'currency' => Currency::DEFAULT->value]
                    ],
                    'translations' => [$this->lang => [
                        'name' => 'B',
                    ]],
                ],
            ],
        ]));
>>>>>>> ab390772

        $response->assertValid()->assertOk();

        $this->assertDatabaseHas('prices', [
            'model_id' => $this->product->getKey(),
            'price_type' => ProductPriceType::PRICE_BASE,
            'value' => 100 * 100,
            'currency' => $this->currency->value,
        ]);
        $this->assertDatabaseHas('prices', [
            'model_id' => $this->product->getKey(),
            'price_type' => ProductPriceType::PRICE_MIN,
            'value' => 100 * 100,
            'currency' => $this->currency->value,
        ]);
        $this->assertDatabaseHas('prices', [
            'model_id' => $this->product->getKey(),
            'price_type' => ProductPriceType::PRICE_MAX,
            'value' => (100 + $schemaNewPrice) * 100,
            'currency' => $this->currency->value,
        ]);
    }

    /**
     * @dataProvider authProvider
     */
    public function testDeleteSchemaMinMaxPrice(string $user): void
    {
        $this->{$user}->givePermissionTo('schemas.remove');

        $schemaPrice = 50;
        $schema = $this->schemaCrudService->store(
            FakeDto::schemaDto([
                'type' => 0,
                'required' => true,
                'prices' => [['value' => $schemaPrice, 'currency' => Currency::DEFAULT->value]],
            ])
        );

        $this->product->schemas()->attach($schema->getKey());

        $this->productService->updateMinMaxPrices($this->product);

        $response = $this->actingAs($this->{$user})->deleteJson('/schemas/id:' . $schema->getKey());
        $response->assertNoContent();

        $this->assertDatabaseHas('prices', [
            'model_id' => $this->product->getKey(),
            'price_type' => ProductPriceType::PRICE_BASE->value,
            'value' => 100 * 100,
            'currency' => $this->currency->value,
        ]);
        $this->assertDatabaseHas('prices', [
            'model_id' => $this->product->getKey(),
            'price_type' => ProductPriceType::PRICE_MIN->value,
            'value' => 100 * 100,
            'currency' => $this->currency->value,
        ]);
        $this->assertDatabaseHas('prices', [
            'model_id' => $this->product->getKey(),
            'price_type' => ProductPriceType::PRICE_MAX->value,
            'value' => 100 * 100,
            'currency' => $this->currency->value,
        ]);
    }

    public function testDeleteUnauthorized(): void
    {
        Event::fake(ProductDeleted::class);
        $this->deleteJson('/products/id:' . $this->product->getKey())
            ->assertForbidden();
        Event::assertNotDispatched(ProductDeleted::class);
    }

    /**
     * @dataProvider authProvider
     */
    public function testDelete(string $user): void
    {
        $this->{$user}->givePermissionTo('products.remove');

        Queue::fake();
        $product = Product::factory([
            'name' => 'Created',
            'slug' => 'created',
            'description_html' => '<h1>Description</h1>',
            'public' => false,
        ])->create();

        $seo = SeoMetadata::factory()->create();
        $product->seo()->save($seo);

        $response = $this->actingAs($this->{$user})
            ->deleteJson('/products/id:' . $product->getKey());
        $response->assertNoContent();
        $this->assertSoftDeleted($product);
        $this->assertSoftDeleted($seo);

        Queue::assertPushed(CallQueuedListener::class, function ($job) {
            return $job->class === WebHookEventListener::class
                && $job->data[0] instanceof ProductDeleted;
        });

        $event = new ProductDeleted($this->product);
        $listener = new WebHookEventListener();

        $listener->handle($event);

        Queue::assertNotPushed(CallWebhookJob::class);
    }

    /**
     * @dataProvider authProvider
     */
    public function testDeleteWithMedia(string $user): void
    {
        $this->{$user}->givePermissionTo('products.remove');

        $media = Media::factory()->create([
            'type' => MediaType::PHOTO,
            'url' => 'https://picsum.photos/seed/' . mt_rand(0, 999999) . '/800',
        ]);

        $product = Product::factory([
            'name' => 'Delete with media',
            'slug' => 'Delete-with-media',
            'description_html' => '<h1>Description</h1>',
            'public' => false,
        ])->create();

        $product->media()->sync($media);

        Http::fake(['*' => Http::response(status: 204)]);

        $response = $this->actingAs($this->{$user})
            ->deleteJson('/products/id:' . $product->getKey());
        $response->assertNoContent();
        $this->assertSoftDeleted($product);
        $this->assertModelMissing($media);
    }

    /**
     * @dataProvider authProvider
     */
    public function testDeleteWithWebHookQueue(string $user): void
    {
        $this->{$user}->givePermissionTo('products.remove');

        $webHook = WebHook::factory()->create([
            'events' => [
                'ProductDeleted',
            ],
            'model_type' => $this->{$user}::class,
            'creator_id' => $this->{$user}->getKey(),
            'with_issuer' => false,
            'with_hidden' => false,
        ]);

        Queue::fake();

        $response = $this->actingAs($this->{$user})
            ->deleteJson('/products/id:' . $this->product->getKey());
        $response->assertNoContent();

        Queue::assertPushed(CallQueuedListener::class, function ($job) {
            return $job->class === WebHookEventListener::class
                && $job->data[0] instanceof ProductDeleted;
        });

        $this->assertSoftDeleted($this->product);

        $product = $this->product;
        $event = new ProductDeleted($product);
        $listener = new WebHookEventListener();

        $listener->handle($event);

        Queue::assertPushed(CallWebhookJob::class, function ($job) use ($webHook, $product) {
            $payload = $job->payload;

            return $job->webhookUrl === $webHook->url
                && isset($job->headers['Signature'])
                && $payload['data']['id'] === $product->getKey()
                && $payload['data_type'] === 'Product'
                && $payload['event'] === 'ProductDeleted';
        });
    }

    /**
     * @dataProvider authProvider
     */
    public function testDeleteWithWebHookDispatched(string $user): void
    {
        $this->{$user}->givePermissionTo('products.remove');

        $webHook = WebHook::factory()->create([
            'events' => [
                'ProductDeleted',
            ],
            'model_type' => $this->{$user}::class,
            'creator_id' => $this->{$user}->getKey(),
            'with_issuer' => false,
            'with_hidden' => false,
        ]);

        Bus::fake();

        $response = $this->actingAs($this->{$user})
            ->deleteJson('/products/id:' . $this->product->getKey());
        $response->assertNoContent();

        Bus::assertDispatched(CallQueuedListener::class, function ($job) {
            return $job->class === WebHookEventListener::class
                && $job->data[0] instanceof ProductDeleted;
        });

        $this->assertSoftDeleted($this->product);

        $product = $this->product;
        $event = new ProductDeleted($product);
        $listener = new WebHookEventListener();

        $listener->handle($event);

        Bus::assertDispatched(CallWebhookJob::class, function ($job) use ($webHook, $product) {
            $payload = $job->payload;

            return $job->webhookUrl === $webHook->url
                && isset($job->headers['Signature'])
                && $payload['data']['id'] === $product->getKey()
                && $payload['data_type'] === 'Product'
                && $payload['event'] === 'ProductDeleted';
        });
    }

    /**
     * @dataProvider authProvider
     */
    public function testProductHasSchemaOnSchemaDelete(string $user): void
    {
        $this->{$user}->givePermissionTo('schemas.remove');

        Schema::query()->delete();
        $schema = $this->schemaCrudService->store(
            FakeDto::schemaDto([
                'name' => 'test schema',
            ])
        );

        $this->product->schemas()->save($schema);
        $this->product->update(['has_schemas' => true]);

        $this->actingAs($this->{$user})->json('delete', 'schemas/id:' . $schema->getKey());

        $this->assertDatabaseHas('products', [
            'id' => $this->product->getKey(),
            'has_schemas' => false,
        ]);
    }

    /**
     * @dataProvider authProvider
     */
    public function testProductHasSchemaOnSchemaAdded(string $user): void
    {
        $this->{$user}->givePermissionTo('products.edit');

        Schema::query()->delete();
        $schema = $this->schemaCrudService->store(
            FakeDto::schemaDto([
                'name' => 'test schema',
            ])
        );

        $this->actingAs($this->{$user})->json('patch', 'products/id:' . $this->product->getKey(), [
            'schemas' => [
                $schema->getKey(),
            ],
        ]);

        $this->assertDatabaseHas('products', [
            'id' => $this->product->getKey(),
            'has_schemas' => true,
        ]);
    }

    /**
     * @dataProvider authProvider
     */
    public function testProductHasSchemaOnSchemasRemovedFromProduct(string $user): void
    {
        $this->{$user}->givePermissionTo('products.edit');

        Schema::query()->delete();
        $schema = $this->schemaCrudService->store(
            FakeDto::schemaDto([
                'name' => 'test schema',
            ])
        );

        $this->product->schemas()->save($schema);

        $this->product->update(['has_schemas' => true]);

        $this->actingAs($this->{$user})->json('patch', 'products/id:' . $this->product->getKey(), [
            'schemas' => [],
        ]);

        $this->assertDatabaseHas('products', [
            'id' => $this->product->getKey(),
            'has_schemas' => false,
        ]);
    }

    /**
     * @dataProvider authProvider
     */
    public function testAssociateSchemaToTwoProducts(string $user): void
    {
        $this->{$user}->givePermissionTo('products.edit');

        Schema::query()->delete();
        $schema = $this->schemaCrudService->store(FakeDto::schemaDto([
            'name' => 'test schema',
        ]));
        $product = Product::factory()->create([
            'public' => true,
        ]);

        $schema->product()->associate($product)->save();
        $this
            ->actingAs($this->{$user})
            ->patchJson('products/id:' . $this->product->getKey(), [
                'schemas' => [
                    $schema->getKey(),
                ],
            ])->assertUnprocessable();
    }

    /**
     * @dataProvider authProvider
     */
    public function testSchemaProductIdFieldAfterAssociate(string $user): void
    {
        $this->{$user}->givePermissionTo('products.edit');

        Schema::query()->delete();
        $schema = $this->schemaCrudService->store(FakeDto::schemaDto([
            'name' => 'test schema',
        ]));

        $this
            ->actingAs($this->{$user})
            ->patchJson('products/id:' . $this->product->getKey(), [
                'schemas' => [
                    $schema->getKey(),
                ],
            ])
            ->assertValid()
            ->assertOk();

        $schema->refresh();
        $this->assertEquals($this->product->getKey(), $schema->product_id);
    }
}<|MERGE_RESOLUTION|>--- conflicted
+++ resolved
@@ -7,11 +7,6 @@
 use App\Enums\DiscountType;
 use App\Enums\ExceptionsEnums\Exceptions;
 use App\Enums\MediaType;
-<<<<<<< HEAD
-use App\Enums\SchemaType;
-=======
-use Domain\Price\Enums\ProductPriceType;
->>>>>>> ab390772
 use App\Events\ProductCreated;
 use App\Events\ProductDeleted;
 use App\Events\ProductPriceUpdated;
@@ -105,7 +100,6 @@
         /** @var AvailabilityServiceContract $availabilityService */
         $availabilityService = App::make(AvailabilityServiceContract::class);
 
-<<<<<<< HEAD
         $this->product = $this->productService->create(
             FakeDto::productCreateDto([
                 'shipping_digital' => false,
@@ -115,27 +109,10 @@
             ])
         );
 
-        $schema = $this->schemaCrudService->store(
-            FakeDto::schemaDto([
-                'name' => 'Rozmiar',
-                'type' => SchemaType::SELECT,
-                'prices' => [PriceDto::from(Money::of(0, $this->currency->value))],
-                'required' => true,
-            ])
-        );
-=======
-        $this->product = $this->productService->create(FakeDto::productCreateDto([
-            'shipping_digital' => false,
-            'public' => true,
-            'order' => 1,
-            'prices_base' => $this->productPrices,
-        ]));
-
         $schema = $this->schemaCrudService->store(FakeDto::schemaDto([
             'name' => 'Rozmiar',
             'required' => true,
         ]));
->>>>>>> ab390772
         $this->product->schemas()->attach($schema->getKey());
 
         $this->travel(5)->hours();
@@ -2065,15 +2042,6 @@
 
         $schemaPrice = 50;
 
-<<<<<<< HEAD
-        $schema = $this->schemaCrudService->store(
-            FakeDto::schemaDto([
-                'type' => SchemaType::STRING,
-                'required' => false,
-                'prices' => [['value' => $schemaPrice, 'currency' => Currency::DEFAULT->value]],
-            ])
-        );
-=======
         $schema = $this->schemaCrudService->store(FakeDto::schemaDto([
             'required' => false,
             'options' => [
@@ -2087,7 +2055,6 @@
                 ],
             ],
         ]));
->>>>>>> ab390772
 
         $response = $this->actingAs($this->{$user})->postJson(
             '/products',
@@ -2139,15 +2106,6 @@
         $this->{$user}->givePermissionTo('products.add');
 
         $schemaPrice = 50;
-<<<<<<< HEAD
-        $schema = $this->schemaCrudService->store(
-            FakeDto::schemaDto([
-                'type' => SchemaType::STRING,
-                'required' => true,
-                'prices' => [['value' => $schemaPrice, 'currency' => Currency::DEFAULT->value]],
-            ])
-        );
-=======
         $schema = $this->schemaCrudService->store(FakeDto::schemaDto([
             'required' => true,
             'options' => [
@@ -2161,7 +2119,6 @@
                 ],
             ],
         ]));
->>>>>>> ab390772
 
         $response = $this->actingAs($this->{$user})->postJson('/products', [
             'translations' => [
@@ -2994,15 +2951,6 @@
         $this->product->schemas()->detach();
 
         $schemaPrice = 50;
-<<<<<<< HEAD
-        $schema = $this->schemaCrudService->store(
-            FakeDto::schemaDto([
-                'type' => 0,
-                'required' => false,
-                'prices' => [['value' => $schemaPrice, 'currency' => Currency::DEFAULT->value]],
-            ])
-        );
-=======
         $schema = $this->schemaCrudService->store(FakeDto::schemaDto([
             'required' => false,
             'options' => [
@@ -3016,7 +2964,6 @@
                 ],
             ],
         ]));
->>>>>>> ab390772
 
         $this->product->schemas()->attach($schema->getKey());
         $schema->product()->associate($this->product)->save();
@@ -3148,15 +3095,6 @@
         $this->{$user}->givePermissionTo('products.edit');
 
         $schemaPrice = 50;
-<<<<<<< HEAD
-        $schema = $this->schemaCrudService->store(
-            FakeDto::schemaDto([
-                'type' => 0,
-                'required' => true,
-                'prices' => [['value' => $schemaPrice, 'currency' => Currency::DEFAULT->value]],
-            ])
-        );
-=======
         $schema = $this->schemaCrudService->store(FakeDto::schemaDto([
             'type' => 0,
             'required' => true,
@@ -3171,23 +3109,11 @@
                 ],
             ],
         ]));
->>>>>>> ab390772
 
         $this->product->schemas()->attach($schema->getKey());
         $this->productService->updateMinMaxPrices($this->product);
 
         $schemaNewPrice = 75;
-<<<<<<< HEAD
-        $response = $this->actingAs($this->{$user})->patchJson(
-            '/schemas/id:' . $schema->getKey(),
-            FakeDto::schemaData([
-                'name' => 'Test Updated',
-                'prices' => [['value' => $schemaNewPrice, 'currency' => Currency::DEFAULT->value]],
-                'type' => 'string',
-                'required' => false,
-            ])
-        );
-=======
         $response = $this->actingAs($this->{$user})->patchJson('/schemas/id:' . $schema->getKey(), FakeDto::schemaData([
             'name' => 'Test Updated',
             'required' => false,
@@ -3202,7 +3128,6 @@
                 ],
             ],
         ]));
->>>>>>> ab390772
 
         $response->assertValid()->assertOk();
 
