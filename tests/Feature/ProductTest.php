<?php

namespace Tests\Feature;

use App\Enums\MediaType;
<<<<<<< HEAD
use App\Enums\MetadataType;
=======
use App\Enums\SchemaType;
>>>>>>> f302b5ac
use App\Events\ProductCreated;
use App\Events\ProductDeleted;
use App\Events\ProductUpdated;
use App\Listeners\WebHookEventListener;
use App\Models\Media;
use App\Models\Product;
use App\Models\ProductSet;
use App\Models\Schema;
use App\Models\SeoMetadata;
use App\Models\WebHook;
use App\Services\Contracts\AvailabilityServiceContract;
use App\Services\Contracts\ProductServiceContract;
use Carbon\Carbon;
use Illuminate\Events\CallQueuedListener;
use Illuminate\Support\Facades\App;
use Illuminate\Support\Facades\Bus;
use Illuminate\Support\Facades\Event;
use Illuminate\Support\Facades\Http;
use Illuminate\Support\Facades\Queue;
use Illuminate\Support\Str;
use Spatie\WebhookServer\CallWebhookJob;
use Tests\TestCase;

class ProductTest extends TestCase
{
    private Product $product;
    private Product $hidden_product;

    private array $expected;
    private array $expected_short;

    private ProductServiceContract $productService;
    private AvailabilityServiceContract $availabilityService;

    public function setUp(): void
    {
        parent::setUp();

        $this->productService = App::make(ProductServiceContract::class);
        $this->availabilityService = App::make(AvailabilityServiceContract::class);

        $this->product = Product::factory()->create([
            'public' => true,
            'order' => 1,
        ]);

        $schema = $this->product->schemas()->create([
            'name' => 'Rozmiar',
            'type' => SchemaType::SELECT,
            'price' => 0,
            'required' => true,
        ]);

        $this->travel(5)->hours();

        $l = $schema->options()->create([
            'name' => 'L',
            'price' => 0,
        ]);

        $l->items()->create([
            'name' => 'Koszulka L',
            'sku' => 'K001/L',
        ]);

        $this->travelBack();

        $xl = $schema->options()->create([
            'name' => 'XL',
            'price' => 0,
        ]);

        $item = $xl->items()->create([
            'name' => 'Koszulka XL',
            'sku' => 'K001/XL',
        ]);

        $item->deposits()->create([
            'quantity' => 10,
        ]);

        $metadata = $this->product->metadata()->create([
            'name' => 'testMetadata',
            'value' => 'value metadata',
            'value_type' => MetadataType::STRING,
            'public' => true
        ]);

        $this->hidden_product = Product::factory()->create([
            'public' => false,
        ]);

        $this->availabilityService->calculateAvailabilityOnOrderAndRestock($item);

        /**
         * Expected short response
         */
        $this->expected_short = [
            'id' => $this->product->getKey(),
            'name' => $this->product->name,
            'slug' => $this->product->slug,
            'price' => (int) $this->product->price,
            'visible' => $this->product->public,
            'public' => (bool) $this->product->public,
            'available' => true,
            'cover' => null,
        ];

        /**
         * Expected full response
         */
        $this->expected = array_merge($this->expected_short, [
            'description_html' => $this->product->description_html,
            'description_short' => $this->product->description_short,
            'meta_description' => strip_tags($this->product->description_html),
            'gallery' => [],
            'schemas' => [[
                'name' => 'Rozmiar',
                'type' => 'select',
                'required' => true,
                'available' => true,
                'price' => 0,
                'options' => [
                    [
                        'name' => 'XL',
                        'price' => 0,
                        'disabled' => false,
                        'available' => true,
                        'items' => [[
                            'name' => 'Koszulka XL',
                            'sku' => 'K001/XL',
<<<<<<< HEAD
                        ]],
                        'metadata' => [],
=======
                        ],
                        ],
>>>>>>> f302b5ac
                    ],
                    [
                        'name' => 'L',
                        'price' => 0,
                        'disabled' => false,
                        'available' => false,
                        'items' => [[
                            'name' => 'Koszulka L',
                            'sku' => 'K001/L',
<<<<<<< HEAD
                        ]],
                        'metadata' => [],
                    ],
                ],
            ]],
            'metadata' => [
                $metadata->name => $metadata->value
=======
                        ],
                        ],
                    ],
                ],
            ],
>>>>>>> f302b5ac
            ],
        ]);
    }

    public function testIndexUnauthorized(): void
    {
        $this->getJson('/products')->assertForbidden();
    }

    /**
     * @dataProvider authProvider
     */
    public function testIndex($user): void
    {
        $this->$user->givePermissionTo('products.show');

        $product = Product::factory()->create([
            'public' => true,
        ]);
        $set = ProductSet::factory()->create([
            'public' => true,
            'hide_on_index' => true,
        ]);
        $product->sets()->sync([$set->getKey()]);

        $response = $this->actingAs($this->$user)->getJson('/products?limit=100');
        $response
            ->assertOk()
            ->assertJsonCount(1, 'data') // Should show only public products.
            ->assertJson(['data' => [
                0 => $this->expected_short,
            ],
            ]);

        $this->assertQueryCountLessThan(20);
    }

    /**
     * @dataProvider authProvider
     */
    public function testIndexIdsSearch($user): void
    {
        $this->$user->givePermissionTo('products.show');

        $firstProduct = Product::factory()->create([
            'public' => true,
        ]);

        $secondProduct = Product::factory()->create([
            'public' => true,
            'created_at' => Carbon::now()->addHour(),
        ]);

        // Dummy product to check if response will return only 2 products created above
        Product::factory()->create([
            'public' => true,
            'created_at' => Carbon::now()->addHour(),
        ]);

        $response = $this->actingAs($this->$user)
            ->json('GET', "/products?ids={$firstProduct->getKey()},{$secondProduct->getKey()}");

        $response
            ->assertOk()
            ->assertJsonCount(2, 'data');
    }

    /**
     * @dataProvider authProvider
     */
    public function testIndexHidden($user): void
    {
        $this->$user->givePermissionTo(['products.show', 'products.show_hidden']);

        $product = Product::factory()->create([
            'public' => true,
        ]);
        $set = ProductSet::factory()->create([
            'public' => true,
            'hide_on_index' => true,
        ]);

        $product->sets()->sync([$set->getKey()]);

        $response = $this->actingAs($this->$user)->getJson('/products');
        $response
            ->assertOk()
            ->assertJsonCount(3, 'data'); // Should show all products.
    }

    /**
     * @dataProvider authProvider
     */
    public function testIndexPerformance($user): void
    {
        $this->$user->givePermissionTo('products.show');

        Product::factory()->count(499)->create([
            'public' => true,
            'order' => 1,
        ]);

        $this
            ->actingAs($this->$user)
            ->getJson('/products?limit=500')
            ->assertOk()
            ->assertJsonCount(500, 'data');

        $this->assertQueryCountLessThan(20);
    }

    /**
     * @dataProvider authProvider
     */
    public function testIndexFullPerformance($user): void
    {
        $this->$user->givePermissionTo('products.show');

        Product::factory()->count(499)->create([
            'public' => true,
            'order' => 1,
        ]);

        $this
            ->actingAs($this->$user)
            ->getJson('/products?limit=500&full')
            ->assertOk()
            ->assertJsonCount(500, 'data');

        $this->assertQueryCountLessThan(24);
    }

    public function testShowUnauthorized(): void
    {
        $this->getJson('/products/' . $this->product->slug)
            ->assertForbidden();

        $this->getJson('/products/id:' . $this->product->getKey())
            ->assertForbidden();
    }

    /**
     * @dataProvider authProvider
     */
    public function testShow($user): void
    {
        $this->$user->givePermissionTo('products.show_details');

        $response = $this->actingAs($this->$user)
            ->getJson('/products/' . $this->product->slug);
        $response
            ->assertOk()
            ->assertJson(['data' => $this->expected]);

        $response = $this->actingAs($this->$user)
            ->getJson('/products/id:' . $this->product->getKey());
        $response
            ->assertOk()
            ->assertJson(['data' => $this->expected]);
    }

    /**
     * @dataProvider authProvider
     */
    public function testShowSets($user): void
    {
        $this->$user->givePermissionTo('products.show_details');

        $product = Product::factory()->create([
            'public' => true,
        ]);

        $set1 = ProductSet::factory()->create([
            'public' => true,
        ]);
        $set2 = ProductSet::factory()->create([
            'public' => true,
        ]);

        $product->sets()->sync([$set1->getKey(), $set2->getKey()]);

        $this
            ->actingAs($this->$user)
            ->getJson('/products/' . $product->slug)
            ->assertOk()
            ->assertJsonFragment(['sets' => [
                [
                    'id' => $set1->getKey(),
                    'name' => $set1->name,
                    'slug' => $set1->slug,
                    'slug_suffix' => $set1->slugSuffix,
                    'slug_override' => $set1->slugOverride,
                    'public' => $set1->public,
                    'visible' => $set1->public_parent && $set1->public,
                    'hide_on_index' => $set1->hide_on_index,
                    'parent_id' => $set1->parent_id,
                    'children_ids' => [],
                    'cover' => null,
                ],
                [
                    'id' => $set2->getKey(),
                    'name' => $set2->name,
                    'slug' => $set2->slug,
                    'slug_suffix' => $set2->slugSuffix,
                    'slug_override' => $set2->slugOverride,
                    'public' => $set2->public,
                    'visible' => $set2->public_parent && $set2->public,
                    'hide_on_index' => $set2->hide_on_index,
                    'parent_id' => $set2->parent_id,
                    'children_ids' => [],
                    'cover' => null,
                ],
            ],
            ]);
    }

    /**
     * @dataProvider authProvider
     */
    public function testShowSetsWithCover($user): void
    {
        $this->$user->givePermissionTo('products.show_details');

        $product = Product::factory()->create([
            'public' => true,
        ]);

        $media1 = Media::factory()->create([
            'type' => MediaType::PHOTO,
            'url' => 'https://picsum.photos/seed/' . rand(0, 999999) . '/800',
        ]);

        $media2 = Media::factory()->create([
            'type' => MediaType::PHOTO,
            'url' => 'https://picsum.photos/seed/' . rand(0, 999999) . '/800',
        ]);

        $set1 = ProductSet::factory()->create([
            'public' => true,
            'cover_id' => $media1->getKey(),
        ]);
        $set2 = ProductSet::factory()->create([
            'public' => true,
            'cover_id' => $media2->getKey(),
        ]);

        $product->sets()->sync([$set1->getKey(), $set2->getKey()]);

        $response = $this->actingAs($this->$user)
            ->getJson('/products/' . $product->slug);
        $response
            ->assertOk()
            ->assertJsonFragment(['sets' => [
                [
                    'id' => $set1->getKey(),
                    'name' => $set1->name,
                    'slug' => $set1->slug,
                    'slug_suffix' => $set1->slugSuffix,
                    'slug_override' => $set1->slugOverride,
                    'public' => $set1->public,
                    'visible' => $set1->public_parent && $set1->public,
                    'hide_on_index' => $set1->hide_on_index,
                    'parent_id' => $set1->parent_id,
                    'children_ids' => [],
                    'cover' => [
                        'id' => $media1->getKey(),
                        'type' => Str::lower($media1->type->key),
                        'url' => $media1->url,
                        'slug' => $media1->slug,
                        'alt' => $media1->alt,
                        'metadata' => [],
                    ],
                ],
                [
                    'id' => $set2->getKey(),
                    'name' => $set2->name,
                    'slug' => $set2->slug,
                    'slug_suffix' => $set2->slugSuffix,
                    'slug_override' => $set2->slugOverride,
                    'public' => $set2->public,
                    'visible' => $set2->public_parent && $set2->public,
                    'hide_on_index' => $set2->hide_on_index,
                    'parent_id' => $set2->parent_id,
                    'children_ids' => [],
                    'cover' => [
                        'id' => $media2->getKey(),
                        'type' => Str::lower($media2->type->key),
                        'url' => $media2->url,
                        'slug' => $media2->slug,
                        'alt' => $media2->alt,
                        'metadata' => [],
                    ],
                ],
            ],
            ]);
    }

    /**
     * @dataProvider authProvider
     */
    public function testShowPrivateMetadata($user): void
    {
        $this->$user->givePermissionTo(['products.show_details', 'products.show_metadata_private']);

        $privateMetadata = $this->product->metadataPrivate()->create([
            'name' => 'hiddenMetadata',
            'value' => 'hidden metadata test',
            'value_type' => MetadataType::STRING,
            'public' => false,
        ]);

        $response = $this->actingAs($this->$user)
            ->getJson('/products/id:' . $this->product->getKey());

        $response
            ->assertOk()
            ->assertJsonFragment(['metadata_private' => [
                $privateMetadata->name => $privateMetadata->value,
            ]]);
    }

    /**
     * @dataProvider authProvider
     */
    public function testShowHiddenUnauthorized($user): void
    {
        $this->$user->givePermissionTo('products.show_details');

        $response = $this->actingAs($this->$user)
            ->getJson('/products/' . $this->hidden_product->slug);
        $response->assertNotFound();

        $response = $this->actingAs($this->$user)
            ->getJson('/products/id:' . $this->hidden_product->getKey());
        $response->assertNotFound();
    }

    /**
     * Sets shouldn't affect product visibility
     *
     * @dataProvider authProvider
     */
    public function testShowHiddenWithPublicSetUnauthorized($user): void
    {
        $this->$user->givePermissionTo('products.show_details');

        /** @var ProductSet $publicSet */
        $publicSet = ProductSet::factory()->create([
            'public' => true,
        ]);

        $publicSet->products()->attach($this->hidden_product);

        $response = $this->actingAs($this->$user)
            ->getJson('/products/' . $this->hidden_product->slug);
        $response->assertNotFound();

        $response = $this->actingAs($this->$user)
            ->getJson('/products/id:' . $this->hidden_product->getKey());
        $response->assertNotFound();
    }

    /**
     * @dataProvider authProvider
     */
    public function testShowHidden($user): void
    {
        $this->$user->givePermissionTo(['products.show_details', 'products.show_hidden']);

        $response = $this->actingAs($this->$user)
            ->getJson('/products/' . $this->hidden_product->slug);
        $response->assertOk();

        $response = $this->actingAs($this->$user)
            ->getJson('/products/id:' . $this->hidden_product->getKey());
        $response->assertOk();
    }

    public function noIndexProvider(): array
    {
        return [
            'as user no index' => ['user', true],
            'as application no index' => ['application', true],
            'as user index' => ['user', false],
            'as application index' => ['application', false],
        ];
    }

    /**
     * @dataProvider noIndexProvider
     */
    public function testShowSeoNoIndex($user, $noIndex): void
    {
        $this->$user->givePermissionTo('products.show_details');

        $product = Product::factory([
            'public' => true,
        ])->create();

        $seo = SeoMetadata::factory([
            'no_index' => $noIndex,
        ])->create();

        $product->seo()->save($seo);

        $response = $this->actingAs($this->$user)
            ->getJson('/products/id:' . $product->getKey());
        $response
            ->assertOk()
            ->assertJsonFragment(['seo' => [
                'title' => $seo->title,
                'no_index' => $noIndex,
                'description' => $seo->description,
                'og_image' => null,
                'twitter_card' => $seo->twitter_card,
                'keywords' => $seo->keywords,
            ],
            ]);
    }

    public function testCreateUnauthorized(): void
    {
        Event::fake([ProductCreated::class]);
        $this->postJson('/products')->assertForbidden();
        Event::assertNotDispatched(ProductCreated::class);
    }

    /**
     * @dataProvider authProvider
     */
    public function testCreate($user): void
    {
        $this->$user->givePermissionTo('products.add');

        Queue::fake();

        $response = $this->actingAs($this->$user)->postJson('/products', [
            'name' => 'Test',
            'slug' => 'test',
            'price' => 100.00,
            'description_html' => '<h1>Description</h1>',
            'description_short' => 'So called short description...',
            'public' => true,
        ]);

        $response
            ->assertCreated()
            ->assertJson(['data' => [
                'slug' => 'test',
                'name' => 'Test',
                'price' => 100,
                'public' => true,
                'description_html' => '<h1>Description</h1>',
                'description_short' => 'So called short description...',
                'cover' => null,
                'gallery' => [],
            ],
            ]);

        $this->assertDatabaseHas('products', [
            'slug' => 'test',
            'name' => 'Test',
            'price' => 100,
            'public' => true,
            'description_html' => '<h1>Description</h1>',
            'description_short' => 'So called short description...',
        ]);

        Queue::assertPushed(CallQueuedListener::class, function ($job) {
            return $job->class === WebHookEventListener::class
                && $job->data[0] instanceof ProductCreated;
        });

        $product = Product::find($response->getData()->data->id);
        $event = new ProductCreated($product);
        $listener = new WebHookEventListener();

        $listener->handle($event);

        Queue::assertNotPushed(CallWebhookJob::class);
    }

    /**
     * @dataProvider authProvider
     */
    public function testCreateWithWebHookQueue($user): void
    {
        $this->$user->givePermissionTo('products.add');

        $webHook = WebHook::factory()->create([
            'events' => [
                'ProductCreated',
            ],
            'model_type' => $this->$user::class,
            'creator_id' => $this->$user->getKey(),
            'with_issuer' => false,
            'with_hidden' => false,
        ]);

        Queue::fake();

        $response = $this->actingAs($this->$user)->postJson('/products', [
            'name' => 'Test',
            'slug' => 'test',
            'price' => 100.00,
            'description_html' => '<h1>Description</h1>',
            'public' => true,
        ]);

        $response
            ->assertCreated()
            ->assertJson(['data' => [
                'slug' => 'test',
                'name' => 'Test',
                'price' => 100,
                'public' => true,
                'description_html' => '<h1>Description</h1>',
                'cover' => null,
                'gallery' => [],
            ],
            ]);

        $this->assertDatabaseHas('products', [
            'slug' => 'test',
            'name' => 'Test',
            'price' => 100,
            'public' => true,
            'description_html' => '<h1>Description</h1>',
        ]);

        Queue::assertPushed(CallQueuedListener::class, function ($job) {
            return $job->class === WebHookEventListener::class
                && $job->data[0] instanceof ProductCreated;
        });

        $product = Product::find($response->getData()->data->id);
        $event = new ProductCreated($product);
        $listener = new WebHookEventListener();

        $listener->handle($event);

        Queue::assertPushed(CallWebhookJob::class, function ($job) use ($webHook, $product) {
            $payload = $job->payload;
            return $job->webhookUrl === $webHook->url
                && isset($job->headers['Signature'])
                && $payload['data']['id'] === $product->getKey()
                && $payload['data_type'] === 'Product'
                && $payload['event'] === 'ProductCreated';
        });
    }

    /**
     * @dataProvider authProvider
     */
    public function testCreateWithWebHookDispatched($user): void
    {
        $this->$user->givePermissionTo('products.add');

        $webHook = WebHook::factory()->create([
            'events' => [
                'ProductCreated',
            ],
            'model_type' => $this->$user::class,
            'creator_id' => $this->$user->getKey(),
            'with_issuer' => false,
            'with_hidden' => false,
        ]);

        Bus::fake();

        $response = $this->actingAs($this->$user)->postJson('/products', [
            'name' => 'Test',
            'slug' => 'test',
            'price' => 100.00,
            'description_html' => '<h1>Description</h1>',
            'public' => true,
        ]);

        $response
            ->assertCreated()
            ->assertJson(['data' => [
                'slug' => 'test',
                'name' => 'Test',
                'price' => 100,
                'public' => true,
                'description_html' => '<h1>Description</h1>',
                'cover' => null,
                'gallery' => [],
            ],
            ]);

        $this->assertDatabaseHas('products', [
            'slug' => 'test',
            'name' => 'Test',
            'price' => 100,
            'public' => true,
            'description_html' => '<h1>Description</h1>',
        ]);

        Bus::assertDispatched(CallQueuedListener::class, function ($job) {
            return $job->class === WebHookEventListener::class
                && $job->data[0] instanceof ProductCreated;
        });

        $product = Product::find($response->getData()->data->id);
        $event = new ProductCreated($product);
        $listener = new WebHookEventListener();

        $listener->handle($event);

        Bus::assertDispatched(CallWebhookJob::class, function ($job) use ($webHook, $product) {
            $payload = $job->payload;
            return $job->webhookUrl === $webHook->url
                && isset($job->headers['Signature'])
                && $payload['data']['id'] === $product->getKey()
                && $payload['data_type'] === 'Product'
                && $payload['event'] === 'ProductCreated';
        });
    }

    /**
     * @dataProvider authProvider
     */
    public function testCreateHiddenWithWebHookWithoutHidden($user): void
    {
        $this->$user->givePermissionTo('products.add');

        $webHook = WebHook::factory()->create([
            'events' => [
                'ProductCreated',
            ],
            'model_type' => $this->$user::class,
            'creator_id' => $this->$user->getKey(),
            'with_issuer' => false,
            'with_hidden' => false,
        ]);

        Queue::fake();

        $response = $this->actingAs($this->$user)->postJson('/products', [
            'name' => 'Test',
            'slug' => 'test',
            'price' => 100.00,
            'description_html' => '<h1>Description</h1>',
            'public' => false,
        ]);

        $response
            ->assertCreated()
            ->assertJson(['data' => [
                'slug' => 'test',
                'name' => 'Test',
                'price' => 100,
                'public' => false,
                'description_html' => '<h1>Description</h1>',
                'cover' => null,
                'gallery' => [],
            ],
            ]);

        $this->assertDatabaseHas('products', [
            'slug' => 'test',
            'name' => 'Test',
            'price' => 100,
            'public' => false,
            'description_html' => '<h1>Description</h1>',
        ]);

        Queue::assertPushed(CallQueuedListener::class, function ($job) {
            return $job->class === WebHookEventListener::class
                && $job->data[0] instanceof ProductCreated;
        });

        $product = Product::find($response->getData()->data->id);
        $event = new ProductCreated($product);
        $listener = new WebHookEventListener();

        $listener->handle($event);

        Queue::assertNotPushed(CallWebhookJob::class);
    }

    /**
     * @dataProvider authProvider
     */
    public function testCreateHiddenWithWebHook($user): void
    {
        $this->$user->givePermissionTo('products.add');

        $webHook = WebHook::factory()->create([
            'events' => [
                'ProductCreated',
            ],
            'model_type' => $this->$user::class,
            'creator_id' => $this->$user->getKey(),
            'with_issuer' => false,
            'with_hidden' => true,
        ]);

        Bus::fake();

        $response = $this->actingAs($this->$user)->postJson('/products', [
            'name' => 'Test',
            'slug' => 'test',
            'price' => 100.00,
            'description_html' => '<h1>Description</h1>',
            'public' => false,
        ]);

        $response
            ->assertCreated()
            ->assertJson(['data' => [
                'slug' => 'test',
                'name' => 'Test',
                'price' => 100,
                'public' => false,
                'description_html' => '<h1>Description</h1>',
                'cover' => null,
                'gallery' => [],
            ],
            ]);

        $this->assertDatabaseHas('products', [
            'slug' => 'test',
            'name' => 'Test',
            'price' => 100,
            'public' => false,
            'description_html' => '<h1>Description</h1>',
        ]);

        Bus::assertDispatched(CallQueuedListener::class, function ($job) {
            return $job->class = WebHookEventListener::class;
        });

        $product = Product::find($response->getData()->data->id);
        $event = new ProductCreated($product);
        $listener = new WebHookEventListener();

        $listener->handle($event);

        Bus::assertDispatched(CallWebhookJob::class, function ($job) use ($webHook, $product) {
            $payload = $job->payload;
            return $job->webhookUrl === $webHook->url
                && isset($job->headers['Signature'])
                && $payload['data']['id'] === $product->getKey()
                && $payload['data_type'] === 'Product'
                && $payload['event'] === 'ProductCreated';
        });
    }

    /**
     * @dataProvider authProvider
     */
    public function testCreateWithZeroPrice($user): void
    {
        $this->$user->givePermissionTo('products.add');

        $this
            ->actingAs($this->$user)
            ->postJson('/products', [
                'name' => 'Test',
                'slug' => 'test',
                'price' => 0,
                'public' => true,
            ])
            ->assertCreated();

        $this->assertDatabaseHas('products', [
            'slug' => 'test',
            'name' => 'Test',
            'price' => 0,
        ]);
    }

    /**
     * @dataProvider authProvider
     */
    public function testCreateWithNegativePrice($user): void
    {
        $this->$user->givePermissionTo('products.add');

        $this
            ->actingAs($this->$user)
            ->postJson('/products', [
                'name' => 'Test',
                'slug' => 'test',
                'price' => -100,
                'public' => true,
            ])
            ->assertUnprocessable();
    }

    /**
     * @dataProvider authProvider
     */
    public function testCreateWithSchemas($user): void
    {
        $this->$user->givePermissionTo('products.add');

        Event::fake([ProductCreated::class]);

        $schema = Schema::factory()->create();

        $response = $this->actingAs($this->$user)->postJson('/products', [
            'name' => 'Test',
            'slug' => 'test',
            'price' => 150,
            'public' => false,
            'schemas' => [
                $schema->getKey(),
            ],
        ]);

        $response->assertCreated();
        $product = $response->getData()->data;

        $this->assertDatabaseHas('products', [
            'slug' => 'test',
            'name' => 'Test',
            'price' => 150,
            'public' => false,
            'description_html' => null,
        ]);

        $this->assertDatabaseHas('product_schemas', [
            'product_id' => $product->id,
            'schema_id' => $schema->id,
        ]);

        Event::assertDispatched(ProductCreated::class);
    }

    /**
     * @dataProvider authProvider
     */
    public function testCreateWithSets($user): void
    {
        $this->$user->givePermissionTo('products.add');

        Event::fake([ProductCreated::class]);

        $set1 = ProductSet::factory()->create();
        $set2 = ProductSet::factory()->create();

        $response = $this->actingAs($this->$user)->postJson('/products', [
            'name' => 'Test',
            'slug' => 'test',
            'price' => 150,
            'public' => false,
            'sets' => [
                $set1->getKey(),
                $set2->getKey(),
            ],
        ]);

        $response->assertCreated();
        $product = $response->getData()->data;

        $this->assertDatabaseHas('products', [
            'slug' => 'test',
            'name' => 'Test',
            'price' => 150,
            'public' => false,
            'description_html' => null,
        ]);

        $this->assertDatabaseHas('product_set_product', [
            'product_id' => $product->id,
            'product_set_id' => $set1->getKey(),
        ]);

        $this->assertDatabaseHas('product_set_product', [
            'product_id' => $product->id,
            'product_set_id' => $set2->getKey(),
        ]);

        Event::assertDispatched(ProductCreated::class);
    }

    /**
     * @dataProvider authProvider
     */
    public function testCreateWithSeo($user): void
    {
        $this->$user->givePermissionTo('products.add');

        $media = Media::factory()->create([
            'type' => MediaType::PHOTO,
            'url' => 'https://picsum.photos/seed/' . rand(0, 999999) . '/800',
        ]);

        $response = $this->actingAs($this->$user)->json('POST', '/products', [
            'name' => 'Test',
            'slug' => 'test',
            'price' => 100.00,
            'description_html' => '<h1>Description</h1>',
            'public' => true,
            'seo' => [
                'title' => 'seo title',
                'description' => 'seo description',
                'og_image_id' => $media->getKey(),
                'no_index' => true,
            ],
        ]);

        $response
            ->assertCreated()
            ->assertJson(['data' => [
                'slug' => 'test',
                'name' => 'Test',
                'price' => 100,
                'public' => true,
                'description_html' => '<h1>Description</h1>',
                'cover' => null,
                'gallery' => [],
                'seo' => [
                    'title' => 'seo title',
                    'description' => 'seo description',
                    'og_image' => [
                        'id' => $media->getKey(),
                    ],
                    'no_index' => true,
                ],
            ],
            ]);

        $this->assertDatabaseHas('products', [
            'slug' => 'test',
            'name' => 'Test',
            'price' => 100,
            'public' => true,
            'description_html' => '<h1>Description</h1>',
        ]);

        $this->assertDatabaseHas('seo_metadata', [
            'title' => 'seo title',
            'description' => 'seo description',
            'model_id' => $response->getData()->data->id,
            'model_type' => Product::class,
            'no_index' => true,
        ]);

        $this->assertDatabaseCount('seo_metadata', 2);
    }

    /**
     * @dataProvider authProvider
     */
    public function testCreateWithSeoDefaultIndex($user): void
    {
        $this->$user->givePermissionTo('products.add');

        $response = $this->actingAs($this->$user)->json('POST', '/products', [
            'name' => 'Test',
            'slug' => 'test',
            'price' => 100.00,
            'description_html' => '<h1>Description</h1>',
            'public' => true,
            'seo' => [
                'title' => 'seo title',
                'description' => 'seo description',
            ],
        ]);

        $response
            ->assertCreated()
            ->assertJson(['data' => [
                'slug' => 'test',
                'name' => 'Test',
                'price' => 100,
                'public' => true,
                'description_html' => '<h1>Description</h1>',
                'cover' => null,
                'gallery' => [],
                'seo' => [
                    'title' => 'seo title',
                    'description' => 'seo description',
                    'no_index' => false,
                ],
            ],
            ]);

        $this->assertDatabaseHas('products', [
            'slug' => 'test',
            'name' => 'Test',
            'price' => 100,
            'public' => true,
            'description_html' => '<h1>Description</h1>',
        ]);

        $this->assertDatabaseHas('seo_metadata', [
            'title' => 'seo title',
            'description' => 'seo description',
            'model_id' => $response->getData()->data->id,
            'model_type' => Product::class,
            'no_index' => false,
        ]);

        $this->assertDatabaseCount('seo_metadata', 2);
    }

    /**
     * @dataProvider authProvider
     */
    public function testCreateMinMaxPrice($user): void
    {
        $this->$user->givePermissionTo('products.add');

        $schemaPrice = 50;
        $schema = Schema::factory()->create([
            'type' => 0,
            'required' => false,
            'price' => $schemaPrice,
        ]);

        $productPrice = 150;
        $response = $this->actingAs($this->$user)->postJson('/products', [
            'name' => 'Test',
            'slug' => 'test',
            'price' => $productPrice,
            'public' => false,
            'sets' => [],
            'schemas' => [
                $schema->getKey(),
            ],
        ]);

        $response->assertCreated();

        $this->assertDatabaseHas('products', [
            'slug' => 'test',
            'name' => 'Test',
            'price' => $productPrice,
            'price_min' => $productPrice,
            'price_max' => $productPrice + $schemaPrice,
            'public' => false,
            'description_html' => null,
        ]);
    }

    public function testUpdateUnauthorized(): void
    {
        Event::fake([ProductUpdated::class]);
        $this->patchJson('/products/id:' . $this->product->getKey())
            ->assertForbidden();
        Event::assertNotDispatched(ProductUpdated::class);
    }

    /**
     * @dataProvider authProvider
     */
    public function testUpdate($user): void
    {
        $this->$user->givePermissionTo('products.edit');

        Queue::fake();

        $response = $this->actingAs($this->$user)->patchJson('/products/id:' . $this->product->getKey(), [
            'name' => 'Updated',
            'slug' => 'updated',
            'price' => 150,
            'description_html' => '<h1>New description</h1>',
            'description_short' => 'New so called short description',
            'public' => false,
        ]);

        $response->assertOk();

        $this->assertDatabaseHas('products', [
            'id' => $this->product->getKey(),
            'name' => 'Updated',
            'slug' => 'updated',
            'price' => 150,
            'description_html' => '<h1>New description</h1>',
            'description_short' => 'New so called short description',
            'public' => false,
        ]);

        Queue::assertPushed(CallQueuedListener::class, function ($job) {
            return $job->class === WebHookEventListener::class
                && $job->data[0] instanceof ProductUpdated;
        });

        $product = Product::find($this->product->getKey());
        $event = new ProductUpdated($product);
        $listener = new WebHookEventListener();

        $listener->handle($event);

        Queue::assertNotPushed(CallWebhookJob::class);
    }

    /**
     * @dataProvider authProvider
     */
    public function testUpdateWithWebHookQueue($user): void
    {
        $this->$user->givePermissionTo('products.edit');

        $webHook = WebHook::factory()->create([
            'events' => [
                'ProductUpdated',
            ],
            'model_type' => $this->$user::class,
            'creator_id' => $this->$user->getKey(),
            'with_issuer' => false,
            'with_hidden' => true,
        ]);

        Queue::fake();

        $response = $this->actingAs($this->$user)->patchJson('/products/id:' . $this->product->getKey(), [
            'name' => 'Updated',
            'slug' => 'updated',
            'price' => 150,
            'description_html' => '<h1>New description</h1>',
            'public' => false,
        ]);

        $response->assertOk();

        $this->assertDatabaseHas('products', [
            'id' => $this->product->getKey(),
            'name' => 'Updated',
            'slug' => 'updated',
            'price' => 150,
            'description_html' => '<h1>New description</h1>',
            'public' => false,
        ]);

        Queue::assertPushed(CallQueuedListener::class, function ($job) {
            return $job->class === WebHookEventListener::class
                && $job->data[0] instanceof ProductUpdated;
        });

        $product = Product::find($this->product->getKey());
        $event = new ProductUpdated($product);
        $listener = new WebHookEventListener();

        $listener->handle($event);

        Queue::assertPushed(CallWebhookJob::class, function ($job) use ($webHook, $product) {
            $payload = $job->payload;
            return $job->webhookUrl === $webHook->url
                && isset($job->headers['Signature'])
                && $payload['data']['id'] === $product->getKey()
                && $payload['data_type'] === 'Product'
                && $payload['event'] === 'ProductUpdated';
        });
    }

    /**
     * @dataProvider authProvider
     */
    public function testUpdateWithWebHookDispatched($user): void
    {
        $this->$user->givePermissionTo('products.edit');

        $webHook = WebHook::factory()->create([
            'events' => [
                'ProductUpdated',
            ],
            'model_type' => $this->$user::class,
            'creator_id' => $this->$user->getKey(),
            'with_issuer' => false,
            'with_hidden' => true,
        ]);

        Bus::fake();

        $response = $this->actingAs($this->$user)->patchJson('/products/id:' . $this->product->getKey(), [
            'name' => 'Updated',
            'slug' => 'updated',
            'price' => 150,
            'description_html' => '<h1>New description</h1>',
            'public' => false,
        ]);

        $response->assertOk();

        $this->assertDatabaseHas('products', [
            'id' => $this->product->getKey(),
            'name' => 'Updated',
            'slug' => 'updated',
            'price' => 150,
            'description_html' => '<h1>New description</h1>',
            'public' => false,
        ]);

        Bus::assertDispatched(CallQueuedListener::class, function ($job) {
            return $job->class === WebHookEventListener::class
                && $job->data[0] instanceof ProductUpdated;
        });

        $product = Product::find($this->product->getKey());
        $event = new ProductUpdated($product);
        $listener = new WebHookEventListener();

        $listener->handle($event);

        Bus::assertDispatched(CallWebhookJob::class, function ($job) use ($webHook, $product) {
            $payload = $job->payload;
            return $job->webhookUrl === $webHook->url
                && isset($job->headers['Signature'])
                && $payload['data']['id'] === $product->getKey()
                && $payload['data_type'] === 'Product'
                && $payload['event'] === 'ProductUpdated';
        });
    }

    /**
     * @dataProvider authProvider
     */
    public function testUpdateChangeSets($user): void
    {
        $this->$user->givePermissionTo('products.edit');

        Event::fake([ProductUpdated::class]);

        $product = Product::factory()->create();

        $set1 = ProductSet::factory()->create();
        $set2 = ProductSet::factory()->create();
        $set3 = ProductSet::factory()->create();

        $product->sets()->sync([$set1->getKey(), $set2->getKey()]);

        $response = $this->actingAs($this->$user)->patchJson('/products/id:' . $product->getKey(), [
            'name' => $product->name,
            'slug' => $product->slug,
            'price' => $product->price,
            'public' => $product->public,
            'sets' => [
                $set2->getKey(),
                $set3->getKey(),
            ],
        ]);

        $response->assertOk();

        $this->assertDatabaseHas('product_set_product', [
            'product_id' => $product->getKey(),
            'product_set_id' => $set2->getKey(),
        ]);

        $this->assertDatabaseHas('product_set_product', [
            'product_id' => $product->getKey(),
            'product_set_id' => $set3->getKey(),
        ]);

        $this->assertDatabaseMissing('product_set_product', [
            'product_id' => $product->getKey(),
            'product_set_id' => $set1->getKey(),
        ]);

        Event::assertDispatched(ProductUpdated::class);
    }

    /**
     * @dataProvider authProvider
     */
    public function testUpdateDeleteSets($user): void
    {
        $this->$user->givePermissionTo('products.edit');

        Event::fake([ProductUpdated::class]);

        $product = Product::factory()->create();

        $set1 = ProductSet::factory()->create();
        $set2 = ProductSet::factory()->create();

        $product->sets()->sync([$set1->getKey(), $set2->getKey()]);

        $response = $this->actingAs($this->$user)->patchJson('/products/id:' . $product->getKey(), [
            'name' => $product->name,
            'slug' => $product->slug,
            'price' => $product->price,
            'public' => $product->public,
            'sets' => [],
        ]);

        $response->assertOk();

        $this->assertDatabaseMissing('product_set_product', [
            'product_id' => $product->getKey(),
        ]);

        Event::assertDispatched(ProductUpdated::class);
    }

    /**
     * @dataProvider authProvider
     */
    public function testUpdateWithSeo($user): void
    {
        $this->$user->givePermissionTo('products.edit');

        $product = Product::factory([
            'name' => 'Created',
            'slug' => 'created',
            'price' => 100,
            'description_html' => '<h1>Description</h1>',
            'public' => false,
            'order' => 1,
        ])->create();

        $seo = SeoMetadata::factory()->create();
        $product->seo()->save($seo);

        $response = $this->actingAs($this->$user)->json('PATCH', '/products/id:' . $product->getKey(), [
            'name' => 'Updated',
            'slug' => 'updated',
            'price' => 150,
            'description_html' => '<h1>New description</h1>',
            'public' => false,
            'seo' => [
                'title' => 'seo title',
                'description' => 'seo description',
            ],
        ]);

        $response->assertOk();

        $this->assertDatabaseHas('products', [
            'id' => $product->getKey(),
            'name' => 'Updated',
            'slug' => 'updated',
            'price' => 150,
            'description_html' => '<h1>New description</h1>',
            'public' => false,
        ]);

        $this->assertDatabaseHas('seo_metadata', [
            'title' => 'seo title',
            'description' => 'seo description',
        ]);
    }

    /**
     * @dataProvider authProvider
     */
    public function testUpdateMinMaxPrice($user): void
    {
        $this->$user->givePermissionTo('products.edit');

        $productPrice = 150;
        $product = Product::factory()->create([
            'price' => $productPrice,
        ]);

        $schemaPrice = 50;
        $schema = Schema::factory()->create([
            'type' => 0,
            'required' => false,
            'price' => $schemaPrice,
        ]);

        $product->schemas()->attach($schema->getKey());
        $this->productService->updateMinMaxPrices($product);

        $productNewPrice = 250;
        $response = $this->actingAs($this->$user)->patchJson('/products/id:' . $product->getKey(), [
            'name' => $product->name,
            'slug' => $product->slug,
            'price' => $product->price,
            'public' => $product->public,
            'price' => $productNewPrice,
            'sets' => [],
            'schemas' => [
                $schema->getKey(),
            ],
        ]);

        $response->assertOk();

        $this->assertDatabaseHas('products', [
            $product->getKeyName() => $product->getKey(),
            'price' => $productNewPrice,
            'price_min' => $productNewPrice,
            'price_max' => $productNewPrice + $schemaPrice,
        ]);
    }

    /**
     * @dataProvider authProvider
     */
    public function testUpdateSchemaMinMaxPrice($user): void
    {
        $this->$user->givePermissionTo('products.edit');

        $productPrice = 150;
        $product = Product::factory()->create([
            'price' => $productPrice,
        ]);

        $schemaPrice = 50;
        $schema = Schema::factory()->create([
            'type' => 0,
            'required' => true,
            'price' => $schemaPrice,
        ]);

        $product->schemas()->attach($schema->getKey());
        $this->productService->updateMinMaxPrices($product);

        $schemaNewPrice = 75;
        $response = $this->actingAs($this->$user)->patchJson('/schemas/id:' . $schema->getKey(), [
            'name' => 'Test Updated',
            'price' => $schemaNewPrice,
            'type' => 'string',
            'required' => false,
        ]);

        $response->assertOk();

        $this->assertDatabaseHas('products', [
            $product->getKeyName() => $product->getKey(),
            'price' => $productPrice,
            'price_min' => $productPrice,
            'price_max' => $productPrice + $schemaNewPrice,
        ]);
    }

    /**
     * @dataProvider authProvider
     */
    public function testDeleteSchemaMinMaxPrice($user): void
    {
        $this->$user->givePermissionTo('schemas.remove');

        $productPrice = 150;
        $product = Product::factory()->create([
            'price' => $productPrice,
        ]);

        $schemaPrice = 50;
        $schema = Schema::factory()->create([
            'type' => 0,
            'required' => true,
            'price' => $schemaPrice,
        ]);

        $product->schemas()->attach($schema->getKey());
        $this->productService->updateMinMaxPrices($product);

        $response = $this->actingAs($this->$user)->deleteJson('/schemas/id:' . $schema->getKey());

        $response->assertNoContent();

        $this->assertDatabaseHas('products', [
            $product->getKeyName() => $product->getKey(),
            'price' => $productPrice,
            'price_min' => $productPrice,
            'price_max' => $productPrice,
        ]);
    }

    public function testDeleteUnauthorized(): void
    {
        Event::fake(ProductDeleted::class);
        $this->deleteJson('/products/id:' . $this->product->getKey())
            ->assertForbidden();
        Event::assertNotDispatched(ProductDeleted::class);
    }

    /**
     * @dataProvider authProvider
     */
    public function testDelete($user): void
    {
        $this->$user->givePermissionTo('products.remove');

        Queue::fake();
        $product = Product::factory([
            'name' => 'Created',
            'slug' => 'created',
            'price' => 100,
            'description_html' => '<h1>Description</h1>',
            'public' => false,
            'order' => 1,
        ])->create();

        $seo = SeoMetadata::factory()->create();
        $product->seo()->save($seo);

        $response = $this->actingAs($this->$user)
            ->deleteJson('/products/id:' . $product->getKey());
        $response->assertNoContent();
        $this->assertSoftDeleted($product);
        $this->assertSoftDeleted($seo);

        Queue::assertPushed(CallQueuedListener::class, function ($job) {
            return $job->class === WebHookEventListener::class
                && $job->data[0] instanceof ProductDeleted;
        });

        $event = new ProductDeleted($this->product);
        $listener = new WebHookEventListener();

        $listener->handle($event);

        Queue::assertNotPushed(CallWebhookJob::class);
    }

    /**
     * @dataProvider authProvider
     */
    public function testDeleteWithMedia($user): void
    {
        $this->$user->givePermissionTo('products.remove');

        $media = Media::factory()->create([
            'type' => MediaType::PHOTO,
            'url' => 'https://picsum.photos/seed/' . rand(0, 999999) . '/800',
        ]);

        $product = Product::factory([
            'name' => 'Delete with media',
            'slug' => 'Delete-with-media',
            'price' => 100,
            'description_html' => '<h1>Description</h1>',
            'public' => false,
            'order' => 1,
        ])->create();

        $product->media()->sync($media);

        Http::fake(['*' => Http::response(status: 204)]);

        $response = $this->actingAs($this->$user)
            ->deleteJson('/products/id:' . $product->getKey());
        $response->assertNoContent();
        $this->assertSoftDeleted($product);
        $this->assertModelMissing($media);
    }

    /**
     * @dataProvider authProvider
     */
    public function testDeleteWithWebHookQueue($user): void
    {
        $this->$user->givePermissionTo('products.remove');

        $webHook = WebHook::factory()->create([
            'events' => [
                'ProductDeleted',
            ],
            'model_type' => $this->$user::class,
            'creator_id' => $this->$user->getKey(),
            'with_issuer' => false,
            'with_hidden' => false,
        ]);

        Queue::fake();

        $response = $this->actingAs($this->$user)
            ->deleteJson('/products/id:' . $this->product->getKey());

        Queue::assertPushed(CallQueuedListener::class, function ($job) {
            return $job->class === WebHookEventListener::class
                && $job->data[0] instanceof ProductDeleted;
        });

        $response->assertNoContent();
        $this->assertSoftDeleted($this->product);

        $product = $this->product;
        $event = new ProductDeleted($product);
        $listener = new WebHookEventListener();

        $listener->handle($event);

        Queue::assertPushed(CallWebhookJob::class, function ($job) use ($webHook, $product) {
            $payload = $job->payload;
            return $job->webhookUrl === $webHook->url
                && isset($job->headers['Signature'])
                && $payload['data']['id'] === $product->getKey()
                && $payload['data_type'] === 'Product'
                && $payload['event'] === 'ProductDeleted';
        });
    }

    /**
     * @dataProvider authProvider
     */
    public function testDeleteWithWebHookDispatched($user): void
    {
        $this->$user->givePermissionTo('products.remove');

        $webHook = WebHook::factory()->create([
            'events' => [
                'ProductDeleted',
            ],
            'model_type' => $this->$user::class,
            'creator_id' => $this->$user->getKey(),
            'with_issuer' => false,
            'with_hidden' => false,
        ]);

        Bus::fake();

        $response = $this->actingAs($this->$user)
            ->deleteJson('/products/id:' . $this->product->getKey());

        Bus::assertDispatched(CallQueuedListener::class, function ($job) {
            return $job->class === WebHookEventListener::class
                && $job->data[0] instanceof ProductDeleted;
        });

        $response->assertNoContent();
        $this->assertSoftDeleted($this->product);

        $product = $this->product;
        $event = new ProductDeleted($product);
        $listener = new WebHookEventListener();

        $listener->handle($event);

        Bus::assertDispatched(CallWebhookJob::class, function ($job) use ($webHook, $product) {
            $payload = $job->payload;
            return $job->webhookUrl === $webHook->url
                && isset($job->headers['Signature'])
                && $payload['data']['id'] === $product->getKey()
                && $payload['data_type'] === 'Product'
                && $payload['event'] === 'ProductDeleted';
        });
    }

    /**
     * @dataProvider authProvider
     */
    public function testIndexSetsDefaultAsArray($user): void
    {
        $this->$user->givePermissionTo('products.show');

        $response = $this->actingAs($this->$user)->json('GET', '/products?full=1&sets=');
        $response
            ->assertOk()
            ->assertJsonCount(0, 'data')
            ->assertJson(['data' => []]);
    }
}<|MERGE_RESOLUTION|>--- conflicted
+++ resolved
@@ -3,11 +3,8 @@
 namespace Tests\Feature;
 
 use App\Enums\MediaType;
-<<<<<<< HEAD
+use App\Enums\SchemaType;
 use App\Enums\MetadataType;
-=======
-use App\Enums\SchemaType;
->>>>>>> f302b5ac
 use App\Events\ProductCreated;
 use App\Events\ProductDeleted;
 use App\Events\ProductUpdated;
@@ -139,13 +136,9 @@
                         'items' => [[
                             'name' => 'Koszulka XL',
                             'sku' => 'K001/XL',
-<<<<<<< HEAD
-                        ]],
-                        'metadata' => [],
-=======
                         ],
                         ],
->>>>>>> f302b5ac
+                        'metadata' => [],
                     ],
                     [
                         'name' => 'L',
@@ -155,21 +148,15 @@
                         'items' => [[
                             'name' => 'Koszulka L',
                             'sku' => 'K001/L',
-<<<<<<< HEAD
-                        ]],
+                        ],
+                        ],
                         'metadata' => [],
                     ],
                 ],
-            ]],
+            ],
+            ],
             'metadata' => [
                 $metadata->name => $metadata->value
-=======
-                        ],
-                        ],
-                    ],
-                ],
-            ],
->>>>>>> f302b5ac
             ],
         ]);
     }
