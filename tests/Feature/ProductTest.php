--- conflicted
+++ resolved
@@ -2248,15 +2248,12 @@
         $schema = $this->schemaCrudService->store(
             FakeDto::schemaDto([
                 'required' => false,
-<<<<<<< HEAD
-=======
                 'options' => [
                     [
                         'name' => 'Default',
                         'prices' => [['value' => $schemaPrice, 'currency' => Currency::DEFAULT->value]],
                     ]
                 ]
->>>>>>> 2595cf62
             ])
         );
 
@@ -2314,15 +2311,12 @@
         $schema = $this->schemaCrudService->store(
             FakeDto::schemaDto([
                 'required' => true,
-<<<<<<< HEAD
-=======
                 'options' => [
                     [
                         'name' => 'Default',
                         'prices' => [['value' => $schemaPrice, 'currency' => Currency::DEFAULT->value]],
                     ]
                 ]
->>>>>>> 2595cf62
             ])
         );
 
@@ -3268,15 +3262,12 @@
             FakeDto::schemaDto([
                 'required' => false,
                 'product_id' => $this->product->getKey(),
-<<<<<<< HEAD
-=======
                 'options' => [
                     [
                         'name' => 'Default',
                         'prices' => [['value' => $schemaPrice, 'currency' => Currency::DEFAULT->value]],
                     ]
                 ]
->>>>>>> 2595cf62
             ])
         );
 
@@ -3328,15 +3319,12 @@
             FakeDto::schemaDto([
                 'required' => false,
                 'product_id' => $this->product->getKey(),
-<<<<<<< HEAD
-=======
                 'options' => [
                     [
                         'name' => 'Default',
                         'prices' => [['value' => $schemaPrice, 'currency' => Currency::DEFAULT->value]],
                     ]
                 ]
->>>>>>> 2595cf62
             ])
         );
 
@@ -3588,15 +3576,12 @@
             FakeDto::schemaDto([
                 'required' => true,
                 'product_id' => $this->product->getKey(),
-<<<<<<< HEAD
-=======
                 'options' => [
                     [
                         'name' => 'Default',
                         'prices' => [['value' => $schemaPrice, 'currency' => Currency::DEFAULT->value]],
                     ]
                 ]
->>>>>>> 2595cf62
             ])
         );
 
