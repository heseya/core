<?php

namespace Tests\Feature;

use App\Models\App;
use App\Models\Discount;
use App\Models\Item;
use App\Models\Media;
use App\Models\Option;
use App\Models\Order;
use App\Models\Product;
use App\Models\Role;
use App\Models\Schema;
use App\Models\Status;
use App\Models\User;
use App\Services\SchemaCrudService;
use Domain\Banner\Models\Banner;
use Domain\Metadata\Enums\MetadataType;
use Domain\Page\Page;
use Domain\ProductSet\ProductSet;
<<<<<<< HEAD
use Domain\SalesChannel\Models\SalesChannel;
use Domain\SalesChannel\SalesChannelRepository;
=======
use Domain\ShippingMethod\Models\ShippingMethod;
>>>>>>> 21196c09
use Illuminate\Support\Facades\App as FacadesApp;
use Tests\TestCase;
use Tests\Utils\FakeDto;

class MetadataTest extends TestCase
{
    private SchemaCrudService $schemaCrudService;
    private SalesChannel $salesChannel;

<<<<<<< HEAD
    public function setUp(): void
    {
        parent::setUp();
        $this->schemaCrudService = FacadesApp::make(SchemaCrudService::class);
        $this->salesChannel = app(SalesChannelRepository::class)->getDefault();
    }

=======
>>>>>>> 21196c09
    public static function dataProvider(): array
    {
        return [
            'products as user' => [
                'user',
                ['model' => Product::class, 'prefix_url' => 'products', 'role' => 'products.edit'],
            ],
            'products as app' => [
                'application',
                ['model' => Product::class, 'prefix_url' => 'products', 'role' => 'products.edit'],
            ],

            'schemas as user' => [
                'user',
                ['model' => Schema::class, 'prefix_url' => 'schemas', 'role' => 'products.edit'],
            ],
            'schemas as application' => [
                'application',
                ['model' => Schema::class, 'prefix_url' => 'schemas', 'role' => 'products.edit'],
            ],

            'options as user' => [
                'user',
                ['model' => Option::class, 'prefix_url' => 'options', 'role' => 'products.edit'],
            ],
            'options as application' => [
                'application',
                ['model' => Option::class, 'prefix_url' => 'options', 'role' => 'products.edit'],
            ],

            'product sets as user' => [
                'user',
                ['model' => ProductSet::class, 'prefix_url' => 'product-sets', 'role' => 'product_sets.edit'],
            ],
            'product sets as application' => [
                'application',
                ['model' => ProductSet::class, 'prefix_url' => 'product-sets', 'role' => 'product_sets.edit'],
            ],

            'coupons as user' => [
                'user',
                ['model' => Discount::class, 'prefix_url' => 'coupons', 'role' => 'coupons.edit'],
            ],
            'coupons as application' => [
                'application',
                ['model' => Discount::class, 'prefix_url' => 'coupons', 'role' => 'coupons.edit'],
            ],

            'sales as user' => [
                'user',
                ['model' => Discount::class, 'prefix_url' => 'sales', 'role' => 'sales.edit'],
            ],
            'sales as application' => [
                'application',
                ['model' => Discount::class, 'prefix_url' => 'sales', 'role' => 'sales.edit'],
            ],

            'items as user' => [
                'user',
                ['model' => Item::class, 'prefix_url' => 'items', 'role' => 'items.edit'],
            ],
            'items as application' => [
                'application',
                ['model' => Item::class, 'prefix_url' => 'items', 'role' => 'items.edit'],
            ],

            'orders as user' => [
                'user',
                ['model' => Order::class, 'prefix_url' => 'orders', 'role' => 'orders.edit'],
            ],
            'orders as application' => [
                'application',
                ['model' => Order::class, 'prefix_url' => 'orders', 'role' => 'orders.edit'],
            ],

            'statuses as user' => [
                'user',
                ['model' => Status::class, 'prefix_url' => 'statuses', 'role' => 'statuses.edit'],
            ],
            'statuses as application' => [
                'application',
                ['model' => Status::class, 'prefix_url' => 'statuses', 'role' => 'statuses.edit'],
            ],

            'shipping methods as user' => [
                'user',
                [
                    'model' => ShippingMethod::class,
                    'prefix_url' => 'shipping-methods',
                    'role' => 'shipping_methods.edit',
                ],
            ],
            'shipping methods as application' => [
                'application',
                [
                    'model' => ShippingMethod::class,
                    'prefix_url' => 'shipping-methods',
                    'role' => 'shipping_methods.edit',
                ],
            ],

            'users as user' => [
                'user',
                ['model' => User::class, 'prefix_url' => 'users', 'role' => 'users.edit'],
            ],
            'users as application' => [
                'application',
                ['model' => User::class, 'prefix_url' => 'users', 'role' => 'users.edit'],
            ],

            'roles as user' => [
                'user',
                ['model' => Role::class, 'prefix_url' => 'roles', 'role' => 'roles.edit'],
            ],
            'roles as application' => [
                'application',
                ['model' => Role::class, 'prefix_url' => 'roles', 'role' => 'roles.edit'],
            ],

            'pages as user' => [
                'user',
                ['model' => Page::class, 'prefix_url' => 'pages', 'role' => 'pages.edit'],
            ],
            'pages as application' => [
                'application',
                ['model' => Page::class, 'prefix_url' => 'pages', 'role' => 'pages.edit'],
            ],

            'apps as user' => [
                'user',
                ['model' => App::class, 'prefix_url' => 'apps', 'role' => 'apps.install'],
            ],
            'apps as application' => [
                'application',
                ['model' => App::class, 'prefix_url' => 'apps', 'role' => 'apps.install'],
            ],

            'media as user' => [
                'user',
                ['model' => Media::class, 'prefix_url' => 'media', 'role' => 'media.edit'],
            ],
            'media as application' => [
                'application',
                ['model' => Media::class, 'prefix_url' => 'media', 'role' => 'media.edit'],
            ],

            'banners as user' => [
                'user',
                ['model' => Banner::class, 'prefix_url' => 'banners', 'role' => 'banners.edit'],
            ],
            'banners as application' => [
                'application',
                ['model' => Banner::class, 'prefix_url' => 'banners', 'role' => 'banners.edit'],
            ],
        ];
    }

    public function setUp(): void
    {
        parent::setUp();
        $this->schemaCrudService = FacadesApp::make(SchemaCrudService::class);
    }

    /**
     * @dataProvider dataProvider
     */
    public function testAddMetadata(string $user, array $data): void
    {
        $this->{$user}->givePermissionTo($data['role']);

        $related = [];
        $code = [];

        if ($data['model'] === Option::class) {
            $related = [
                'schema_id' => $this->schemaCrudService->store(FakeDto::schemaDto())->getKey(),
            ];
        }

        if ($data['prefix_url'] === 'sales') {
            $code = ['code' => null];
        }

        $object = $data['model']::factory()->create($related + $code);

        $metadata = [
            'sample text metadata' => 'Lorem ipsum dolor sit amet',
            'sample numeric metadata' => 21.5,
            'sample bool metadata' => true,
        ];

        $response = $this->actingAs($this->{$user})->patchJson(
            "/{$data['prefix_url']}/id:{$object->getKey()}/metadata",
            $metadata,
        );

        $response
            ->assertOk()
            ->assertJsonFragment(['data' => $metadata]);
    }

    /**
     * @dataProvider dataProvider
     */
    public function testAddMetadataPrivate(string $user, array $data): void
    {
        $this->{$user}->givePermissionTo($data['role']);

        $related = [];
        $code = [];

        if ($data['model'] === Option::class) {
            $related = [
                'schema_id' => $this->schemaCrudService->store(FakeDto::schemaDto())->getKey(),
            ];
        }

        if ($data['prefix_url'] === 'sales') {
            $code = ['code' => null];
        }

        $object = $data['model']::factory()->create($related + $code);

        $metadata = [
            'sample text metadata private' => 'Aliquam porta viverra tortor non faucibus',
            'sample numeric metadata private' => 22.5,
            'sample bool metadata private' => true,
        ];

        $this->actingAs($this->{$user})->patchJson(
            "/{$data['prefix_url']}/id:{$object->getKey()}/metadata-private",
            $metadata
        )
            ->assertOk()
            ->assertJsonFragment(['data' => $metadata]);
    }

    /**
     * @dataProvider dataProvider
     */
    public function testUpdateMetadata(string $user, array $data): void
    {
        $this->{$user}->givePermissionTo($data['role']);

        $related = [];
        $code = [];

        if ($data['model'] === Option::class) {
            $related = [
                'schema_id' => $this->schemaCrudService->store(FakeDto::schemaDto())->getKey(),
            ];
        }

        if ($data['prefix_url'] === 'sales') {
            $code = ['code' => null];
        }

        $object = $data['model']::factory()->create($related + $code);

        $metadata = $object->metadata()->create([
            'name' => 'Metadata',
            'value' => 'metadata test',
            'value_type' => MetadataType::STRING,
            'public' => true,
        ]);

        $this->actingAs($this->{$user})->patchJson(
            "/{$data['prefix_url']}/id:{$object->getKey()}/metadata",
            [
                $metadata->name => 'new super value',
            ]
        )
            ->assertOk()
            ->assertJsonFragment([
                'data' => [
                    $metadata->name => 'new super value',
                ],
            ]);
    }

    /**
     * @dataProvider authProvider
     */
    public function testUpdateMetadataSameKeys(string $user): void
    {
        $this->{$user}->givePermissionTo('products.edit');

        $product = Product::factory()->create();

        $metadata = $product->metadata()->create([
            'name' => 'Metadata',
            'value' => 'metadata test',
            'value_type' => MetadataType::STRING,
            'public' => true,
        ]);

        $product2 = Product::factory()->create();

        $metadata2 = $product2->metadata()->create([
            'name' => 'Metadata',
            'value' => 'metadata test',
            'value_type' => MetadataType::STRING,
            'public' => true,
        ]);

        $this->actingAs($this->{$user})->patchJson(
            "/products/id:{$product->getKey()}/metadata",
            [
                $metadata->name => 'new super value',
            ]
        )
            ->assertOk()
            ->assertJsonFragment([
                'data' => [
                    $metadata->name => 'new super value',
                ],
            ]);

        $this->assertDatabaseHas(
            'metadata',
            array_merge($metadata2->toArray(), [
                'model_id' => $product2->getKey(),
                'model_type' => $product2->getMorphClass(),
            ])
        );
    }

    /**
     * @dataProvider dataProvider
     */
    public function testUpdateMetadataPrivate(string $user, array $data): void
    {
        $this->{$user}->givePermissionTo($data['role']);

        $related = [];
        $code = [];

        if ($data['model'] === Option::class) {
            $related = [
                'schema_id' => $this->schemaCrudService->store(FakeDto::schemaDto())->getKey(),
            ];
        }

        if ($data['prefix_url'] === 'sales') {
            $code = ['code' => null];
        }

        $object = $data['model']::factory()->create($related + $code);

        $metadata = $object->metadataPrivate()->create([
            'name' => 'Metadata',
            'value' => 'metadata test',
            'value_type' => MetadataType::STRING,
            'public' => false,
        ]);

        $this->actingAs($this->{$user})->patchJson(
            "/{$data['prefix_url']}/id:{$object->getKey()}/metadata-private",
            [
                $metadata->name => 'new super value',
            ]
        )
            ->assertOk()
            ->assertJsonFragment([
                'data' => [
                    $metadata->name => 'new super value',
                ],
            ]);
    }

    /**
     * @dataProvider dataProvider
     */
    public function testDeleteMetadata(string $user, array $data): void
    {
        $this->{$user}->givePermissionTo($data['role']);

        $related = [];
        $code = [];

        if ($data['model'] === Option::class) {
            $related = [
                'schema_id' => $this->schemaCrudService->store(FakeDto::schemaDto())->getKey(),
            ];
        }

        if ($data['prefix_url'] === 'sales') {
            $code = ['code' => null];
        }

        $object = $data['model']::factory()->create($related + $code);

        $metadata1 = $object->metadata()->create([
            'name' => 'Metadata',
            'value' => 'metadata test',
            'value_type' => MetadataType::STRING,
            'public' => true,
        ]);

        $metadata2 = $object->metadata()->create([
            'name' => 'Metadata2',
            'value' => 'metadata2 test',
            'value_type' => MetadataType::STRING,
            'public' => true,
        ]);

        $this->actingAs($this->{$user})->patchJson(
            "/{$data['prefix_url']}/id:{$object->getKey()}/metadata",
            [
                $metadata1->name => $metadata1->value,
                $metadata2->name => null,
            ]
        )
            ->assertOk()
            ->assertJsonFragment([
                'data' => [
                    $metadata1->name => $metadata1->value,
                ],
            ])
            ->assertJsonMissing([
                $metadata2->name => $metadata2->value,
            ]);
    }

    /**
     * @dataProvider dataProvider
     */
    public function testDeleteMetadataPrivate(string $user, array $data): void
    {
        $this->{$user}->givePermissionTo($data['role']);

        $related = [];
        $code = [];

        if ($data['model'] === Option::class) {
            $related = [
                'schema_id' => $this->schemaCrudService->store(FakeDto::schemaDto())->getKey(),
            ];
        }

        if ($data['prefix_url'] === 'sales') {
            $code = ['code' => null];
        }

        $object = $data['model']::factory()->create($related + $code);

        $metadata1 = $object->metadataPrivate()->create([
            'name' => 'Metadata',
            'value' => 'metadata test',
            'value_type' => MetadataType::STRING,
            'public' => false,
        ]);

        $metadata2 = $object->metadataPrivate()->create([
            'name' => 'Metadata2 private',
            'value' => 'metadata2 test private',
            'value_type' => MetadataType::STRING,
            'public' => false,
        ]);

        $this->actingAs($this->{$user})->patchJson(
            "/{$data['prefix_url']}/id:{$object->getKey()}/metadata-private",
            [
                $metadata1->name => $metadata1->value,
                $metadata2->name => null,
            ]
        )
            ->assertOk()
            ->assertJsonFragment([
                'data' => [
                    $metadata1->name => $metadata1->value,
                ],
            ])
            ->assertJsonMissing([
                $metadata2->name => $metadata2->value,
            ]);
    }

    /**
     * @dataProvider authProvider
     */
    public function testIndexEmptyObject(string $user): void
    {
        $this->{$user}->givePermissionTo('products.show_details');

        $product = Product::factory()->create();
        $this->salesChannel->products()->attach($product);

        $response = $this
            ->actingAs($this->{$user})
            ->json(
                'GET',
                "/products/id:{$product->getKey()}",
            )
            ->assertOk();

        $this->assertStringContainsString('"metadata":{}', $response->getContent());
    }

    public function testAddMyMetadataPersonal(): void
    {
        $metadata = [
            'sample text metadata' => 'Lorem ipsum dolor sit amet',
            'sample numeric metadata' => 21.5,
            'sample bool metadata' => true,
        ];

        $this->actingAs($this->user)->json(
            'PATCH',
            '/auth/profile/metadata-personal',
            $metadata
        )
            ->assertOk()
            ->assertJsonFragment(['data' => $metadata]);

        $this->assertDatabaseHas('metadata_personals', [
            'model_type' => $this->user->getMorphClass(),
            'model_id' => $this->user->getKey(),
            'name' => 'sample text metadata',
            'value' => 'Lorem ipsum dolor sit amet',
        ]);
        $this->assertDatabaseHas('metadata_personals', [
            'model_type' => $this->user->getMorphClass(),
            'model_id' => $this->user->getKey(),
            'name' => 'sample numeric metadata',
            'value' => 21.5,
        ]);
        $this->assertDatabaseHas('metadata_personals', [
            'model_type' => $this->user->getMorphClass(),
            'model_id' => $this->user->getKey(),
            'name' => 'sample bool metadata',
            'value' => true,
        ]);
    }

    public function testUpdateMyMetadataPersonal(): void
    {
        $this->user->metadataPersonal()->create([
            'name' => 'sample text metadata',
            'value' => 'metadata test',
            'value_type' => MetadataType::STRING,
        ]);

        $metadata = [
            'sample text metadata' => 'Lorem ipsum dolor sit amet',
        ];

        $this->actingAs($this->user)->json(
            'PATCH',
            '/auth/profile/metadata-personal',
            $metadata
        )
            ->assertOk()
            ->assertJsonFragment(['data' => $metadata]);

        $this->assertDatabaseHas('metadata_personals', [
            'model_type' => $this->user->getMorphClass(),
            'model_id' => $this->user->getKey(),
            'name' => 'sample text metadata',
            'value' => 'Lorem ipsum dolor sit amet',
        ]);
        $this->assertDatabaseMissing('metadata_personals', [
            'model_type' => $this->user->getMorphClass(),
            'model_id' => $this->user->getKey(),
            'name' => 'sample text metadata',
            'value' => 'metadata test',
        ]);
    }

    public function testDeleteMyMetadataPersonal(): void
    {
        $this->user->metadataPersonal()->create([
            'name' => 'sample text metadata',
            'value' => 'metadata test',
            'value_type' => MetadataType::STRING,
        ]);

        $metadata = [
            'sample text metadata' => null,
        ];

        $this->actingAs($this->user)->json(
            'PATCH',
            '/auth/profile/metadata-personal',
            $metadata
        )
            ->assertOk()
            ->assertJsonFragment(['data' => []]);

        $this->assertDatabaseMissing('metadata_personals', [
            'model_type' => $this->user::class,
            'model_id' => $this->user->getKey(),
            'name' => 'sample text metadata',
            'value' => 'metadata test',
        ]);
    }

    /**
     * @dataProvider authProvider
     */
    public function testAddUserMetadataPersonal(string $user): void
    {
        $this->{$user}->givePermissionTo('users.edit');
        $model = User::factory()->create();
        $metadata = [
            'sample text metadata' => 'Lorem ipsum dolor sit amet',
            'sample numeric metadata' => 21.5,
            'sample bool metadata' => true,
        ];

        $this
            ->actingAs($this->{$user})
            ->json(
                'PATCH',
                "/users/id:{$model->getKey()}/metadata-personal",
                $metadata
            )
            ->assertOk()
            ->assertJsonFragment(['data' => $metadata]);

        $this->assertDatabaseHas('metadata_personals', [
            'model_type' => $model->getMorphClass(),
            'model_id' => $model->getKey(),
            'name' => 'sample text metadata',
            'value' => 'Lorem ipsum dolor sit amet',
        ]);
        $this->assertDatabaseHas('metadata_personals', [
            'model_type' => $model->getMorphClass(),
            'model_id' => $model->getKey(),
            'name' => 'sample numeric metadata',
            'value' => 21.5,
        ]);
        $this->assertDatabaseHas('metadata_personals', [
            'model_type' => $model->getMorphClass(),
            'model_id' => $model->getKey(),
            'name' => 'sample bool metadata',
            'value' => true,
        ]);
    }

    /**
     * @dataProvider authProvider
     */
    public function testUpdateUserMetadataPersonal(string $user): void
    {
        $this->{$user}->givePermissionTo('users.edit');
        $model = User::factory()->create();

        $this->user->metadataPersonal()->create([
            'name' => 'sample text metadata',
            'value' => 'metadata test',
            'value_type' => MetadataType::STRING,
        ]);

        $metadata = [
            'sample text metadata' => 'Lorem ipsum dolor sit amet',
        ];

        $this->actingAs($this->{$user})->json(
            'PATCH',
            "/users/id:{$model->getKey()}/metadata-personal",
            $metadata
        )
            ->assertOk()
            ->assertJsonFragment(['data' => $metadata]);

        $this->assertDatabaseHas('metadata_personals', [
            'model_type' => $model->getMorphClass(),
            'model_id' => $model->getKey(),
            'name' => 'sample text metadata',
            'value' => 'Lorem ipsum dolor sit amet',
        ]);
        $this->assertDatabaseMissing('metadata_personals', [
            'model_type' => $model->getMorphClass(),
            'model_id' => $model->getKey(),
            'name' => 'sample text metadata',
            'value' => 'metadata test',
        ]);
    }

    /**
     * @dataProvider authProvider
     */
    public function testDeleteUserMetadataPersonal(string $user): void
    {
        $this->{$user}->givePermissionTo('users.edit');
        $model = User::factory()->create();

        $model->metadataPersonal()->create([
            'name' => 'sample text metadata',
            'value' => 'metadata test',
            'value_type' => MetadataType::STRING,
        ]);

        $metadata = [
            'sample text metadata' => null,
        ];

        $this->actingAs($this->{$user})->json(
            'PATCH',
            "/users/id:{$model->getKey()}/metadata-personal",
            $metadata
        )
            ->assertOk()
            ->assertJsonFragment(['data' => []]);

        $this->assertDatabaseMissing('metadata_personals', [
            'model_type' => $model::class,
            'model_id' => $model->getKey(),
            'name' => 'sample text metadata',
            'value' => 'metadata test',
        ]);
    }
}<|MERGE_RESOLUTION|>--- conflicted
+++ resolved
@@ -18,12 +18,9 @@
 use Domain\Metadata\Enums\MetadataType;
 use Domain\Page\Page;
 use Domain\ProductSet\ProductSet;
-<<<<<<< HEAD
 use Domain\SalesChannel\Models\SalesChannel;
 use Domain\SalesChannel\SalesChannelRepository;
-=======
 use Domain\ShippingMethod\Models\ShippingMethod;
->>>>>>> 21196c09
 use Illuminate\Support\Facades\App as FacadesApp;
 use Tests\TestCase;
 use Tests\Utils\FakeDto;
@@ -33,16 +30,6 @@
     private SchemaCrudService $schemaCrudService;
     private SalesChannel $salesChannel;
 
-<<<<<<< HEAD
-    public function setUp(): void
-    {
-        parent::setUp();
-        $this->schemaCrudService = FacadesApp::make(SchemaCrudService::class);
-        $this->salesChannel = app(SalesChannelRepository::class)->getDefault();
-    }
-
-=======
->>>>>>> 21196c09
     public static function dataProvider(): array
     {
         return [
@@ -204,6 +191,7 @@
     {
         parent::setUp();
         $this->schemaCrudService = FacadesApp::make(SchemaCrudService::class);
+        $this->salesChannel = app(SalesChannelRepository::class)->getDefault();
     }
 
     /**
