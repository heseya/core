<?php

namespace Tests\Feature;

<<<<<<< HEAD
use App\Enums\ExceptionsEnums\Exceptions;
use App\Models\App;
=======
use App\Models\Order;
>>>>>>> 539bdf31
use App\Models\PaymentMethod;
use App\Models\ShippingMethod;
use Tests\TestCase;

class PaymentMethodTest extends TestCase
{
    public PaymentMethod $payment_method;
    public PaymentMethod $payment_method_related;
    public PaymentMethod $payment_method_hidden;
    public ShippingMethod $shipping_method;

    public App $application;

    public array $expected;

    public function setUp(): void
    {
        parent::setUp();

        $this->payment_method = PaymentMethod::factory()->create([
            'public' => true,
        ]);

        $this->payment_method_related = PaymentMethod::factory()->create([
            'public' => true,
        ]);
        $this->shipping_method = ShippingMethod::factory()->create([
            'public' => true,
        ]);
        $this->payment_method_related->shippingMethods()->attach($this->shipping_method);

        $this->payment_method_hidden = PaymentMethod::factory()->create([
            'public' => false,
        ]);
    }

    public function testIndexUnauthorized(): void
    {
        $response = $this->getJson('/payment-methods');
        $response->assertForbidden();
    }

    /**
     * @dataProvider authProvider
     */
    public function testIndex($user): void
    {
        $this->$user->givePermissionTo('payment_methods.show');

        $response = $this->actingAs($this->$user)->getJson('/payment-methods');
        $response
            ->assertOk()
            ->assertJsonCount(2, 'data') // Should show only public payment methods.
            ->assertJsonFragment(['id' => $this->payment_method->getKey()])
            ->assertJsonFragment(['id' => $this->payment_method_related->getKey()]);
    }

    /**
     * @dataProvider authProvider
     */
<<<<<<< HEAD
    public function testShow($user): void
    {
        $this->$user->givePermissionTo('payment_methods.show_details');

        PaymentMethod::query()->delete();
        $paymentMethod = PaymentMethod::factory()->create();

        $response = $this->actingAs($this->$user)->getJson('/payment-methods/id:' . $paymentMethod->getKey());

        $response
            ->assertOk()
            ->assertJson([
                'data' => [
                    'id' => $paymentMethod->getKey(),
                    'name' => $paymentMethod->name,
                    'icon' => $paymentMethod->icon,
                    'alias' => $paymentMethod->alias,
                    'public' => $paymentMethod->public,
                    'url' => $paymentMethod->url,
                ],
            ]);
=======
    public function testIndexByOrderCode($user): void
    {
        $this->$user->givePermissionTo('payment_methods.show');

        $order = Order::factory()->create([
            'shipping_method_id' => $this->shipping_method->getKey(),
        ]);

        $this->actingAs($this->$user)
            ->json('GET', '/payment-methods', ['order_code' => $order->code])
            ->assertOk()
            ->assertJsonCount(1, 'data') // Should show only public payment methods.
            ->assertJsonFragment(['id' => $this->payment_method_related->getKey()]);
    }

    /**
     * @dataProvider authProvider
     */
    public function testIndexByOrderCodeDigitalShipping($user): void
    {
        $this->$user->givePermissionTo('payment_methods.show');

        $order = Order::factory()->create([
            'digital_shipping_method_id' => $this->shipping_method->getKey(),
        ]);

        $this->actingAs($this->$user)
            ->json('GET', '/payment-methods', ['order_code' => $order->code])
            ->assertOk()
            ->assertJsonCount(1, 'data') // Should show only public payment methods.
            ->assertJsonFragment(['id' => $this->payment_method_related->getKey()]);
    }

    /**
     * @dataProvider authProvider
     */
    public function testIndexByOrderCodeOnlyPhysicalShipping($user): void
    {
        $this->$user->givePermissionTo('payment_methods.show');

        $digitalShipping = ShippingMethod::factory()->create(['public' => true]);
        $digitalPayment = PaymentMethod::factory()->create(['public' => true]);
        $digitalPayment->shippingMethods()->attach($digitalShipping);

        $order = Order::factory()->create([
            'shipping_method_id' => $this->shipping_method->getKey(),
            'digital_shipping_method_id' => $digitalShipping->getKey(),
        ]);

        $this->actingAs($this->$user)
            ->json('GET', '/payment-methods', ['order_code' => $order->code])
            ->assertOk()
            ->assertJsonCount(1, 'data') // Should show only public payment methods.
            ->assertJsonFragment(['id' => $this->payment_method_related->getKey()])
            ->assertJsonMissing(['id' => $digitalPayment->getKey()]);
    }

    /**
     * @dataProvider authProvider
     */
    public function testIndexByShippingMethod($user): void
    {
        $this->$user->givePermissionTo('payment_methods.show');

        $this->actingAs($this->$user)
            ->json('GET', '/payment-methods', ['shipping_method_id' => $this->shipping_method->getKey()])
            ->assertOk()
            ->assertJsonCount(1, 'data') // Should show only public payment methods.
            ->assertJsonFragment(['id' => $this->payment_method_related->getKey()]);
>>>>>>> 539bdf31
    }

    /**
     * @dataProvider authProvider
     */
    public function testIndexHidden($user): void
    {
        $this->$user->givePermissionTo(['payment_methods.show', 'payment_methods.show_hidden']);

        $response = $this->actingAs($this->$user)->getJson('/payment-methods');
        $response
            ->assertOk()
            ->assertJsonCount(3, 'data') // Should show only public payment methods.
            ->assertJsonFragment(['id' => $this->payment_method->getKey()])
            ->assertJsonFragment(['id' => $this->payment_method_related->getKey()])
            ->assertJsonFragment(['id' => $this->payment_method_hidden->getKey()]);
    }

    public function testCreateUnauthorized(): void
    {
        $payment_method = [
            'name' => 'Test',
            'alias' => 'test',
            'public' => true,
        ];

        $response = $this->postJson('/payment-methods', $payment_method);
        $response->assertForbidden();
    }

    public function testCreate(): void
    {
        $this->application->givePermissionTo('payment_methods.add');

        $payment_method = [
            'name' => 'Test',
            'alias' => 'test',
            'public' => true,
            'url' => 'http://test.com',
            'icon' => 'test icon',
        ];

        $response = $this->actingAs($this->application)
            ->postJson('/payment-methods', $payment_method);

        $response
            ->assertCreated()
            ->assertJson(['data' => $payment_method]);
    }

    public function testCreateAsUser(): void
    {
        $this->user->givePermissionTo('payment_methods.add');

        $payment_method = [
            'name' => 'Test',
            'alias' => 'test',
            'public' => true,
            'url' => 'http://test.com',
            'icon' => 'test icon',
        ];

        $response = $this->actingAs($this->user)
            ->postJson('/payment-methods', $payment_method);

        $response
            ->assertStatus(Exceptions::getCode(Exceptions::CLIENT_USERS_NO_ACCESS))
            ->assertJsonFragment(['key' => Exceptions::coerce(Exceptions::CLIENT_USERS_NO_ACCESS)->key]);
    }

    public function testUpdateUnauthorized(): void
    {
        $payment_method = [
            'name' => 'Test 2',
            'alias' => 'test2',
            'public' => false,
        ];

        $response = $this->patchJson(
            '/payment-methods/id:' . $this->payment_method->getKey(),
            $payment_method,
        );
        $response->assertForbidden();
    }

    public function testUpdate(): void
    {
        $this->application->givePermissionTo('payment_methods.edit');

        $payment_method = [
            'name' => 'Test 2',
            'alias' => 'test2',
            'public' => false,
        ];

        $response = $this->actingAs($this->application)->patchJson(
            '/payment-methods/id:' . $this->payment_method->getKey(),
            $payment_method,
        );
        $response
            ->assertOk()
            ->assertJson(['data' => $payment_method]);
    }

    public function testUpdateWithoutChange(): void
    {
        $this->application->givePermissionTo('payment_methods.edit');

        $response = $this->actingAs($this->application)->patchJson(
            '/payment-methods/id:' . $this->payment_method->getKey(),
            [],
        );

        $response
            ->assertOk()
            ->assertJson(['data' => [
                'id' => $this->payment_method->id,
                'name' => $this->payment_method->name,
                'alias' => $this->payment_method->alias,
                'public' => $this->payment_method->public,
                'icon' => $this->payment_method->icon,
                'url' => $this->payment_method->url,
            ],
            ]);
    }

    public function testUpdateAsUser(): void
    {
        $this->user->givePermissionTo('payment_methods.edit');

        $payment_method = [
            'name' => 'Test 2',
            'alias' => 'test2',
            'public' => false,
        ];

        $response = $this->actingAs($this->user)->patchJson(
            '/payment-methods/id:' . $this->payment_method->getKey(),
            $payment_method,
        );
        $response
            ->assertStatus(Exceptions::getCode(Exceptions::CLIENT_USERS_NO_ACCESS))
            ->assertJsonFragment(['key' => Exceptions::coerce(Exceptions::CLIENT_USERS_NO_ACCESS)->key]);
    }

    public function testDeleteUnauthorized(): void
    {
        $response = $this->deleteJson('/payment-methods/id:' . $this->payment_method->getKey());
        $response->assertForbidden();
    }

    public function testDelete(): void
    {
        $this->application->givePermissionTo('payment_methods.remove');

        $response = $this->actingAs($this->application)
            ->deleteJson('/payment-methods/id:' . $this->payment_method->getKey());
        $response->assertNoContent();
    }

    public function testDeleteAsUser(): void
    {
        $this->user->givePermissionTo('payment_methods.remove');

        $response = $this->actingAs($this->user)
            ->deleteJson('/payment-methods/id:' . $this->payment_method->getKey());

        $response
            ->assertStatus(Exceptions::getCode(Exceptions::CLIENT_USERS_NO_ACCESS))
            ->assertJsonFragment(['key' => Exceptions::coerce(Exceptions::CLIENT_USERS_NO_ACCESS)->key]);
    }
}<|MERGE_RESOLUTION|>--- conflicted
+++ resolved
@@ -2,12 +2,9 @@
 
 namespace Tests\Feature;
 
-<<<<<<< HEAD
 use App\Enums\ExceptionsEnums\Exceptions;
 use App\Models\App;
-=======
 use App\Models\Order;
->>>>>>> 539bdf31
 use App\Models\PaymentMethod;
 use App\Models\ShippingMethod;
 use Tests\TestCase;
@@ -68,7 +65,80 @@
     /**
      * @dataProvider authProvider
      */
-<<<<<<< HEAD
+    public function testIndexByOrderCode($user): void
+    {
+        $this->$user->givePermissionTo('payment_methods.show');
+
+        $order = Order::factory()->create([
+            'shipping_method_id' => $this->shipping_method->getKey(),
+        ]);
+
+        $this->actingAs($this->$user)
+            ->json('GET', '/payment-methods', ['order_code' => $order->code])
+            ->assertOk()
+            ->assertJsonCount(1, 'data') // Should show only public payment methods.
+            ->assertJsonFragment(['id' => $this->payment_method_related->getKey()]);
+    }
+
+    /**
+     * @dataProvider authProvider
+     */
+    public function testIndexByOrderCodeDigitalShipping($user): void
+    {
+        $this->$user->givePermissionTo('payment_methods.show');
+
+        $order = Order::factory()->create([
+            'digital_shipping_method_id' => $this->shipping_method->getKey(),
+        ]);
+
+        $this->actingAs($this->$user)
+            ->json('GET', '/payment-methods', ['order_code' => $order->code])
+            ->assertOk()
+            ->assertJsonCount(1, 'data') // Should show only public payment methods.
+            ->assertJsonFragment(['id' => $this->payment_method_related->getKey()]);
+    }
+
+    /**
+     * @dataProvider authProvider
+     */
+    public function testIndexByOrderCodeOnlyPhysicalShipping($user): void
+    {
+        $this->$user->givePermissionTo('payment_methods.show');
+
+        $digitalShipping = ShippingMethod::factory()->create(['public' => true]);
+        $digitalPayment = PaymentMethod::factory()->create(['public' => true]);
+        $digitalPayment->shippingMethods()->attach($digitalShipping);
+
+        $order = Order::factory()->create([
+            'shipping_method_id' => $this->shipping_method->getKey(),
+            'digital_shipping_method_id' => $digitalShipping->getKey(),
+        ]);
+
+        $this->actingAs($this->$user)
+            ->json('GET', '/payment-methods', ['order_code' => $order->code])
+            ->assertOk()
+            ->assertJsonCount(1, 'data') // Should show only public payment methods.
+            ->assertJsonFragment(['id' => $this->payment_method_related->getKey()])
+            ->assertJsonMissing(['id' => $digitalPayment->getKey()]);
+    }
+
+    /**
+     * @dataProvider authProvider
+     */
+    public function testIndexByShippingMethod($user): void
+    {
+        $this->$user->givePermissionTo('payment_methods.show');
+
+        $this->actingAs($this->$user)
+            ->json('GET', '/payment-methods', ['shipping_method_id' => $this->shipping_method->getKey()])
+            ->assertOk()
+            ->assertJsonCount(1, 'data') // Should show only public payment methods.
+            ->assertJsonFragment(['id' => $this->payment_method_related->getKey()]);
+    }
+
+    /**
+     * @dataProvider authProvider
+     */
     public function testShow($user): void
     {
         $this->$user->givePermissionTo('payment_methods.show_details');
@@ -90,77 +160,6 @@
                     'url' => $paymentMethod->url,
                 ],
             ]);
-=======
-    public function testIndexByOrderCode($user): void
-    {
-        $this->$user->givePermissionTo('payment_methods.show');
-
-        $order = Order::factory()->create([
-            'shipping_method_id' => $this->shipping_method->getKey(),
-        ]);
-
-        $this->actingAs($this->$user)
-            ->json('GET', '/payment-methods', ['order_code' => $order->code])
-            ->assertOk()
-            ->assertJsonCount(1, 'data') // Should show only public payment methods.
-            ->assertJsonFragment(['id' => $this->payment_method_related->getKey()]);
-    }
-
-    /**
-     * @dataProvider authProvider
-     */
-    public function testIndexByOrderCodeDigitalShipping($user): void
-    {
-        $this->$user->givePermissionTo('payment_methods.show');
-
-        $order = Order::factory()->create([
-            'digital_shipping_method_id' => $this->shipping_method->getKey(),
-        ]);
-
-        $this->actingAs($this->$user)
-            ->json('GET', '/payment-methods', ['order_code' => $order->code])
-            ->assertOk()
-            ->assertJsonCount(1, 'data') // Should show only public payment methods.
-            ->assertJsonFragment(['id' => $this->payment_method_related->getKey()]);
-    }
-
-    /**
-     * @dataProvider authProvider
-     */
-    public function testIndexByOrderCodeOnlyPhysicalShipping($user): void
-    {
-        $this->$user->givePermissionTo('payment_methods.show');
-
-        $digitalShipping = ShippingMethod::factory()->create(['public' => true]);
-        $digitalPayment = PaymentMethod::factory()->create(['public' => true]);
-        $digitalPayment->shippingMethods()->attach($digitalShipping);
-
-        $order = Order::factory()->create([
-            'shipping_method_id' => $this->shipping_method->getKey(),
-            'digital_shipping_method_id' => $digitalShipping->getKey(),
-        ]);
-
-        $this->actingAs($this->$user)
-            ->json('GET', '/payment-methods', ['order_code' => $order->code])
-            ->assertOk()
-            ->assertJsonCount(1, 'data') // Should show only public payment methods.
-            ->assertJsonFragment(['id' => $this->payment_method_related->getKey()])
-            ->assertJsonMissing(['id' => $digitalPayment->getKey()]);
-    }
-
-    /**
-     * @dataProvider authProvider
-     */
-    public function testIndexByShippingMethod($user): void
-    {
-        $this->$user->givePermissionTo('payment_methods.show');
-
-        $this->actingAs($this->$user)
-            ->json('GET', '/payment-methods', ['shipping_method_id' => $this->shipping_method->getKey()])
-            ->assertOk()
-            ->assertJsonCount(1, 'data') // Should show only public payment methods.
-            ->assertJsonFragment(['id' => $this->payment_method_related->getKey()]);
->>>>>>> 539bdf31
     }
 
     /**
