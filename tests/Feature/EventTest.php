<?php

namespace Tests\Feature;

use App\Enums\EventType;
use Illuminate\Support\Facades\Config;
use Tests\TestCase;

class EventTest extends TestCase
{
    public function testIndexUnauthorized(): void
    {
        $response = $this->json('GET', '/webhooks/events');
        $response->assertForbidden();
    }

    public function testIndex(): void
    {
        $this->user->givePermissionTo('events.show');

        $event = EventType::getRandomInstance();

<<<<<<< HEAD
        $hidden_permissions = array_key_exists($event->value, Config::get('events.permissions_hidden'))
            ? Config::get('events.permissions_hidden')[$event->value] : [];

        $response = $this->actingAs($this->user)->json('GET', '/web-hooks/events');
=======
        $response = $this->actingAs($this->user)->json('GET', '/webhooks/events');
>>>>>>> 333f6ff5
        $response
            ->assertOk()
            ->assertJsonStructure(['data' => [
                0 => [
                    'key',
                    'name',
                    'description',
                    'required_permissions',
                    'required_hidden_permissions',
                ]
            ]])->assertJsonFragment([
                'key' => $event->value,
                'description' => __('enums.' . EventType::class . '.' . $event->value),
                'required_permissions' => Config::get('events.permissions')[$event->value],
                'required_hidden_permissions' => $hidden_permissions,
            ]);
    }
}<|MERGE_RESOLUTION|>--- conflicted
+++ resolved
@@ -20,14 +20,10 @@
 
         $event = EventType::getRandomInstance();
 
-<<<<<<< HEAD
         $hidden_permissions = array_key_exists($event->value, Config::get('events.permissions_hidden'))
             ? Config::get('events.permissions_hidden')[$event->value] : [];
 
-        $response = $this->actingAs($this->user)->json('GET', '/web-hooks/events');
-=======
         $response = $this->actingAs($this->user)->json('GET', '/webhooks/events');
->>>>>>> 333f6ff5
         $response
             ->assertOk()
             ->assertJsonStructure(['data' => [
