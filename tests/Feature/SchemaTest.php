--- conflicted
+++ resolved
@@ -38,7 +38,6 @@
             ->assertJsonCount(5, 'data');
     }
 
-<<<<<<< HEAD
     /*public function testIndexWithPagination(): void
     {
         $optionServiceContractMock = $this->createMock(OptionServiceContract::class);
@@ -53,8 +52,6 @@
         $this->assertEquals($request->limit, $response->resource->toArray()['per_page']);
     }*/
 
-    public function testShow(): void
-=======
     public function testIndexProductsEdit(): void
     {
         $this->user->givePermissionTo('products.edit');
@@ -69,7 +66,6 @@
     }
 
     public function testShowUnauthorized(): void
->>>>>>> 6b9094e1
     {
         $schema = Schema::factory()->create();
 
