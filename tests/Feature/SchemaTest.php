<?php

namespace Tests\Feature;

use App\Enums\MetadataType;
use App\Enums\SchemaType;
use App\Models\Item;
use App\Models\Option;
use App\Models\Schema;
use Illuminate\Foundation\Testing\RefreshDatabase;
use Illuminate\Support\Facades\Config;
use Tests\TestCase;

class SchemaTest extends TestCase
{
    use RefreshDatabase;

    /**
     * @dataProvider authProvider
     */
    public function testIndexUnauthorized($user): void
    {
        Schema::factory()->count(5)->create();

        $response = $this->actingAs($this->{$user})->getJson('/schemas');

        $response->assertForbidden();
    }

    /**
     * @dataProvider authProvider
     */
    public function testIndexProductsAdd($user): void
    {
        $this->{$user}->givePermissionTo('products.add');

        Schema::factory()->count(5)->create();

        $response = $this->actingAs($this->{$user})->getJson('/schemas');

        $response
            ->assertOk()
            ->assertJsonCount(5, 'data');
    }

    /**
     * @dataProvider authProvider
     */
    public function testIndexProductsWithTranslationsFlag($user): void
    {
        $this->$user->givePermissionTo('products.add');

        Schema::factory()->count(5)->create();

        $response = $this->actingAs($this->$user)->getJson('/schemas?translations');

        $response
            ->assertOk()
            ->assertJsonCount(5, 'data');

        $firstElement = $response['data'][0];

        $this->assertArrayHasKey('translations', $firstElement);
        $this->assertIsArray($firstElement['translations']);
    }

    /**
     * @dataProvider authProvider
     */
    public function testIndexWithPagination($user): void
    {
        $this->{$user}->givePermissionTo('products.add');

        Schema::factory()->count(20)->create();

        $this
            ->actingAs($this->{$user})
            ->json('GET', '/schemas', ['limit' => 10])
            ->assertOk()
            ->assertJsonCount(10, 'data');

        $this->assertEquals(Config::get('pagination.per_page'), 10);
    }

    /**
     * @dataProvider authProvider
     */
    public function testIndexProductsEdit($user): void
    {
        $this->{$user}->givePermissionTo('products.edit');

        Schema::factory()->count(5)->create();

        $response = $this->actingAs($this->{$user})->getJson('/schemas');

        $response
            ->assertOk()
            ->assertJsonCount(5, 'data');
    }

    /**
     * @dataProvider booleanProvider
     */
    public function testIndexSearchByHidden($user, $boolean, $booleanValue): void
    {
        $this->{$user}->givePermissionTo('products.add');

        $hidden = Schema::factory()->create([
            'hidden' => true,
        ]);

        $visible = Schema::factory()->create([
            'hidden' => false,
        ]);

        $schemaId = $booleanValue ? $hidden->getKey() : $visible->getKey();

        $response = $this->actingAs($this->{$user})->json('GET', '/schemas', ['hidden' => $boolean]);

        $response
            ->assertOk()
            ->assertJsonCount(1, 'data')
            ->assertJsonFragment([
                'id' => $schemaId,
            ]);
    }

    /**
     * @dataProvider authProvider
     */
    public function testIndexSearchByIds($user): void
    {
        $this->{$user}->givePermissionTo('products.add');

        $schema1 = Schema::factory()->create([
            'hidden' => false,
        ]);

        Schema::factory()->create([
            'hidden' => false,
        ]);

        $this->actingAs($this->{$user})->json('GET', '/schemas', ['ids' => [$schema1->getKey()]])
            ->assertOk()
            ->assertJsonCount(1, 'data');
    }

    /**
     * @dataProvider booleanProvider
     */
    public function testIndexSearchByRequired($user, $boolean, $booleanValue): void
    {
        $this->{$user}->givePermissionTo('products.add');

        $hidden = Schema::factory()->create([
            'required' => true,
        ]);

        $visible = Schema::factory()->create([
            'required' => false,
        ]);

        $schemaId = $booleanValue ? $hidden->getKey() : $visible->getKey();

        $response = $this->actingAs($this->{$user})->json('GET', '/schemas', ['required' => $boolean]);

        $response
            ->assertOk()
            ->assertJsonCount(1, 'data')
            ->assertJsonFragment([
                'id' => $schemaId,
            ]);
    }

    /**
     * @dataProvider authProvider
     */
    public function testShowUnauthorized($user): void
    {
        $schema = Schema::factory()->create();

        $response = $this->actingAs($this->{$user})->getJson('/schemas/id:' . $schema->getKey());

        $response->assertForbidden();
    }

    /**
     * @dataProvider authProvider
     */
    public function testShowProductsAdd($user): void
    {
        $this->{$user}->givePermissionTo('products.add');

        $schema = Schema::factory()->create();

        $option1 = Option::factory()->create([
            'name' => 'A',
            'price' => 10,
            'disabled' => false,
            'order' => 0,
            'schema_id' => $schema->getKey(),
        ]);
        $option2 = Option::factory()->create([
            'name' => 'C',
            'price' => 100,
            'disabled' => false,
            'order' => 2,
            'schema_id' => $schema->getKey(),
        ]);
        $option3 = Option::factory()->create([
            'name' => 'B',
            'price' => 0,
            'disabled' => false,
            'order' => 1,
            'schema_id' => $schema->getKey(),
        ]);

        $response = $this->actingAs($this->{$user})->getJson('/schemas/id:' . $schema->getKey())
            ->assertOk()
            ->assertJsonFragment(['id' => $schema->getKey()]);

        $response = $response->json();

        $this->assertEquals($option1->getKey(), $response['data']['options'][0]['id']);
        $this->assertEquals($option3->getKey(), $response['data']['options'][1]['id']);
        $this->assertEquals($option2->getKey(), $response['data']['options'][2]['id']);
    }

    /**
     * @dataProvider authProvider
     */
    public function testShowProductsEdit($user): void
    {
        $this->{$user}->givePermissionTo('products.edit');

        $schema = Schema::factory()->create();

        $response = $this->actingAs($this->{$user})->getJson('/schemas/id:' . $schema->getKey());

        $response
            ->assertOk()
            ->assertJsonFragment(['id' => $schema->getKey()]);
    }

    /**
     * @dataProvider authProvider
     */
    public function testShowWrongId($user): void
    {
        $this->{$user}->givePermissionTo('products.edit');

        $schema = Schema::factory()->create();

        $this
            ->actingAs($this->{$user})
            ->getJson('/schemas/id:its-not-uuid')
            ->assertNotFound();

        $this
            ->actingAs($this->{$user})
            ->getJson('/schemas/id:' . $schema->getKey() . $schema->getKey())
            ->assertNotFound();
    }

    /**
     * @dataProvider authProvider
     */
    public function testCreateUnauthorized($user): void
    {
        $item = Item::factory()->create();

        $response = $this->actingAs($this->{$user})->postJson('/schemas', [
            'name' => 'Test',
            'type' => SchemaType::getKey(SchemaType::SELECT),
            'price' => 120,
            'description' => 'test test',
            'hidden' => false,
            'required' => false,
            'default' => 0,
            'options' => [
                [
                    'name' => 'L',
                    'price' => 0,
                    'disabled' => false,
                    'items' => [
                        $item->getKey(),
                    ],
                ],
            ],
        ]);

        $response->assertForbidden();
    }

    /**
     * @dataProvider authProvider
     */
    public function testCreateProductsAdd($user): void
    {
        $this->{$user}->givePermissionTo('products.add');

        $this->create($user);
    }

    public function create($user): void
    {
        $item = Item::factory()->create();

<<<<<<< HEAD
        $response = $this->actingAs($this->{$user})->postJson('/schemas', [
            'name' => 'Test',
=======
        $response = $this->actingAs($this->$user)->postJson('/schemas', [
>>>>>>> d82fc768
            'type' => SchemaType::getKey(SchemaType::SELECT),
            'price' => 120,
            'hidden' => false,
            'required' => false,
            'options' => [
                [
                    'price' => 100,
                    'disabled' => false,
                    'items' => [
                        $item->getKey(),
                    ],
                    'translations' => [$this->lang => [
                        'name' => 'L',
                    ]],
                ],
                [
                    'price' => 1000,
                    'disabled' => false,
                    'translations' => [$this->lang => [
                        'name' => 'A',
                    ]],
                ],
                [
                    'price' => 0,
                    'disabled' => false,
                    'translations' => [$this->lang => [
                        'name' => 'B',
                    ]],
                ],
            ],
            'translations' => [$this->lang => [
                'name' => 'Test',
                'description' => 'test test',
            ]],
            'published' => [$this->lang],
        ]);

        $response->assertCreated();
        $schema = $response->getData()->data;
        $option = $response->getData()->data->options[0];

        $this->assertDatabaseHas('schemas', [
            "name->{$this->lang}" => 'Test',
            'type' => SchemaType::SELECT,
            'price' => 120,
            "description->{$this->lang}" => 'test test',
            'hidden' => 0,
            'required' => 0,
            'default' => null,
            'available' => true,
        ]);

        $this->assertDatabaseHas('options', [
            'id' => $option->id,
            "name->{$this->lang}" => 'L',
            'price' => 100,
            'disabled' => 0,
            'schema_id' => $schema->id,
            'order' => 0,
            'available' => false,
        ]);

        $this->assertDatabaseHas('options', [
            "name->{$this->lang}" => 'A',
            'price' => 1000,
            'disabled' => 0,
            'schema_id' => $schema->id,
            'order' => 1,
            'available' => true,
        ]);

        $this->assertDatabaseHas('options', [
            "name->{$this->lang}" => 'B',
            'price' => 0,
            'disabled' => 0,
            'schema_id' => $schema->id,
            'order' => 2,
            'available' => true,
        ]);

        $this->assertDatabaseHas('option_items', [
            'option_id' => $option->id,
            'item_id' => $item->getKey(),
        ]);
    }

    /**
     * @dataProvider authProvider
     */
    public function testCreateWithMetadata($user): void
    {
        $this->{$user}->givePermissionTo('products.add');

        $this
            ->actingAs($this->{$user})
            ->json('POST', '/schemas', [
                'name' => 'Test',
                'type' => SchemaType::getKey(SchemaType::SELECT),
                'price' => 120,
                'description' => 'test test',
                'hidden' => true,
                'required' => true,
                'options' => [
                    [
                        'name' => 'A',
                        'price' => 1000,
                        'disabled' => true,
                    ],
                    [
                        'name' => 'B',
                        'price' => 0,
                        'disabled' => false,
                    ],
                ],
                'metadata' => [
                    'attributeMeta' => 'attributeValue',
                ],
            ])
            ->assertCreated()
            ->assertJsonFragment([
                'name' => 'Test',
                'price' => 120,
                'description' => 'test test',
                'hidden' => true,
                'required' => true,
            ])
            ->assertJsonFragment([
                'name' => 'A',
                'price' => 1000,
                'disabled' => true,
            ])
            ->assertJsonFragment([
                'name' => 'B',
                'price' => 0,
                'disabled' => false,
            ])
            ->assertJsonFragment([
                'metadata' => [
                    'attributeMeta' => 'attributeValue',
                ],
            ]);
    }

    /**
     * @dataProvider authProvider
     */
    public function testCreateWithOptionMetadata($user): void
    {
        $this->{$user}->givePermissionTo('products.add');

        $response = $this->actingAs($this->{$user})->json('POST', '/schemas', [
            'name' => 'Test',
            'type' => SchemaType::getKey(SchemaType::SELECT),
            'price' => 120,
            'description' => 'test test',
            'hidden' => false,
            'required' => false,
            'options' => [
                [
                    'name' => 'A',
                    'price' => 1000,
                    'disabled' => true,
                    'metadata' => [
                        'attributeMeta' => 'attributeValue',
                    ],
                ],
                [
                    'name' => 'B',
                    'price' => 0,
                    'disabled' => false,
                    'metadata' => [
                        'attributeMeta' => 'attributeValue',
                    ],
                ],
            ],
        ]);

        $response
            ->assertCreated()
            ->assertJsonFragment([
                'name' => 'Test',
                'price' => 120,
                'description' => 'test test',
                'hidden' => false,
                'required' => false,
            ])
            ->assertJsonFragment([
                'name' => 'A',
                'price' => 1000,
                'disabled' => true,
                'metadata' => [
                    'attributeMeta' => 'attributeValue',
                ],
            ])
            ->assertJsonFragment([
                'name' => 'B',
                'price' => 0,
                'disabled' => false,
                'metadata' => [
                    'attributeMeta' => 'attributeValue',
                ],
            ]);
    }

    /**
     * @dataProvider booleanProvider
     */
    public function testCreateWithMetadataPrivate($user, $boolean, $booleanValue): void
    {
        $this->{$user}->givePermissionTo(['products.add', 'schemas.show_metadata_private']);

        $response = $this->actingAs($this->{$user})->json('POST', '/schemas', [
            'name' => 'Test',
            'type' => SchemaType::getKey(SchemaType::SELECT),
            'price' => 120,
            'description' => 'test test',
            'hidden' => $boolean,
            'required' => $boolean,
            'options' => [
                [
                    'name' => 'A',
                    'price' => 1000,
                    'disabled' => $boolean,
                ],
                [
                    'name' => 'B',
                    'price' => 0,
                    'disabled' => false,
                ],
            ],
            'metadata_private' => [
                'attributeMetaPriv' => 'attributeValue',
            ],
        ]);

        $response
            ->assertCreated()
            ->assertJsonFragment([
                'name' => 'Test',
                'price' => 120,
                'description' => 'test test',
                'hidden' => $booleanValue,
                'required' => $booleanValue,
            ])
            ->assertJsonFragment([
                'name' => 'A',
                'price' => 1000,
                'disabled' => $booleanValue,
            ])
            ->assertJsonFragment([
                'name' => 'B',
                'price' => 0,
                'disabled' => false,
            ])
            ->assertJsonFragment([
                'metadata_private' => [
                    'attributeMetaPriv' => 'attributeValue',
                ],
            ]);
    }

    /**
     * @dataProvider booleanProvider
     */
    public function testCreateWithOptionMetadataPrivate($user, $boolean, $booleanValue): void
    {
        $this->{$user}->givePermissionTo(['products.add', 'options.show_metadata_private']);

        $response = $this->actingAs($this->{$user})->json('POST', '/schemas', [
            'name' => 'Test',
            'type' => SchemaType::getKey(SchemaType::SELECT),
            'price' => 120,
            'description' => 'test test',
            'hidden' => $boolean,
            'required' => $boolean,
            'options' => [
                [
                    'name' => 'A',
                    'price' => 1000,
                    'disabled' => $boolean,
                    'metadata_private' => [
                        'attributeMetaPriv' => 'attributeValue',
                    ],
                ],
                [
                    'name' => 'B',
                    'price' => 0,
                    'disabled' => false,
                    'metadata_private' => [
                        'attributeMetaPriv' => 'attributeValue',
                    ],
                ],
            ],
        ]);

        $response
            ->assertCreated()
            ->assertJsonFragment([
                'name' => 'Test',
                'price' => 120,
                'description' => 'test test',
                'hidden' => $booleanValue,
                'required' => $booleanValue,
            ])
            ->assertJsonFragment([
                'name' => 'A',
                'price' => 1000,
                'disabled' => $booleanValue,
                'metadata_private' => [
                    'attributeMetaPriv' => 'attributeValue',
                ],
            ])
            ->assertJsonFragment([
                'name' => 'B',
                'price' => 0,
                'disabled' => false,
                'metadata_private' => [
                    'attributeMetaPriv' => 'attributeValue',
                ],
            ]);
    }

    /**
     * @dataProvider authProvider
     */
    public function testCreateAvailableSchemaNonSelect($user): void
    {
        $this->{$user}->givePermissionTo('products.add');

        $response = $this->actingAs($this->{$user})->json('POST', '/schemas', [
            'name' => 'Test',
            'type' => SchemaType::getKey(SchemaType::STRING),
            'price' => 120,
            'required' => false,
        ]);

        $response
            ->assertCreated()
            ->assertJsonPath('data.available', true);
    }

    /**
     * @dataProvider authProvider
     */
    public function testCreateAvailableSchemaAndOptionWithoutItem($user): void
    {
        $this->{$user}->givePermissionTo('products.add');

        $response = $this->actingAs($this->{$user})->json('POST', '/schemas', [
            'name' => 'Test',
            'type' => SchemaType::getKey(SchemaType::SELECT),
            'price' => 120,
            'required' => false,
            'options' => [[
                'name' => 'Test option',
                'price' => 0,
                'disabled' => false,
            ],
            ],
        ]);

        $response
            ->assertCreated()
            ->assertJsonPath('data.available', true)
            ->assertJsonPath('data.options.0.available', true);
    }

    /**
     * @dataProvider authProvider
     */
    public function testCreateProductsEdit($user): void
    {
        $this->{$user}->givePermissionTo('products.edit');

        $this->create($user);
    }

    /**
     * @dataProvider authProvider
     */
    public function testCreateRelationUnauthorized($user): void
    {
        $usedSchema = Schema::factory()->create();

        $response = $this->actingAs($this->{$user})->postJson('/schemas', [
            'name' => 'Multiplier',
            'type' => SchemaType::getKey(SchemaType::MULTIPLY_SCHEMA),
            'min' => 1,
            'max' => 10,
            'step' => 0.1,
            'used_schemas' => [
                $usedSchema->getKey(),
            ],
        ]);

        $response->assertForbidden();
    }

    /**
     * @dataProvider authProvider
     */
    public function testCreateRelationProductsAdd($user): void
    {
        $this->{$user}->givePermissionTo('products.add');

        $this->createRelation($user);
    }

    /**
     * @dataProvider authProvider
     */
    public function createRelation($user): void
    {
        $usedSchema = Schema::factory()->create();

<<<<<<< HEAD
        $response = $this->actingAs($this->{$user})->postJson('/schemas', [
            'name' => 'Multiplier',
=======
        $response = $this->actingAs($this->$user)->postJson('/schemas', [
>>>>>>> d82fc768
            'type' => SchemaType::getKey(SchemaType::MULTIPLY_SCHEMA),
            'min' => 1,
            'max' => 10,
            'step' => 0.1,
            'used_schemas' => [
                $usedSchema->getKey(),
            ],
            'translations' => [
                $this->lang => [
                    'name' => 'Multiplier',
                ],
            ],
            'published' => [$this->lang],
        ]);

        $response->assertCreated();
        $schema = $response->getData()->data;

        $this->assertDatabaseHas('schema_used_schemas', [
            'schema_id' => $schema->id,
            'used_schema_id' => $usedSchema->getKey(),
        ]);
    }

    /**
     * @dataProvider authProvider
     */
    public function testCreateRelationProductsEdit($user): void
    {
        $this->{$user}->givePermissionTo('products.edit');

        $this->createRelation($user);
    }

    /**
     * @dataProvider authProvider
     */
    public function testUpdateUnauthorized($user): void
    {
        $schema = Schema::factory()->create();

        $item = Item::factory()->create();

        $option = Option::factory()->create([
            'name' => 'L',
            'price' => 0,
            'disabled' => false,
            'schema_id' => $schema->getKey(),
        ]);

        $response = $this->actingAs($this->{$user})
            ->patchJson('/schemas/id:' . $schema->getKey(), [
                'name' => 'Test Updated',
                'price' => 200,
                'type' => SchemaType::getKey(SchemaType::SELECT),
                'description' => 'test test',
                'hidden' => false,
                'required' => false,
                'options' => [
                    [
                        'id' => $option->getKey(),
                        'name' => 'L',
                        'price' => 0,
                        'disabled' => true,
                        'items' => [
                            $item->getKey(),
                        ],
                    ],
                ],
            ]);

        $response->assertForbidden();
    }

    /**
     * @dataProvider authProvider
     */
    public function testUpdateProductsAdd($user): void
    {
        $this->{$user}->givePermissionTo('products.add');

        $this->update($user);
    }

    /**
     * @dataProvider authProvider
     */
    public function update($user): void
    {
        $schema = Schema::factory()->create();

        $item = Item::factory()->create();
        $item2 = Item::factory()->create();

        $option = Option::factory()->create([
            'name' => 'L',
            'price' => 0,
            'disabled' => false,
            'schema_id' => $schema->getKey(),
        ]);
        $option->items()->sync([
            $item->getKey(),
            $item2->getKey(),
        ]);

        $option2 = Option::factory()->create([
            'name' => 'XL',
            'price' => 0,
            'disabled' => false,
            'schema_id' => $schema->getKey(),
        ]);

<<<<<<< HEAD
        $response = $this->actingAs($this->{$user})->patchJson('/schemas/id:' . $schema->getKey(), [
            'name' => 'Test Updated',
=======
        $response = $this->actingAs($this->$user)->patchJson('/schemas/id:' . $schema->getKey() , [
>>>>>>> d82fc768
            'price' => 200,
            'type' => SchemaType::getKey(SchemaType::SELECT),
            'hidden' => false,
            'required' => false,
            'default' => 0,
            'options' => [
                [
                    'id' => $option->getKey(),
                    'price' => 0,
                    'disabled' => true,
                    'items' => [
                        $item->getKey(),
                    ],
                    'translations' => [$this->lang => [
                        'name' => 'L',
                    ]],
                ],
            ],
            'translations' => [
                $this->lang => [
                    'name' => 'Test Updated',
                    'description' => 'test test',
                ],
            ],
            'published' => [$this->lang],
        ]);

        $response->assertOk();

        $this->assertDatabaseHas('schemas', [
            "name->{$this->lang}" => 'Test Updated',
            'price' => 200,
            'default' => 0,
        ]);

        $this->assertDatabaseHas('options', [
            'id' => $option->getKey(),
            "name->{$this->lang}" => 'L',
            'price' => 0,
            'disabled' => 1,
            'schema_id' => $schema->getKey(),
        ]);

        $this->assertDatabaseMissing('options', [
            'id' => $option2->getKey(),
        ]);

        $this->assertDatabaseHas('option_items', [
            'option_id' => $option->getKey(),
            'item_id' => $item->getKey(),
        ]);

        $this->assertDatabaseMissing('option_items', [
            'option_id' => $option->getKey(),
            'item_id' => $item2->getKey(),
        ]);
    }

    /**
     * @dataProvider authProvider
     */
    public function testUpdateWithEmptyData($user): void
    {
        $this->{$user}->givePermissionTo('products.edit');

        $schemaValues = [
            'name' => 'new schema',
            'description' => 'new schema description',
            'price' => 10,
            'hidden' => false,
            'required' => true,
            'max' => 10,
            'min' => 1,
        ];
        $schema = Schema::factory()->create($schemaValues);

        $item = Item::factory()->create();
        $item2 = Item::factory()->create();

        $option = Option::factory()->create([
            'name' => 'L',
            'price' => 0,
            'disabled' => false,
            'schema_id' => $schema->getKey(),
        ]);
        $option->items()->sync([
            $item->getKey(),
            $item2->getKey(),
        ]);

        $response = $this->actingAs($this->{$user})->patchJson('/schemas/id:' . $schema->getKey(), []);

        $response->assertOk();

        $this->assertDatabaseHas('schemas', $schemaValues);
    }

    /**
     * @dataProvider authProvider
     */
    public function testUpdateProductsEdit($user): void
    {
        $this->{$user}->givePermissionTo('products.edit');

        $this->update($user);
    }

    /**
     * @dataProvider authProvider
     */
    public function testUpdateWithMetadata($user): void
    {
        $this->{$user}->givePermissionTo('products.edit');

        $schema = Schema::factory()->create();

        $schema->metadata()->create([
            'name' => 'first',
            'value' => 'metadata',
            'value_type' => MetadataType::STRING,
            'public' => true,
        ]);

        $this->actingAs($this->{$user})->json('PATCH', '/schemas/id:' . $schema->getKey(), [
            'metadata' => [
                'first' => 'new value',
                'second' => 'new metadata',
            ],
        ])
            ->assertOk()
            ->assertJsonFragment([
                'metadata' => [
                    'first' => 'metadata',
                ],
            ])
            ->assertJsonMissing([
                'first' => 'new value',
            ])
            ->assertJsonMissing([
                'second' => 'new metadata',
            ]);
    }

    /**
     * @dataProvider authProvider
     */
    public function testRemoveUnauthorized($user): void
    {
        $schema = Schema::factory()->create();

        $response = $this->actingAs($this->{$user})
            ->deleteJson('/schemas/id:' . $schema->getKey());

        $response->assertForbidden();
    }

    /**
     * @dataProvider authProvider
     */
    public function testRemove($user): void
    {
        $this->{$user}->givePermissionTo('schemas.remove');

        $schema = Schema::factory()->create();

        $response = $this->actingAs($this->{$user})
            ->deleteJson('/schemas/id:' . $schema->getKey());

        $response->assertNoContent();
        $this->assertModelMissing($schema);
    }

    public function testPrice(): void
    {
        $colors = Schema::create([
            'name' => 'Color',
            'price' => 0,
            'type' => SchemaType::SELECT,
        ]);

        $red = $colors->options()->create([
            'name' => 'red',
            'price' => 10,
        ]);

        $green = $colors->options()->create([
            'name' => 'green',
            'price' => 20,
        ]);

        $blue = $colors->options()->create([
            'name' => 'blue',
            'price' => 30,
        ]);

        $this->assertEquals(10, $colors->getPrice($red->getKey(), [
            $colors->getKey() => $red->getKey(),
        ]));

        $this->assertEquals(20, $colors->getPrice($green->getKey(), [
            $colors->getKey() => $green->getKey(),
        ]));

        $this->assertEquals(30, $colors->getPrice($blue->getKey(), [
            $colors->getKey() => $blue->getKey(),
        ]));

        $multiplier = Schema::create([
            'name' => 'Price Multiplier',
            'type' => SchemaType::MULTIPLY,
            'price' => 10,
            'min' => 1,
            'max' => 10,
            'step' => 0.1,
        ]);

        $value = mt_rand(10, 100) / 10;
        $this->assertEquals(10 * $value, $multiplier->getPrice($value, [
            $multiplier->getKey() => $value,
        ]));
    }

    public function testRelatedPrice(): void
    {
        $colors = Schema::create([
            'name' => 'Color',
            'price' => 0,
            'type' => SchemaType::SELECT,
        ]);

        $red = $colors->options()->create([
            'name' => 'red',
            'price' => 10,
        ]);

        $multiplier = Schema::create([
            'name' => 'Multiplier',
            'type' => SchemaType::MULTIPLY_SCHEMA,
            'min' => 1,
            'max' => 10,
            'step' => 0.1,
        ]);

        $multiplier->usedSchemas()->attach($colors);

        $this->assertEquals(0, $colors->getPrice($red->getKey(), [
            $colors->getKey() => $red->getKey(),
            $multiplier->getKey() => 2,
        ]));

        $value = mt_rand(10, 100) / 10;
        $this->assertEquals(10 * $value, $multiplier->getPrice($value, [
            $multiplier->getKey() => $value,
            $colors->getKey() => $red->getKey(),
        ]));
    }

    /**
     * @dataProvider authProvider
     */
    public function testUpdateWithOptionPriceAndDisabledNull($user): void
    {
        $this->{$user}->givePermissionTo('products.edit');
        $schema = Schema::factory()->create();

        $item = Item::factory()->create();
        $item2 = Item::factory()->create();

        $option = Option::factory()->create([
            'name' => 'L',
            'price' => 0,
            'disabled' => false,
            'schema_id' => $schema->getKey(),
        ]);
        $option->items()->sync([
            $item->getKey(),
            $item2->getKey(),
        ]);

        $response = $this->actingAs($this->{$user})->json('PATCH', '/schemas/id:' . $schema->getKey(), [
            'name' => 'Test Updated',
            'price' => 200,
            'type' => SchemaType::getKey(SchemaType::SELECT),
            'description' => 'test test',
            'hidden' => false,
            'required' => false,
            'default' => 0,
            'options' => [
                [
                    'id' => $option->getKey(),
                    'name' => 'L',
                    'price' => null,
                    'disabled' => null,
                    'items' => [
                        $item->getKey(),
                    ],
                ],
            ],
        ]);

        $response->assertStatus(422);
    }

    /**
     * @dataProvider authProvider
     */
    public function testCreateWithOptionPriceAndDisabledNull($user): void
    {
        $this->{$user}->givePermissionTo('products.add');
        $item = Item::factory()->create();

        $response = $this->actingAs($this->{$user})->postJson('/schemas', [
            'name' => 'Test',
            'type' => SchemaType::getKey(SchemaType::SELECT),
            'price' => 120,
            'description' => 'test test',
            'hidden' => false,
            'required' => false,
            'options' => [
                [
                    'name' => 'L',
                    'price' => null,
                    'disabled' => null,
                    'items' => [
                        $item->getKey(),
                    ],
                ],
            ],
        ]);

        $response->assertStatus(422);
    }
}<|MERGE_RESOLUTION|>--- conflicted
+++ resolved
@@ -306,12 +306,8 @@
     {
         $item = Item::factory()->create();
 
-<<<<<<< HEAD
         $response = $this->actingAs($this->{$user})->postJson('/schemas', [
             'name' => 'Test',
-=======
-        $response = $this->actingAs($this->$user)->postJson('/schemas', [
->>>>>>> d82fc768
             'type' => SchemaType::getKey(SchemaType::SELECT),
             'price' => 120,
             'hidden' => false,
@@ -727,12 +723,8 @@
     {
         $usedSchema = Schema::factory()->create();
 
-<<<<<<< HEAD
         $response = $this->actingAs($this->{$user})->postJson('/schemas', [
             'name' => 'Multiplier',
-=======
-        $response = $this->actingAs($this->$user)->postJson('/schemas', [
->>>>>>> d82fc768
             'type' => SchemaType::getKey(SchemaType::MULTIPLY_SCHEMA),
             'min' => 1,
             'max' => 10,
@@ -845,12 +837,8 @@
             'schema_id' => $schema->getKey(),
         ]);
 
-<<<<<<< HEAD
         $response = $this->actingAs($this->{$user})->patchJson('/schemas/id:' . $schema->getKey(), [
             'name' => 'Test Updated',
-=======
-        $response = $this->actingAs($this->$user)->patchJson('/schemas/id:' . $schema->getKey() , [
->>>>>>> d82fc768
             'price' => 200,
             'type' => SchemaType::getKey(SchemaType::SELECT),
             'hidden' => false,
