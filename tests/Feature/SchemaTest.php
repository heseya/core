--- conflicted
+++ resolved
@@ -595,8 +595,6 @@
     public function testCreateWithOptionMetadataPrivate(string $user, bool $boolean, bool $booleanValue): void
     {
         $this->{$user}->givePermissionTo(['products.add', 'options.show_metadata_private']);
-<<<<<<< HEAD
-=======
 
         $prices = [
             ['value' => 1000, 'currency' => $this->currency->value]
@@ -605,7 +603,6 @@
             $prices[] = ['value' => 0, 'currency' => $this->currency->value];
         }
 
->>>>>>> b1f15317
         $response = $this
             ->actingAs($this->{$user})
             ->json('POST', '/schemas', FakeDto::schemaData([
@@ -624,11 +621,7 @@
                                 'name' => 'A',
                             ],
                         ],
-<<<<<<< HEAD
-                        'prices' => [['value' => 0, 'currency' => $this->currency->value]],
-=======
                         'prices' => $prices,
->>>>>>> b1f15317
                         'metadata_private' => [
                             'attributeMetaPriv' => 'attributeValue',
                         ],
@@ -645,11 +638,7 @@
                 'required' => $booleanValue,
             ])
             ->assertJsonFragment([
-<<<<<<< HEAD
-                'name' => 'Test',
-=======
                 'name' => 'A',
->>>>>>> b1f15317
                 'metadata_private' => [
                     'attributeMetaPriv' => 'attributeValue',
                 ],
