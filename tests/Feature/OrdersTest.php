--- conflicted
+++ resolved
@@ -65,10 +65,7 @@
 
         $response
             ->assertStatus(200)
-<<<<<<< HEAD
-=======
             ->assertJsonStructure(['data' => $this->expectedStructure])
->>>>>>> 6aa0630f
             ->assertJson(['data' => $this->expected]);
     }
 }