--- conflicted
+++ resolved
@@ -50,26 +50,18 @@
                 'description' => $role1->description,
                 'assignable' => true,
                 'deletable' => true,
-<<<<<<< HEAD
-                'metadata' => [],
-            ]])
-=======
+                'metadata' => [],
             ],
             ])
->>>>>>> f302b5ac
             ->assertJsonFragment([[
                 $role2->getKeyName() => $role2->getKey(),
                 'name' => $role2->name,
                 'description' => $role2->description,
                 'assignable' => true,
                 'deletable' => true,
-<<<<<<< HEAD
-                'metadata' => [],
-            ]]);
-=======
-            ],
-            ]);
->>>>>>> f302b5ac
+                'metadata' => [],
+            ],
+            ]);
     }
 
     /**
@@ -109,26 +101,18 @@
                 'description' => $role1->description,
                 'assignable' => true,
                 'deletable' => true,
-<<<<<<< HEAD
-                'metadata' => [],
-            ]])
-=======
+                'metadata' => [],
             ],
             ])
->>>>>>> f302b5ac
             ->assertJsonFragment([[
                 $role2->getKeyName() => $role2->getKey(),
                 'name' => $role2->name,
                 'description' => $role2->description,
                 'assignable' => true,
                 'deletable' => true,
-<<<<<<< HEAD
-                'metadata' => [],
-            ]]);
-=======
-            ],
-            ]);
->>>>>>> f302b5ac
+                'metadata' => [],
+            ],
+            ]);
     }
 
     /**
@@ -168,26 +152,18 @@
                 'description' => $role1->description,
                 'assignable' => true,
                 'deletable' => true,
-<<<<<<< HEAD
-                'metadata' => [],
-            ]])
-=======
+                'metadata' => [],
             ],
             ])
->>>>>>> f302b5ac
             ->assertJsonFragment([[
                 $role2->getKeyName() => $role2->getKey(),
                 'name' => $role2->name,
                 'description' => $role2->description,
                 'assignable' => true,
                 'deletable' => true,
-<<<<<<< HEAD
-                'metadata' => [],
-            ]]);
-=======
-            ],
-            ]);
->>>>>>> f302b5ac
+                'metadata' => [],
+            ],
+            ]);
     }
 
     /**
@@ -250,26 +226,18 @@
                 'description' => $roleNoPermissions->description,
                 'assignable' => true,
                 'deletable' => true,
-<<<<<<< HEAD
-                'metadata' => [],
-            ]])
-=======
+                'metadata' => [],
             ],
             ])
->>>>>>> f302b5ac
             ->assertJsonFragment([[
                 $roleHasPermissions->getKeyName() => $roleHasPermissions->getKey(),
                 'name' => $roleHasPermissions->name,
                 'description' => $roleHasPermissions->description,
                 'assignable' => true,
                 'deletable' => true,
-<<<<<<< HEAD
-                'metadata' => [],
-            ]]);
-=======
-            ],
-            ]);
->>>>>>> f302b5ac
+                'metadata' => [],
+            ],
+            ]);
     }
 
     /**
@@ -332,52 +300,36 @@
                 'description' => $roleHasSomePermissions->description,
                 'assignable' => false,
                 'deletable' => true,
-<<<<<<< HEAD
-                'metadata' => [],
-            ]])
-=======
+                'metadata' => [],
             ],
             ])
->>>>>>> f302b5ac
             ->assertJsonFragment([[
                 $roleHasNoPermissions->getKeyName() => $roleHasNoPermissions->getKey(),
                 'name' => $roleHasNoPermissions->name,
                 'description' => $roleHasNoPermissions->description,
                 'assignable' => false,
                 'deletable' => true,
-<<<<<<< HEAD
-                'metadata' => [],
-            ]])
-=======
+                'metadata' => [],
             ],
             ])
->>>>>>> f302b5ac
             ->assertJsonFragment([[
                 $roleUnauthenticated->getKeyName() => $roleUnauthenticated->getKey(),
                 'name' => $roleUnauthenticated->name,
                 'description' => $roleUnauthenticated->description,
                 'assignable' => false,
                 'deletable' => false,
-<<<<<<< HEAD
-                'metadata' => [],
-            ]])
-=======
+                'metadata' => [],
             ],
             ])
->>>>>>> f302b5ac
             ->assertJsonFragment([[
                 $roleAuthenticated->getKeyName() => $roleAuthenticated->getKey(),
                 'name' => $roleAuthenticated->name,
                 'description' => $roleAuthenticated->description,
                 'assignable' => false,
                 'deletable' => false,
-<<<<<<< HEAD
-                'metadata' => [],
-            ]]);
-=======
-            ],
-            ]);
->>>>>>> f302b5ac
+                'metadata' => [],
+            ],
+            ]);
     }
 
     /**
@@ -417,26 +369,18 @@
                 'description' => $role1->description,
                 'assignable' => true,
                 'deletable' => true,
-<<<<<<< HEAD
-                'metadata' => [],
-            ]])
-=======
+                'metadata' => [],
             ],
             ])
->>>>>>> f302b5ac
             ->assertJsonFragment([[
                 $role2->getKeyName() => $role2->getKey(),
                 'name' => $role2->name,
                 'description' => $role2->description,
                 'assignable' => true,
                 'deletable' => true,
-<<<<<<< HEAD
-                'metadata' => [],
-            ]]);
-=======
-            ],
-            ]);
->>>>>>> f302b5ac
+                'metadata' => [],
+            ],
+            ]);
     }
 
     public function testShowUnauthorized(): void
@@ -473,13 +417,9 @@
                 'assignable' => true,
                 'deletable' => true,
                 'permissions' => [],
-<<<<<<< HEAD
-                'metadata' => [],
-            ]]);
-=======
-            ],
-            ]);
->>>>>>> f302b5ac
+                'metadata' => [],
+            ],
+            ]);
     }
 
     /**
@@ -512,13 +452,9 @@
                     'test.custom1',
                     'test.custom2',
                 ],
-<<<<<<< HEAD
-                'metadata' => [],
-            ]]);
-=======
-            ],
-            ]);
->>>>>>> f302b5ac
+                'metadata' => [],
+            ],
+            ]);
     }
 
     /**
@@ -551,13 +487,9 @@
                     'test.custom1',
                     'test.custom2',
                 ],
-<<<<<<< HEAD
-                'metadata' => [],
-            ]]);
-=======
-            ],
-            ]);
->>>>>>> f302b5ac
+                'metadata' => [],
+            ],
+            ]);
     }
 
     /**
@@ -593,13 +525,9 @@
                     'test.custom1',
                     'test.custom2',
                 ],
-<<<<<<< HEAD
-                'metadata' => [],
-            ]]);
-=======
-            ],
-            ]);
->>>>>>> f302b5ac
+                'metadata' => [],
+            ],
+            ]);
     }
 
     public function testCreateUnauthorized(): void
@@ -676,13 +604,9 @@
                     'test.custom1',
                     'test.custom2',
                 ],
-<<<<<<< HEAD
-                'metadata' => [],
-            ]]);
-=======
-            ],
-            ]);
->>>>>>> f302b5ac
+                'metadata' => [],
+            ],
+            ]);
 
         $this->assertDatabaseHas('roles', [
             'name' => 'test_role',
@@ -712,13 +636,9 @@
                 'assignable' => true,
                 'deletable' => true,
                 'permissions' => [],
-<<<<<<< HEAD
-                'metadata' => [],
-            ]]);
-=======
-            ],
-            ]);
->>>>>>> f302b5ac
+                'metadata' => [],
+            ],
+            ]);
 
         $this->assertDatabaseHas('roles', [
             'name' => 'test_role',
@@ -887,13 +807,9 @@
                     'test.custom2',
                     'test.custom3',
                 ],
-<<<<<<< HEAD
-                'metadata' => [],
-            ]]);
-=======
-            ],
-            ]);
->>>>>>> f302b5ac
+                'metadata' => [],
+            ],
+            ]);
 
         $this->assertDatabaseHas('roles', [
             $role->getKeyName() => $role->getKey(),
@@ -931,13 +847,9 @@
                 'assignable' => true,
                 'deletable' => true,
                 'permissions' => [],
-<<<<<<< HEAD
-                'metadata' => [],
-            ]]);
-=======
-            ],
-            ]);
->>>>>>> f302b5ac
+                'metadata' => [],
+            ],
+            ]);
 
         $this->assertDatabaseHas('roles', [
             $role->getKeyName() => $role->getKey(),
@@ -969,13 +881,9 @@
                 'assignable' => true,
                 'deletable' => true,
                 'permissions' => [],
-<<<<<<< HEAD
-                'metadata' => [],
-            ]]);
-=======
-            ],
-            ]);
->>>>>>> f302b5ac
+                'metadata' => [],
+            ],
+            ]);
 
         $this->assertDatabaseHas('roles', [
             $role->getKeyName() => $role->getKey(),
@@ -1007,13 +915,9 @@
                 'assignable' => true,
                 'deletable' => true,
                 'permissions' => [],
-<<<<<<< HEAD
-                'metadata' => [],
-            ]]);
-=======
-            ],
-            ]);
->>>>>>> f302b5ac
+                'metadata' => [],
+            ],
+            ]);
 
         $this->assertDatabaseHas('roles', [
             $role->getKeyName() => $role->getKey(),
