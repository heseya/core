<?php

namespace Tests\Feature\Discounts;

use App\Enums\ConditionType;
use App\Enums\DiscountTargetType;
use App\Enums\DiscountType;
use App\Enums\Product\ProductPriceType;
use App\Models\Product;
use App\Models\Role;
use App\Repositories\Contracts\ProductRepositoryContract;
use Brick\Math\Exception\NumberFormatException;
use Brick\Math\Exception\RoundingNecessaryException;
use Brick\Money\Exception\UnknownCurrencyException;
use Brick\Money\Money;
use Domain\Currency\Currency;
use Domain\Price\Dtos\PriceDto;
use Heseya\Dto\DtoException;
use Illuminate\Support\Facades\App;
use Tests\TestCase;

class DiscountProductCacheTest extends TestCase
{
    private ProductRepositoryContract $productRepository;
    private Currency $currency;

    public function setUp(): void
    {
        parent::setUp();

        $this->productRepository = App::make(ProductRepositoryContract::class);
        $this->currency = Currency::DEFAULT;
    }

    public function testDontCacheUserDiscount(): void
    {
        $this->user->givePermissionTo('sales.add');

        $discount = [
<<<<<<< HEAD
            'translations' => [
                $this->lang => [
                    'name' => 'Discount',
                    'description' => 'Test discount',
                ],
            ],
            'value' => 50,
            'type' => DiscountType::PERCENTAGE,
=======
            'name' => 'Discount',
            'description' => 'Test discount',
            'percentage' => '50',
>>>>>>> 09205592
            'priority' => 1,
            'target_type' => DiscountTargetType::PRODUCTS,
            'target_is_allow_list' => false,
        ];

        $conditions = [
            'condition_groups' => [
                [
                    'conditions' => [
                        [
                            'type' => ConditionType::USER_IN,
                            'users' => [$this->user->getKey()],
                            'is_allow_list' => true,
                        ],
                    ],
                ],
            ],
        ];

        $priceMin = 100;
        $priceMax = 200;
        $product = Product::factory()->create([
            'public' => true,
        ]);
        $this->productRepository->setProductPrices($product->getKey(), [
            ProductPriceType::PRICE_BASE->value => [PriceDto::from(Money::of($priceMin, $this->currency->value))],
            ProductPriceType::PRICE_MIN_INITIAL->value => [PriceDto::from(Money::of($priceMin, $this->currency->value))],
            ProductPriceType::PRICE_MAX_INITIAL->value => [PriceDto::from(Money::of($priceMax, $this->currency->value))],
        ]);

        $response = $this
            ->actingAs($this->user)
            ->json('POST', '/sales', $discount + $conditions);

        $response->assertCreated();

        // Assert price didn't decrease
        $this->assertDatabaseHas('prices', [
            'model_id' => $product->getKey(),
            'price_type' => ProductPriceType::PRICE_MIN,
            'value' => $priceMin * 100,
        ]);
        $this->assertDatabaseHas('prices', [
            'model_id' => $product->getKey(),
            'price_type' => ProductPriceType::PRICE_MAX,
            'value' => $priceMax * 100,
        ]);
    }

    /**
     * @throws UnknownCurrencyException
     * @throws DtoException
     * @throws RoundingNecessaryException
     * @throws NumberFormatException
     */
    public function testDontCacheRoleDiscount(): void
    {
        $this->user->givePermissionTo('sales.add');

        $discount = [
<<<<<<< HEAD
            'translations' => [
                $this->lang => [
                    'name' => 'Discount',
                    'description' => 'Test discount',
                ],
            ],
            'value' => 50,
            'type' => DiscountType::PERCENTAGE,
=======
            'name' => 'Discount',
            'description' => 'Test discount',
            'percentage' => '50',
>>>>>>> 09205592
            'priority' => 1,
            'target_type' => DiscountTargetType::PRODUCTS,
            'target_is_allow_list' => false,
        ];

        $role = Role::factory()->create();
        $this->user->assignRole($role);

        $conditions = [
            'condition_groups' => [
                [
                    'conditions' => [
                        [
                            'type' => ConditionType::USER_IN_ROLE,
                            'roles' => [$role->getKey()],
                            'is_allow_list' => true,
                        ],
                    ],
                ],
            ],
        ];

        $priceMin = 100;
        $priceMax = 200;
        $product = Product::factory()->create([
            'public' => true,
        ]);
        $this->productRepository->setProductPrices($product->getKey(), [
            ProductPriceType::PRICE_BASE->value => [PriceDto::from(Money::of($priceMin, $this->currency->value))],
            ProductPriceType::PRICE_MIN_INITIAL->value => [PriceDto::from(Money::of($priceMin, $this->currency->value))],
            ProductPriceType::PRICE_MAX_INITIAL->value => [PriceDto::from(Money::of($priceMax, $this->currency->value))],
        ]);

        $response = $this
            ->actingAs($this->user)
            ->json('POST', '/sales', $discount + $conditions);

        $response->assertCreated();

        // Assert price didn't decrease
        $this->assertDatabaseHas('prices', [
            'model_id' => $product->getKey(),
            'price_type' => ProductPriceType::PRICE_MIN,
            'value' => $priceMin * 100,
        ]);
        $this->assertDatabaseHas('prices', [
            'model_id' => $product->getKey(),
            'price_type' => ProductPriceType::PRICE_MAX,
            'value' => $priceMax * 100,
        ]);
    }

    /**
     * @throws UnknownCurrencyException
     * @throws RoundingNecessaryException
     * @throws DtoException
     * @throws NumberFormatException
     */
    public function testDontCacheMaxUsesPerUserDiscount(): void
    {
        $this->user->givePermissionTo('sales.add');

        $discount = [
<<<<<<< HEAD
            'translations' => [
                $this->lang => [
                    'name' => 'Discount',
                    'description' => 'Test discount',
                ],
            ],
            'value' => 50,
            'type' => DiscountType::PERCENTAGE,
=======
            'name' => 'Discount',
            'description' => 'Test discount',
            'percentage' => '50',
>>>>>>> 09205592
            'priority' => 1,
            'target_type' => DiscountTargetType::PRODUCTS,
            'target_is_allow_list' => false,
        ];

        $role = Role::factory()->create();
        $this->user->assignRole($role);

        $conditions = [
            'condition_groups' => [
                [
                    'conditions' => [
                        [
                            'type' => ConditionType::MAX_USES_PER_USER,
                            'max_uses' => 10,
                        ],
                    ],
                ],
            ],
        ];

        $priceMin = 100;
        $priceMax = 200;
        $product = Product::factory()->create([
            'public' => true,
        ]);
        $this->productRepository->setProductPrices($product->getKey(), [
            ProductPriceType::PRICE_BASE->value => [PriceDto::from(Money::of($priceMin, $this->currency->value))],
            ProductPriceType::PRICE_MIN_INITIAL->value => [PriceDto::from(Money::of($priceMin, $this->currency->value))],
            ProductPriceType::PRICE_MAX_INITIAL->value => [PriceDto::from(Money::of($priceMax, $this->currency->value))],
        ]);

        $response = $this
            ->actingAs($this->user)
            ->json('POST', '/sales', $discount + $conditions);

        $response->assertCreated();

        // Assert price didn't decrease
        $this->assertDatabaseHas('prices', [
            'model_id' => $product->getKey(),
            'price_type' => ProductPriceType::PRICE_MIN,
            'value' => $priceMin * 100,
        ]);
        $this->assertDatabaseHas('prices', [
            'model_id' => $product->getKey(),
            'price_type' => ProductPriceType::PRICE_MAX,
            'value' => $priceMax * 100,
        ]);
    }
}<|MERGE_RESOLUTION|>--- conflicted
+++ resolved
@@ -37,20 +37,13 @@
         $this->user->givePermissionTo('sales.add');
 
         $discount = [
-<<<<<<< HEAD
             'translations' => [
                 $this->lang => [
                     'name' => 'Discount',
                     'description' => 'Test discount',
                 ],
             ],
-            'value' => 50,
-            'type' => DiscountType::PERCENTAGE,
-=======
-            'name' => 'Discount',
-            'description' => 'Test discount',
             'percentage' => '50',
->>>>>>> 09205592
             'priority' => 1,
             'target_type' => DiscountTargetType::PRODUCTS,
             'target_is_allow_list' => false,
@@ -111,20 +104,13 @@
         $this->user->givePermissionTo('sales.add');
 
         $discount = [
-<<<<<<< HEAD
             'translations' => [
                 $this->lang => [
                     'name' => 'Discount',
                     'description' => 'Test discount',
                 ],
             ],
-            'value' => 50,
-            'type' => DiscountType::PERCENTAGE,
-=======
-            'name' => 'Discount',
-            'description' => 'Test discount',
             'percentage' => '50',
->>>>>>> 09205592
             'priority' => 1,
             'target_type' => DiscountTargetType::PRODUCTS,
             'target_is_allow_list' => false,
@@ -188,20 +174,13 @@
         $this->user->givePermissionTo('sales.add');
 
         $discount = [
-<<<<<<< HEAD
             'translations' => [
                 $this->lang => [
                     'name' => 'Discount',
                     'description' => 'Test discount',
                 ],
             ],
-            'value' => 50,
-            'type' => DiscountType::PERCENTAGE,
-=======
-            'name' => 'Discount',
-            'description' => 'Test discount',
             'percentage' => '50',
->>>>>>> 09205592
             'priority' => 1,
             'target_type' => DiscountTargetType::PRODUCTS,
             'target_is_allow_list' => false,
