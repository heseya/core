<?php

namespace Tests\Feature\Discounts;

use App\Enums\ConditionType;
use App\Enums\DiscountTargetType;
use App\Enums\DiscountType;
use App\Enums\Product\ProductPriceType;
use App\Enums\ValidationError;
use App\Events\CouponCreated;
use App\Events\CouponUpdated;
use App\Events\SaleCreated;
use App\Events\SaleUpdated;
use App\Listeners\WebHookEventListener;
use App\Models\ConditionGroup;
use App\Models\Discount;
use App\Models\Product;
use App\Models\Role;
use App\Models\ShippingMethod;
use App\Models\User;
use App\Models\WebHook;
use App\Repositories\Contracts\ProductRepositoryContract;
use App\Services\Contracts\DiscountServiceContract;
use Brick\Math\Exception\NumberFormatException;
use Brick\Math\Exception\RoundingNecessaryException;
use Brick\Money\Exception\UnknownCurrencyException;
use Brick\Money\Money;
use Domain\Currency\Currency;
use Domain\Price\Dtos\PriceDto;
use Domain\ProductSet\ProductSet;
use Heseya\Dto\DtoException;
use Illuminate\Events\CallQueuedListener;
use Illuminate\Foundation\Testing\WithFaker;
use Illuminate\Support\Carbon;
use Illuminate\Support\Collection;
use Illuminate\Support\Facades\App;
use Illuminate\Support\Facades\Bus;
use Illuminate\Support\Facades\Cache;
use Illuminate\Support\Facades\DB;
use Illuminate\Support\Facades\Event;
use Illuminate\Support\Facades\Queue;
use Spatie\WebhookServer\CallWebhookJob;
use Tests\TestCase;

class DiscountTest extends TestCase
{
    use WithFaker;

    private array $conditions;
    private Role $role;
    private User $conditionUser;
    private Product $conditionProduct;
    private ProductSet $conditionProductSet;
    private array $expectedStructure;
    private ProductRepositoryContract $productRepository;
    private Currency $currency;

    public function setUp(): void
    {
        parent::setUp();

        $this->productRepository = App::make(ProductRepositoryContract::class);
        $this->currency = Currency::DEFAULT;

        // coupons
        Discount::factory()->count(10)->create();
        // sales
        Discount::factory([
            'code' => null,
            'target_type' => DiscountTargetType::ORDER_VALUE,
        ])->count(10)->create();

        $this->role = Role::factory()->create();
        $this->conditionUser = User::factory()->create();
        $this->conditionProduct = Product::factory()->create();
        $this->conditionProductSet = ProductSet::factory()->create();

        $this->conditions = [
            [
                'type' => ConditionType::ORDER_VALUE,
                'min_value' => 100,
                'max_value' => 500,
                'include_taxes' => false,
                'is_in_range' => true,
            ],
            [
                'type' => ConditionType::USER_IN_ROLE,
                'roles' => [
                    $this->role->getKey(),
                ],
                'is_allow_list' => true,
            ],
            [
                'type' => ConditionType::USER_IN,
                'users' => [
                    $this->conditionUser->getKey(),
                ],
                'is_allow_list' => true,
            ],
            [
                'type' => ConditionType::PRODUCT_IN_SET,
                'product_sets' => [
                    $this->conditionProductSet->getKey(),
                ],
                'is_allow_list' => true,
            ],
            [
                'type' => ConditionType::PRODUCT_IN,
                'products' => [
                    $this->conditionProduct->getKey(),
                ],
                'is_allow_list' => true,
            ],
            [
                'type' => ConditionType::DATE_BETWEEN,
                'start_at' => Carbon::now()->toISOString(),
                'end_at' => Carbon::tomorrow()->toISOString(),
                'is_in_range' => true,
            ],
            [
                'type' => ConditionType::TIME_BETWEEN,
                'start_at' => Carbon::now()->toTimeString(),
                'end_at' => Carbon::tomorrow()->toTimeString(),
                'is_in_range' => true,
            ],
            [
                'type' => ConditionType::MAX_USES,
                'max_uses' => 150,
            ],
            [
                'type' => ConditionType::MAX_USES_PER_USER,
                'max_uses' => 5,
            ],
            [
                'type' => ConditionType::WEEKDAY_IN,
                'weekday' => [false, true, false, false, true, true, false],
            ],
            [
                'type' => ConditionType::CART_LENGTH,
                'min_value' => 1,
                'max_value' => 100,
            ],
            [
                'type' => ConditionType::COUPONS_COUNT,
                'min_value' => 1,
                'max_value' => 10,
            ],
        ];

        $this->expectedStructure = [
            'data' => [
                'id',
                'name',
                'description',
                'percentage',
                'amounts',
                'priority',
                'uses',
                'condition_groups',
                'target_type',
                'target_products',
                'target_sets',
                'target_shipping_methods',
                'target_is_allow_list',
                'metadata',
                'active',
            ],
        ];
    }

    public static function couponOrSaleProvider(): array
    {
        return [
            'coupons' => ['coupons'],
            'sales' => ['sales'],
        ];
    }

    public static function authWithDiscountProvider(): array
    {
        return [
            'as user coupons' => ['user', 'coupons'],
            'as user sales' => ['user', 'sales'],
            'as app coupons' => ['application', 'coupons'],
            'as app sales' => ['application', 'sales'],
        ];
    }

    /**
     * @dataProvider couponOrSaleProvider
     */
    public function testIndexUnauthorized($discountKind): void
    {
        $response = $this->getJson("/{$discountKind}");
        $response->assertForbidden();
    }

    /**
     * @dataProvider authWithDiscountProvider
     */
    public function testIndex($user, $discountKind): void
    {
        $this->{$user}->givePermissionTo("{$discountKind}.show");

        $this
            ->actingAs($this->{$user})
            ->getJson("/{$discountKind}")
            ->assertOk()
            ->assertJsonCount(10, 'data');

        $this->assertQueryCountLessThan(23);
    }

    /**
     * @dataProvider authWithDiscountProvider
     */
    public function testIndexPerformance($user, $discountKind): void
    {
        $this->markTestSkipped();

        $this->{$user}->givePermissionTo("{$discountKind}.show");

        $codes = $discountKind === 'coupons' ? [] : ['code' => null];
        Discount::factory($codes)->count(490)->create();

        $this
            ->actingAs($this->{$user})
            ->getJson("/{$discountKind}?limit=500")
            ->assertOk()
            ->assertJsonCount(500, 'data');

        // It's now 512 ugh
        $this->assertQueryCountLessThan(15);
    }

    public function testShowUnauthorized(): void
    {
        $discount = Discount::factory()->create();

        $response = $this->getJson('/coupons/' . $discount->code);
        $response->assertForbidden();
    }

    /**
     * @dataProvider authProvider
     */
    public function testShow($user): void
    {
        $this->{$user}->givePermissionTo('coupons.show_details');
        $discount = Discount::factory()->create();

        $response = $this->actingAs($this->{$user})->getJson('/coupons/' . $discount->code);
        $response
            ->assertOk()
            ->assertJsonStructure($this->expectedStructure)
            ->assertJsonFragment([
                'id' => $discount->getKey(),
                'active' => true,
            ]);
    }

    /**
     * @dataProvider authProvider
     */
    public function testShowInactiveByCode($user): void
    {
        $this->{$user}->givePermissionTo('coupons.show_details');
        $discount = Discount::factory()->create([
            'active' => false,
        ]);

        $this
            ->actingAs($this->{$user})
            ->getJson('/coupons/' . $discount->code)
            ->assertNotFound();
    }

    /**
     * @dataProvider authProvider
     */
    public function testShowWithConditions(string $user): void
    {
        $this->markTestSkipped();

        $this->{$user}->givePermissionTo('coupons.show_details');
        $discount = Discount::factory()->create();

        $conditionGroup = ConditionGroup::create();

        $condition = $conditionGroup->conditions()->create([
            'type' => ConditionType::USER_IN_ROLE,
            'value' => [
                'roles' => [
                    $this->role->getKey(),
                ],
                'is_allow_list' => true,
            ],
        ]);
        $condition->roles()->attach($this->role);

        $condition2 = $conditionGroup->conditions()->create([
            'type' => ConditionType::USER_IN,
            'value' => [
                'users' => [
                    $this->conditionUser->getKey(),
                ],
                'is_allow_list' => true,
            ],
        ]);

        $condition2->users()->attach($this->conditionUser);

        $condition3 = $conditionGroup->conditions()->create([
            'type' => ConditionType::PRODUCT_IN_SET,
            'value' => [
                'product_sets' => [
                    $this->conditionProductSet->getKey(),
                ],
                'is_allow_list' => true,
            ],
        ]);

        $condition3->productSets()->attach($this->conditionProductSet);

        $condition4 = $conditionGroup->conditions()->create([
            'type' => ConditionType::PRODUCT_IN,
            'value' => [
                'products' => [
                    $this->conditionProduct->getKey(),
                ],
                'is_allow_list' => true,
            ],
        ]);

        $condition4->products()->attach($this->conditionProduct);

        $discount->conditionGroups()->attach($conditionGroup);

        $response = $this->actingAs($this->{$user})->getJson('/coupons/' . $discount->code);
        $response
            ->assertOk()
            ->assertJsonStructure($this->expectedStructure)
            ->assertJsonFragment([
                'id' => $discount->getKey(),
                'name' => $discount->name,
                'description' => $discount->description,
                'percentage' => $discount->percentage,
                'priority' => $discount->priority,
                'uses' => $discount->uses,
            ])
            ->assertJsonFragment([
                'type' => ConditionType::USER_IN_ROLE,
                'is_allow_list' => true,
            ])
            ->assertJsonFragment([
                'type' => ConditionType::USER_IN,
                'is_allow_list' => true,
            ])
            ->assertJsonFragment([
                'type' => ConditionType::PRODUCT_IN_SET,
                'is_allow_list' => true,
            ])
            ->assertJsonFragment([
                'type' => ConditionType::PRODUCT_IN,
                'is_allow_list' => true,
            ])
            ->assertJsonFragment([
                'id' => $this->role->getKey(),
                'name' => $this->role->name,
                'description' => $this->role->description,
            ])
            ->assertJsonFragment([
                'id' => $this->conditionUser->getKey(),
                'name' => $this->conditionUser->name,
                'email' => $this->conditionUser->email,
            ])
            ->assertJsonFragment([
                'id' => $this->conditionProductSet->getKey(),
                'name' => $this->conditionProductSet->name,
                'slug' => $this->conditionProductSet->slug,
            ])
            ->assertJsonFragment([
                'id' => $this->conditionProduct->getKey(),
                'name' => $this->conditionProduct->name,
                'slug' => $this->conditionProduct->slug,
            ]);
    }

    /**
     * @dataProvider couponOrSaleProvider
     */
    public function testShowByIdUnauthorized(string $discountKind): void
    {
        $code = $discountKind === 'coupons' ? [] : ['code' => null];

        $discount = Discount::factory($code)->create();

        $response = $this->getJson("/{$discountKind}/id:" . $discount->getKey());
        $response->assertForbidden();
    }

    /**
     * @dataProvider authWithDiscountProvider
     */
    public function testShowById(string $user, string $discountKind): void
    {
        $this->{$user}->givePermissionTo("{$discountKind}.show_details");

        $code = $discountKind === 'coupons' ? [] : ['code' => null];
        $discount = Discount::factory($code)->create();

        $this
            ->actingAs($this->{$user})
            ->getJson("/{$discountKind}/id:" . $discount->getKey())
            ->assertOk()
            ->assertJsonFragment([
                'id' => $discount->getKey(),
                'active' => true,
            ]);
    }

    /**
     * @dataProvider authWithDiscountProvider
     */
    public function testShowByIdInactive(string $user, string $discountKind): void
    {
        $this->{$user}->givePermissionTo("{$discountKind}.show_details");

        $code = $discountKind === 'coupons' ? [] : ['code' => null];
        $discount = Discount::factory($code)->create([
            'active' => false,
        ]);

        $this
            ->actingAs($this->{$user})
            ->getJson("/{$discountKind}/id:" . $discount->getKey())
            ->assertOk()
            ->assertJsonFragment([
                'id' => $discount->getKey(),
            ]);
    }

    /**
     * @dataProvider authWithDiscountProvider
     */
    public function testShowInvalidDiscount(string $user, string $discountKind): void
    {
        $this->{$user}->givePermissionTo("{$discountKind}.show_details");

        $code = $discountKind === 'sales' ? [] : ['code' => null];
        $discount = Discount::factory($code)->create();

        $this
            ->actingAs($this->{$user})
            ->json('GET', "/{$discountKind}/id:" . $discount->getKey())
            ->assertNotFound();
    }

    /**
     * @dataProvider authProvider
     */
    public function testShowWrongCode(string $user): void
    {
        $this->{$user}->givePermissionTo('coupons.show_details');

        /** @var Discount $discount */
        $discount = Discount::factory()->create();

        $this
            ->actingAs($this->{$user})
            ->getJson('/coupons/its_not_code')
            ->assertNotFound();

        $this
            ->actingAs($this->{$user})
            ->getJson('/coupons/' . $discount->code . '_' . $discount->code)
            ->assertNotFound();
    }

    /**
     * @dataProvider couponOrSaleProvider
     */
    public function testCreateUnauthorized($discountKind): void
    {
        Event::fake();

        $response = $this->postJson("/{$discountKind}");
        $response->assertForbidden();

        $event = $discountKind === 'coupons' ? CouponCreated::class : SaleCreated::class;
        Event::assertNotDispatched($event);
    }

    /**
     * @dataProvider authWithDiscountProvider
     */
    public function testCreateSimple(string $user, string $discountKind): void
    {
        $this->{$user}->givePermissionTo("{$discountKind}.add");

        $event = $discountKind === 'coupons' ? CouponCreated::class : SaleCreated::class;

        Event::fake($event);

        $discount = [
            'translations' => [
                $this->lang => [
                    'name' => 'Coupon',
                    'description' => 'Test coupon',
                    'description_html' => 'html',
                ],
            ],
            'slug' => 'slug',
<<<<<<< HEAD
            'value' => 10,
            'type' => DiscountType::PERCENTAGE,
=======
            'description' => 'Test coupon',
            'description_html' => 'html',
            'percentage' => '10',
>>>>>>> 09205592
            'priority' => 1,
            'target_type' => DiscountTargetType::ORDER_VALUE,
            'target_is_allow_list' => true,
            'published' => [
                $this->lang,
            ],
        ];

        if ($discountKind === 'coupons') {
            $discount['code'] = 'S43SA2';
        }

        $conditions = [
            'condition_groups' => [
                [
                    'conditions' => [
                        [
                            'type' => ConditionType::MAX_USES,
                            'max_uses' => 150,
                        ],
                    ],
                ],
            ],
        ];

        $response = $this
            ->actingAs($this->{$user})
            ->json('POST', "/{$discountKind}", $discount + $conditions);

        unset($discount['translations']);
        $response
            ->assertCreated()
            ->assertJsonFragment($discount)
            ->assertJsonFragment([
                'max_uses' => 150,
                'type' => ConditionType::MAX_USES,
            ]);

        $discountId = $response->json('data.id');
        unset($discount['published']);

        $this->assertDatabaseHas(
            'discounts',
            $discount + [
                'id' => $discountId,
                "name->{$this->lang}" => 'Coupon',
                "description->{$this->lang}" => 'Test coupon',
                "description_html->{$this->lang}" => 'html',
            ]
        );
        $this->assertDatabaseCount('condition_groups', 1);
        $this->assertDatabaseHas('discount_condition_groups', ['discount_id' => $discountId]);
        $this->assertDatabaseCount('discount_conditions', 1);

        Event::assertDispatched($event);
        Queue::fake();

        /** @var Discount $discount */
        $discount = Discount::query()->findOrFail($discountId);
        $event = $discountKind === 'coupons' ? new CouponCreated($discount) : new SaleCreated($discount);
        $listener = new WebHookEventListener();

        $listener->handle($event);

        Queue::assertNotPushed(CallWebhookJob::class);
    }

    /**
     * @dataProvider authProvider
     */
    public function testCreateSimpleWrongCode($user): void
    {
        $this->{$user}->givePermissionTo('coupons.add');

        $event = CouponCreated::class;

        Event::fake($event);

        $discount = [
            'name' => 'Kupon',
            'description' => 'Testowy kupon',
            'value' => 10,
            'type' => DiscountType::PERCENTAGE,
            'priority' => 1,
            'target_type' => DiscountTargetType::ORDER_VALUE,
            'target_is_allow_list' => true,
            'code' => 'test as #',
        ];

        $conditions = [
            'condition_groups' => [
                [
                    'conditions' => [
                        [
                            'type' => ConditionType::MAX_USES,
                            'max_uses' => 150,
                        ],
                    ],
                ],
            ],
        ];

        $response = $this
            ->actingAs($this->{$user})
            ->json('POST', '/coupons', $discount + $conditions);

        $response
            ->assertStatus(422)
            ->assertJsonFragment(['key' => ValidationError::ALPHADASH]);
    }

    /**
     * @dataProvider authWithDiscountProvider
     */
    public function testCreateWithMetadata($user, $discountKind): void
    {
        $this->{$user}->givePermissionTo("{$discountKind}.add");

        $event = $discountKind === 'coupons' ? CouponCreated::class : SaleCreated::class;

        Event::fake($event);

        $discount = [
<<<<<<< HEAD
            'translations' => [
                $this->lang => [
                    'name' => 'Kupon',
                    'description' => 'Testowy kupon',
                ],
            ],
            'value' => 10,
            'type' => DiscountType::PERCENTAGE,
=======
            'name' => 'Kupon',
            'description' => 'Testowy kupon',
            'percentage' => '10',
>>>>>>> 09205592
            'priority' => 1,
            'target_type' => DiscountTargetType::SHIPPING_PRICE,
            'target_is_allow_list' => true,
            'metadata' => [
                'attributeMeta' => 'attributeValue',
            ],
        ];

        if ($discountKind === 'coupons') {
            $discount['code'] = 'S43SA2';
        }

        $response = $this
            ->actingAs($this->{$user})
            ->json('POST', "/{$discountKind}", $discount);

        unset($discount['translations']);
        $response
            ->assertCreated()
            ->assertJsonFragment($discount + ['name' => 'Kupon', 'description' => 'Testowy kupon']);
    }

    /**
     * @dataProvider authWithDiscountProvider
     */
    public function testCreateWithMetadataPrivate($user, $discountKind): void
    {
        $this->{$user}->givePermissionTo(["{$discountKind}.add", "{$discountKind}.show_metadata_private"]);

        $event = $discountKind === 'coupons' ? CouponCreated::class : SaleCreated::class;

        Event::fake($event);

        $discount = [
<<<<<<< HEAD
            'translations' => [
                $this->lang => [
                    'name' => 'Kupon',
                    'description' => 'Testowy kupon',
                ],
            ],
            'value' => 10,
            'type' => DiscountType::PERCENTAGE,
=======
            'name' => 'Kupon',
            'description' => 'Testowy kupon',
            'percentage' => '10',
>>>>>>> 09205592
            'priority' => 1,
            'target_type' => DiscountTargetType::SHIPPING_PRICE,
            'target_is_allow_list' => true,
            'metadata_private' => [
                'attributeMetaPriv' => 'attributeValue',
            ],
        ];

        if ($discountKind === 'coupons') {
            $discount['code'] = 'S43SA2';
        }

        $response = $this
            ->actingAs($this->{$user})
            ->json('POST', "/{$discountKind}", $discount);

        unset($discount['translations']);
        $response
            ->assertCreated()
            ->assertJsonFragment($discount + ['name' => 'Kupon', 'description' => 'Testowy kupon']);
    }

    /**
     * @dataProvider authWithDiscountProvider
     */
    public function testCreateWithShippingMethod($user, $discountKind): void
    {
        $this->{$user}->givePermissionTo("{$discountKind}.add");

        $event = $discountKind === 'coupons' ? CouponCreated::class : SaleCreated::class;

        Event::fake($event);

        $discount = [
<<<<<<< HEAD
            'translations' => [
                $this->lang => [
                    'name' => 'Kupon',
                    'description' => 'Testowy kupon',
                ],
            ],
            'value' => 10,
            'type' => DiscountType::PERCENTAGE,
=======
            'name' => 'Kupon',
            'description' => 'Testowy kupon',
            'percentage' => '10',
>>>>>>> 09205592
            'priority' => 1,
            'target_type' => DiscountTargetType::SHIPPING_PRICE,
            'target_is_allow_list' => true,
        ];

        if ($discountKind === 'coupons') {
            $discount['code'] = 'S43SA2';
        }

        $shippingMethod = ShippingMethod::factory()->create(['public' => true]);

        $shippingMethods = [
            'target_shipping_methods' => [
                $shippingMethod->getKey(),
            ],
        ];

        $response = $this
            ->actingAs($this->{$user})
            ->json('POST', "/{$discountKind}", $discount + $shippingMethods);

        unset($discount['translations']);
        $response
            ->assertCreated()
            ->assertJsonFragment($discount + ['name' => 'Kupon', 'description' => 'Testowy kupon'])
            ->assertJsonFragment([
                'id' => $shippingMethod->getKey(),
                'name' => $shippingMethod->name,
                'public' => true,
            ]);

        $discountId = $response->getData()->data->id;

        $this->assertDatabaseHas(
            'discounts',
            $discount + [
                'id' => $discountId,
                "name->{$this->lang}" => 'Kupon',
                "description->{$this->lang}" => 'Testowy kupon',
            ]
        );
        $this->assertDatabaseHas('model_has_discounts', [
            'discount_id' => $discountId,
            'model_type' => ShippingMethod::class,
            'model_id' => $shippingMethod->getKey(),
        ]);
    }

    /**
     * @dataProvider authWithDiscountProvider
     *
     * @throws DtoException
     * @throws NumberFormatException
     * @throws RoundingNecessaryException
     * @throws UnknownCurrencyException
     */
    public function testCreateWithProduct($user, $discountKind): void
    {
        $this->{$user}->givePermissionTo("{$discountKind}.add");

        if ($discountKind === 'coupons') {
            $event = CouponCreated::class;
            $minPriceDiscounted = 900;
            $maxPriceDiscounted = 1200;
        } else {
            $event = SaleCreated::class;
            $minPriceDiscounted = 810;
            $maxPriceDiscounted = 1080;
        }

        Event::fake($event);

        $discount = [
<<<<<<< HEAD
            'translations' => [
                $this->lang => [
                    'name' => 'Kupon',
                    'description' => 'Testowy kupon',
                ],
            ],
            'value' => 10,
            'type' => DiscountType::PERCENTAGE,
=======
            'name' => 'Kupon',
            'description' => 'Testowy kupon',
            'percentage' => '10',
>>>>>>> 09205592
            'priority' => 1,
            'target_type' => DiscountTargetType::PRODUCTS,
            'target_is_allow_list' => true,
        ];

        if ($discountKind === 'coupons') {
            $discount['code'] = 'S43SA2';
        }

        $product = Product::factory()->create([
            'public' => true,
        ]);
        $this->productRepository->setProductPrices($product->getKey(), [
            ProductPriceType::PRICE_BASE->value => [PriceDto::from(Money::of(1000, $this->currency->value))],
            ProductPriceType::PRICE_MIN_INITIAL->value => [PriceDto::from(Money::of(900, $this->currency->value))],
            ProductPriceType::PRICE_MAX_INITIAL->value => [PriceDto::from(Money::of(1200, $this->currency->value))],
            ProductPriceType::PRICE_MIN->value => [PriceDto::from(Money::of(900, $this->currency->value))],
            ProductPriceType::PRICE_MAX->value => [PriceDto::from(Money::of(1200, $this->currency->value))],
        ]);

        $productSet = ProductSet::factory()->create(['public' => true]);

        $data = [
            'target_products' => [
                $product->getKey(),
            ],
            'target_sets' => [
                $productSet->getKey(),
            ],
        ];

        $response = $this
            ->actingAs($this->{$user})
            ->json('POST', "/{$discountKind}", $discount + $data);

        unset($discount['translations']);
        $response
            ->assertCreated()
            ->assertJsonFragment($discount + ['name' => 'Kupon', 'description' => 'Testowy kupon'])
            ->assertJsonFragment([
                'id' => $product->getKey(),
                'name' => $product->name,
                'public' => true,
                'prices_min' => [[
                    'currency' => $this->currency->value,
                    'net' => "{$minPriceDiscounted}.00",
                    'gross' => "{$minPriceDiscounted}.00",
                ]],
                'prices_max' => [[
                    'currency' => $this->currency->value,
                    'net' => "{$maxPriceDiscounted}.00",
                    'gross' => "{$maxPriceDiscounted}.00",
                ]],
            ])
            ->assertJsonFragment([
                'id' => $productSet->getKey(),
                'name' => $productSet->name,
                'public' => true,
            ]);

        $discountId = $response->getData()->data->id;

        $this->assertDatabaseHas('discounts', $discount + ['id' => $discountId]);
        $this->assertDatabaseHas('model_has_discounts', [
            'discount_id' => $discountId,
            'model_type' => Product::class,
            'model_id' => $product->getKey(),
        ]);
        $this->assertDatabaseHas('model_has_discounts', [
            'discount_id' => $discountId,
            'model_type' => ProductSet::class,
            'model_id' => $productSet->getKey(),
        ]);
    }

    /**
     * @dataProvider authWithDiscountProvider
     *
     * @throws DtoException
     * @throws NumberFormatException
     * @throws RoundingNecessaryException
     * @throws UnknownCurrencyException
     */
    public function testCreateWithProductInactive($user, $discountKind): void
    {
        $this->{$user}->givePermissionTo("{$discountKind}.add");

        $minPriceDiscounted = 900;
        $maxPriceDiscounted = 1200;

        Event::fake($discountKind === 'coupons' ? CouponCreated::class : SaleCreated::class);

        $discount = [
<<<<<<< HEAD
            'translations' => [
                $this->lang => [
                    'name' => 'Kupon',
                    'description' => 'Testowy kupon',
                ],
            ],
            'value' => 10,
            'type' => DiscountType::PERCENTAGE,
=======
            'name' => 'Kupon',
            'description' => 'Testowy kupon',
            'percentage' => '10',
>>>>>>> 09205592
            'priority' => 1,
            'target_type' => DiscountTargetType::PRODUCTS,
            'target_is_allow_list' => true,
        ];

        if ($discountKind === 'coupons') {
            $discount['code'] = 'S43SA2';
        }

        $product = Product::factory()->create([
            'public' => true,
        ]);
        $this->productRepository->setProductPrices($product->getKey(), [
            ProductPriceType::PRICE_BASE->value => [PriceDto::from(Money::of(1000, $this->currency->value))],
            ProductPriceType::PRICE_MIN_INITIAL->value => [PriceDto::from(Money::of(900, $this->currency->value))],
            ProductPriceType::PRICE_MAX_INITIAL->value => [PriceDto::from(Money::of(1200, $this->currency->value))],
            ProductPriceType::PRICE_MIN->value => [PriceDto::from(Money::of(900, $this->currency->value))],
            ProductPriceType::PRICE_MAX->value => [PriceDto::from(Money::of(1200, $this->currency->value))],
        ]);

        $productSet = ProductSet::factory()->create(['public' => true]);

        $data = [
            'active' => false,
            'target_products' => [
                $product->getKey(),
            ],
            'target_sets' => [
                $productSet->getKey(),
            ],
        ];

        $response = $this
            ->actingAs($this->{$user})
            ->json('POST', "/{$discountKind}", $discount + $data);

        unset($discount['translations']);
        $response
            ->assertCreated()
            ->assertJsonFragment($discount + ['name' => 'Kupon', 'description' => 'Testowy kupon'])
            ->assertJsonFragment([
                'id' => $product->getKey(),
                'name' => $product->name,
                'public' => true,
                'prices_min' => [[
                    'currency' => $this->currency->value,
                    'net' => "{$minPriceDiscounted}.00",
                    'gross' => "{$minPriceDiscounted}.00",
                ]],
                'prices_max' => [[
                    'currency' => $this->currency->value,
                    'net' => "{$maxPriceDiscounted}.00",
                    'gross' => "{$maxPriceDiscounted}.00",
                ]],
            ])
            ->assertJsonFragment([
                'id' => $productSet->getKey(),
                'name' => $productSet->name,
                'public' => true,
            ]);

        $discountId = $response->getData()->data->id;

        $this->assertDatabaseHas('discounts', $discount + ['id' => $discountId]);
        $this->assertDatabaseHas('model_has_discounts', [
            'discount_id' => $discountId,
            'model_type' => Product::class,
            'model_id' => $product->getKey(),
        ]);
        $this->assertDatabaseHas('model_has_discounts', [
            'discount_id' => $discountId,
            'model_type' => ProductSet::class,
            'model_id' => $productSet->getKey(),
        ]);
    }

    /**
     * @dataProvider authProvider
     */
    public function testCreateWithProductInChildSet($user): void
    {
        $this->{$user}->givePermissionTo('sales.add');

        Event::fake(SaleCreated::class);

        $discount = [
<<<<<<< HEAD
            'translations' => [
                $this->lang => [
                    'name' => 'Kupon',
                    'description' => 'Testowy kupon',
                ],
            ],
            'value' => 10,
            'type' => DiscountType::PERCENTAGE,
=======
            'name' => 'Kupon',
            'description' => 'Testowy kupon',
            'percentage' => '10',
>>>>>>> 09205592
            'priority' => 1,
            'target_type' => DiscountTargetType::PRODUCTS,
            'target_is_allow_list' => true,
        ];

        /** @var Product $product */
        $product = Product::factory()->create([
            'public' => true,
        ]);
        $this->productRepository->setProductPrices($product->getKey(), [
            ProductPriceType::PRICE_BASE->value => [PriceDto::from(Money::of(1000, $this->currency->value))],
            ProductPriceType::PRICE_MIN_INITIAL->value => [PriceDto::from(Money::of(900, $this->currency->value))],
            ProductPriceType::PRICE_MAX_INITIAL->value => [PriceDto::from(Money::of(1200, $this->currency->value))],
        ]);

        $parentSet = ProductSet::factory()->create(['public' => true]);
        $childSet = ProductSet::factory()->create([
            'public' => true,
            'public_parent' => true,
            'parent_id' => $parentSet->getKey(),
        ]);
        $subChildSet = ProductSet::factory()->create([
            'public' => true,
            'public_parent' => true,
            'parent_id' => $childSet->getKey(),
        ]);

        $product->sets()->sync([$subChildSet->getKey()]);

        $data = [
            'target_sets' => [
                $parentSet->getKey(),
            ],
        ];

        $response = $this
            ->actingAs($this->{$user})
            ->json('POST', '/sales', $discount + $data);

        unset($discount['translations']);
        $response
            ->assertCreated()
            ->assertJsonFragment($discount + ['name' => 'Kupon', 'description' => 'Testowy kupon'])
            ->assertJsonFragment([
                'id' => $parentSet->getKey(),
                'name' => $parentSet->name,
                'public' => true,
            ]);

        $discountId = $response->json('data.id');

        $this->assertDatabaseHas('discounts', $discount + ['id' => $discountId]);
        $this->assertDatabaseHas('model_has_discounts', [
            'discount_id' => $discountId,
            'model_type' => ProductSet::class,
            'model_id' => $parentSet->getKey(),
        ]);
    }

    /**
     * @dataProvider authProvider
     */
    public function testCreateWithProductInChildSetInactive($user): void
    {
        $this->{$user}->givePermissionTo('sales.add');

        Event::fake(SaleCreated::class);

        $discount = [
<<<<<<< HEAD
            'translations' => [
                $this->lang => [
                    'name' => 'Kupon',
                    'description' => 'Testowy kupon',
                ],
            ],
            'value' => 10,
            'type' => DiscountType::PERCENTAGE,
=======
            'name' => 'Kupon',
            'description' => 'Testowy kupon',
            'percentage' => '10',
>>>>>>> 09205592
            'priority' => 1,
            'target_type' => DiscountTargetType::PRODUCTS,
            'target_is_allow_list' => true,
        ];

        /** @var Product $product */
        $product = Product::factory()->create([
            'public' => true,
        ]);
        $this->productRepository->setProductPrices($product->getKey(), [
            ProductPriceType::PRICE_BASE->value => [PriceDto::from(Money::of(1000, $this->currency->value))],
            ProductPriceType::PRICE_MIN_INITIAL->value => [PriceDto::from(Money::of(900, $this->currency->value))],
            ProductPriceType::PRICE_MAX_INITIAL->value => [PriceDto::from(Money::of(1200, $this->currency->value))],
        ]);

        $parentSet = ProductSet::factory()->create(['public' => true]);
        $childSet = ProductSet::factory()->create([
            'public' => true,
            'public_parent' => true,
            'parent_id' => $parentSet->getKey(),
        ]);
        $subChildSet = ProductSet::factory()->create([
            'public' => true,
            'public_parent' => true,
            'parent_id' => $childSet->getKey(),
        ]);

        $product->sets()->sync([$subChildSet->getKey()]);

        $data = [
            'active' => false,
            'target_sets' => [
                $parentSet->getKey(),
            ],
        ];

        $response = $this
            ->actingAs($this->{$user})
            ->json('POST', '/sales', $discount + $data);

        unset($discount['translations']);
        $response
            ->assertCreated()
            ->assertJsonFragment($discount + ['name' => 'Kupon', 'description' => 'Testowy kupon'])
            ->assertJsonFragment([
                'id' => $parentSet->getKey(),
                'name' => $parentSet->name,
                'public' => true,
            ]);

        $discountId = $response->getData()->data->id;

        $this->assertDatabaseHas('discounts', $discount + ['id' => $discountId]);
        $this->assertDatabaseHas('model_has_discounts', [
            'discount_id' => $discountId,
            'model_type' => ProductSet::class,
            'model_id' => $parentSet->getKey(),
        ]);
        $this->assertDatabaseHas('prices', [
            'model_id' => $product->getKey(),
            'price_type' => ProductPriceType::PRICE_MIN->value,
            'value' => 90000,
        ]);
        $this->assertDatabaseHas('prices', [
            'model_id' => $product->getKey(),
            'price_type' => ProductPriceType::PRICE_MAX->value,
            'value' => 120000,
        ]);
    }

    /**
     * @dataProvider authWithDiscountProvider
     */
    public function testCreateNoDescription($user, $discountKind): void
    {
        $this->{$user}->givePermissionTo("{$discountKind}.add");

        Queue::fake();

        $discount = [
<<<<<<< HEAD
            'translations' => [
                $this->lang => [
                    'name' => 'Kupon',
                ],
            ],
            'value' => 10,
            'type' => DiscountType::PERCENTAGE,
=======
            'name' => 'Kupon',
            'percentage' => '10',
>>>>>>> 09205592
            'priority' => 1,
            'target_type' => DiscountTargetType::ORDER_VALUE,
            'target_is_allow_list' => true,
        ];

        if ($discountKind === 'coupons') {
            $discount['code'] = 'S43SA2';
        }

        $response = $this->actingAs($this->{$user})->json('POST', "/{$discountKind}", $discount + ['description' => '']);

        unset($discount['translations']);
        $response
            ->assertCreated()
            ->assertJsonFragment($discount + ['name' => 'Kupon', 'description' => null]);

        $this->assertDatabaseHas('discounts', $discount + ['id' => $response->json('data.id')]);
    }

    /**
     * @dataProvider authWithDiscountProvider
     */
    public function testCreateMaxValuePercentage($user, $discountKind): void
    {
        $this->markTestSkipped();

        $this->{$user}->givePermissionTo("{$discountKind}.add");

        Queue::fake();

        $discount = [
<<<<<<< HEAD
            'translations' => [
                $this->lang => [
                    'name' => 'Kupon',
                ],
            ],
            'value' => 855,
            'type' => DiscountType::PERCENTAGE,
=======
            'name' => 'Kupon',
            'percentage' => '855',
>>>>>>> 09205592
            'priority' => 1,
            'target_type' => DiscountTargetType::ORDER_VALUE,
            'target_is_allow_list' => true,
        ];

        if ($discountKind === 'coupons') {
            $discount['code'] = 'S43SA2';
        }

        $this
            ->actingAs($this->{$user})
            ->json('POST', "/{$discountKind}", $discount)
            ->assertStatus(422);
    }

    /**
     * @dataProvider authWithDiscountProvider
     */
    public function testCreateMaxValueAmount($user, $discountKind): void
    {
        $this->markTestSkipped();

        $this->{$user}->givePermissionTo("{$discountKind}.add");

        Queue::fake();

        $discount = [
            'translations' => [
                $this->lang => [
                    'name' => 'Kupon',
                ],
            ],
            'value' => 855,
            'type' => DiscountType::AMOUNT,
            'priority' => 1,
            'target_type' => DiscountTargetType::ORDER_VALUE,
            'target_is_allow_list' => true,
        ];

        if ($discountKind === 'coupons') {
            $discount['code'] = 'S43SA2';
        }

        $response = $this->actingAs($this->{$user})->json('POST', "/{$discountKind}", $discount);

        unset($discount['translations']);
        $response
            ->assertCreated()
            ->assertJsonFragment($discount + ['name' => 'Kupon']);

        $discountId = $response->getData()->data->id;

        $this->assertDatabaseHas('discounts', $discount + ['id' => $discountId]);
    }

    /**
     * @dataProvider authWithDiscountProvider
     */
    public function testCreateMinValuePercentage($user, $discountKind): void
    {
        $this->{$user}->givePermissionTo("{$discountKind}.add");

        Queue::fake();

        $discount = [
<<<<<<< HEAD
            'translations' => [
                $this->lang => [
                    'name' => 'Kupon',
                ],
            ],
            'value' => -10,
            'type' => DiscountType::PERCENTAGE,
=======
            'name' => 'Kupon',
            'percentage' => '-10',
>>>>>>> 09205592
            'priority' => 1,
            'target_type' => DiscountTargetType::ORDER_VALUE,
            'target_is_allow_list' => true,
        ];

        if ($discountKind === 'coupons') {
            $discount['code'] = 'S43SA2';
        }

        $response = $this->actingAs($this->{$user})->json('POST', "/{$discountKind}", $discount);

        $response
            ->assertStatus(422);
    }

    /**
     * @dataProvider authWithDiscountProvider
     */
    public function testCreateMinValueAmount($user, $discountKind): void
    {
        $this->markTestSkipped();

        $this->{$user}->givePermissionTo("{$discountKind}.add");

        Queue::fake();

        $discount = [
            'translations' => [
                $this->lang => [
                    'name' => 'Kupon',
                ],
            ],
            'value' => -10,
            'type' => DiscountType::AMOUNT,
            'priority' => 1,
            'target_type' => DiscountTargetType::ORDER_VALUE,
            'target_is_allow_list' => true,
        ];

        if ($discountKind === 'coupons') {
            $discount['code'] = 'S43SA2';
        }

        $response = $this->actingAs($this->{$user})->json('POST', "/{$discountKind}", $discount);

        $response
            ->assertStatus(422);
    }

    /**
     * @dataProvider authWithDiscountProvider
     */
    public function testCreateFull($user, $discountKind): void
    {
        $this->{$user}->givePermissionTo("{$discountKind}.add");

        $discount = [
<<<<<<< HEAD
            'translations' => [
                $this->lang => [
                    'name' => 'Kupon',
                    'description' => 'Testowy kupon',
                ],
            ],
            'value' => 10,
            'type' => DiscountType::PERCENTAGE,
=======
            'name' => 'Kupon',
            'description' => 'Testowy kupon',
            'percentage' => '10',
>>>>>>> 09205592
            'priority' => 1,
            'target_type' => DiscountTargetType::ORDER_VALUE,
            'target_is_allow_list' => true,
        ];

        if ($discountKind === 'coupons') {
            $discount['code'] = 'S43SA2';
        }

        $conditions = [
            'condition_groups' => [
                [
                    'conditions' => $this->conditions,
                ],
            ],
        ];

        $response = $this->actingAs($this->{$user})->json('POST', "/{$discountKind}", $discount + $conditions);

        unset($discount['translations']);
        $response
            ->assertCreated()
            ->assertJsonFragment($discount + ['name' => 'Kupon', 'description' => 'Testowy kupon']);

        foreach ($this->conditions as $condition) {
            if (
                !in_array(
                    $condition['type'],
                    [
                        ConditionType::USER_IN_ROLE,
                        ConditionType::USER_IN,
                        ConditionType::PRODUCT_IN,
                        ConditionType::PRODUCT_IN_SET,
                    ]
                )
            ) {
                $response->assertJsonFragment($condition);
            }
        }

        $response
            ->assertJsonFragment([
                'type' => ConditionType::USER_IN_ROLE,
                'is_allow_list' => true,
            ])
            ->assertJsonFragment([
                'id' => $this->role->getKey(),
                'name' => $this->role->name,
                'description' => $this->role->description,
            ])
            ->assertJsonFragment([
                'type' => ConditionType::USER_IN,
                'is_allow_list' => true,
            ])
            ->assertJsonFragment([
                'id' => $this->conditionUser->getKey(),
                'email' => $this->conditionUser->email,
                'name' => $this->conditionUser->name,
            ])
            ->assertJsonFragment([
                'type' => ConditionType::PRODUCT_IN,
                'is_allow_list' => true,
            ])
            ->assertJsonFragment([
                'id' => $this->conditionProduct->getKey(),
                'name' => $this->conditionProduct->name,
                'slug' => $this->conditionProduct->slug,
            ])
            ->assertJsonFragment([
                'type' => ConditionType::PRODUCT_IN_SET,
                'is_allow_list' => true,
            ])
            ->assertJsonFragment([
                'id' => $this->conditionProductSet->getKey(),
                'name' => $this->conditionProductSet->name,
                'slug' => $this->conditionProductSet->slug,
            ]);

        $discountId = $response->getData()->data->id;

        $this->assertDatabaseHas('discounts', $discount + ['id' => $discountId]);
        $this->assertDatabaseCount('condition_groups', 1);
        $this->assertDatabaseHas('discount_condition_groups', ['discount_id' => $discountId]);
        $this->assertDatabaseCount('discount_conditions', count($this->conditions));
    }

    /**
     * @dataProvider authWithDiscountProvider
     */
    public function testCreateWeekdayInCondition($user, $discountKind): void
    {
        $this->{$user}->givePermissionTo("{$discountKind}.add");

        $discount = [
<<<<<<< HEAD
            'translations' => [
                $this->lang => [
                    'name' => 'Kupon',
                    'description' => 'Testowy kupon',
                ],
            ],
            'value' => 10,
            'type' => DiscountType::PERCENTAGE,
=======
            'name' => 'Kupon',
            'description' => 'Testowy kupon',
            'percentage' => '10',
>>>>>>> 09205592
            'priority' => 1,
            'target_type' => DiscountTargetType::ORDER_VALUE,
            'target_is_allow_list' => true,
        ];

        if ($discountKind === 'coupons') {
            $discount['code'] = 'S43SA2';
        }

        $conditions = [
            'condition_groups' => [
                [
                    'conditions' => [
                        [
                            'type' => ConditionType::WEEKDAY_IN,
                            'weekday' => [false, true, false, false, true, true, false],
                        ],
                    ],
                ],
            ],
        ];

        $response = $this->actingAs($this->{$user})->json('POST', "/{$discountKind}", $discount + $conditions);

        unset($discount['translations']);
        $response
            ->assertCreated()
            ->assertJsonFragment($discount + ['name' => 'Kupon', 'description' => 'Testowy kupon'])
            ->assertJsonFragment([
                'type' => ConditionType::WEEKDAY_IN,
                'weekday' => [false, true, false, false, true, true, false],
            ]);

        $discountModel = Discount::find($response->getData()->data->id);
        $conditionGroup = $discountModel->conditionGroups->first();

        $this->assertDatabaseHas('discounts', $discount + ['id' => $discountModel->getKey()]);
        $this->assertDatabaseCount('condition_groups', 1);
        $this->assertDatabaseHas('discount_condition_groups', ['discount_id' => $discountModel->getKey()]);
        $this->assertDatabaseCount('discount_conditions', 1);

        $this->assertDatabaseHas('discount_conditions', [
            'condition_group_id' => $conditionGroup->getKey(),
            'type' => ConditionType::WEEKDAY_IN,
        ]);

        // Checking discount_conditions value in DB
        $condition = DB::table('discount_conditions')
            ->where('condition_group_id', $conditionGroup->getKey())
            ->select('value')
            ->first();
        $this->assertTrue(json_decode($condition->value)->weekday === 38); // DEC(38) == BIN(0100110)
    }

    /**
     * @dataProvider authWithDiscountProvider
     */
    public function testCreateDateBetweenCondition($user, $discountKind): void
    {
        $this->{$user}->givePermissionTo("{$discountKind}.add");

        $discount = [
<<<<<<< HEAD
            'translations' => [
                $this->lang => [
                    'name' => 'Kupon',
                    'description' => 'Testowy kupon',
                ],
            ],
            'value' => 10,
            'type' => DiscountType::PERCENTAGE,
=======
            'name' => 'Kupon',
            'description' => 'Testowy kupon',
            'percentage' => '10',
>>>>>>> 09205592
            'priority' => 1,
            'target_type' => DiscountTargetType::ORDER_VALUE,
            'target_is_allow_list' => true,
        ];

        if ($discountKind === 'coupons') {
            $discount['code'] = 'S43SA2';
        }

        $conditions = [
            'condition_groups' => [
                [
                    'conditions' => [
                        [
                            'type' => ConditionType::DATE_BETWEEN,
                            'is_in_range' => true,
                            'start_at' => '2022-04-15T12:44:40.130Z',
                            'end_at' => '2022-04-20T12:44:40.130Z',
                        ],
                    ],
                ],
            ],
        ];

        $response = $this->actingAs($this->{$user})->json('POST', "/{$discountKind}", $discount + $conditions);

        unset($discount['translations']);
        $response
            ->assertCreated()
            ->assertJsonFragment($discount + ['name' => 'Kupon', 'description' => 'Testowy kupon'])
            ->assertJsonFragment([
                'type' => ConditionType::DATE_BETWEEN,
                'is_in_range' => true,
                'start_at' => '2022-04-15T12:44:40.130000Z',
                'end_at' => '2022-04-20T12:44:40.130000Z',
            ]);

        $discountModel = Discount::find($response->getData()->data->id);
        $conditionGroup = $discountModel->conditionGroups->first();

        $this->assertDatabaseHas('discounts', $discount + ['id' => $discountModel->getKey()]);
        $this->assertDatabaseCount('condition_groups', 1);
        $this->assertDatabaseHas('discount_condition_groups', ['discount_id' => $discountModel->getKey()]);
        $this->assertDatabaseCount('discount_conditions', 1);

        $this->assertDatabaseHas('discount_conditions', [
            'condition_group_id' => $conditionGroup->getKey(),
            'type' => ConditionType::DATE_BETWEEN,
        ]);
    }

    public static function timeConditionProvider(): array
    {
        return [
            'as user date between' => [
                'user',
                [
                    'type' => ConditionType::DATE_BETWEEN,
                    'is_in_range' => true,
                    'start_at' => '2022-05-09',
                    'end_at' => '2022-05-13',
                ],
            ],
            'as user time between' => [
                'user',
                [
                    'type' => ConditionType::TIME_BETWEEN,
                    'is_in_range' => true,
                    'start_at' => '10:00:00',
                    'end_at' => '14:00:00',
                ],
            ],
            'as user weekday in' => [
                'user',
                [
                    'type' => ConditionType::WEEKDAY_IN,
                    'weekday' => [0, 0, 0, 0, 1, 0, 0],
                ],
            ],
            'as app date between' => [
                'application',
                [
                    'type' => ConditionType::DATE_BETWEEN,
                    'is_in_range' => true,
                    'start_at' => '2022-05-09',
                    'end_at' => '2022-05-13',
                ],
            ],
            'as app time between' => [
                'application',
                [
                    'type' => ConditionType::TIME_BETWEEN,
                    'is_in_range' => true,
                    'start_at' => '10:00:00',
                    'end_at' => '14:00:00',
                ],
            ],
            'as app weekday in' => [
                'application',
                [
                    'type' => ConditionType::WEEKDAY_IN,
                    'weekday' => [0, 0, 0, 0, 1, 0, 0],
                ],
            ],
        ];
    }

    /**
     * @dataProvider timeConditionProvider
     */
    public function testCreateSaleAddToCache($user, $condition): void
    {
        Carbon::setTestNow('2022-05-12T12:00:00'); // Thursday
        $this->{$user}->givePermissionTo('sales.add');

        $discount = [
<<<<<<< HEAD
            'translations' => [
                $this->lang => [
                    'name' => 'Sale',
                    'description' => 'Test sale',
                ],
            ],
            'value' => 10,
            'type' => DiscountType::PERCENTAGE,
=======
            'name' => 'Sale',
            'description' => 'Test sale',
            'percentage' => '10',
>>>>>>> 09205592
            'priority' => 1,
            'target_type' => DiscountTargetType::PRODUCTS,
            'target_is_allow_list' => true,
            'code' => null,
        ];

        $conditions = [
            'condition_groups' => [
                [
                    'conditions' => [
                        $condition,
                    ],
                ],
            ],
        ];

        $response = $this->actingAs($this->{$user})->json('POST', 'sales', $discount + $conditions);

        $response->assertCreated();

        $discountModel = Discount::find($response->getData()->data->id);

        $activeSales = Cache::get('sales.active');
        $this->assertCount(1, $activeSales);
        $this->assertTrue($activeSales->contains($discountModel->getKey()));
    }

    /**
     * @dataProvider timeConditionProvider
     *
     * @throws DtoException
     * @throws NumberFormatException
     * @throws RoundingNecessaryException
     * @throws UnknownCurrencyException
     */
    public function testCreateInactiveSaleNoAddToCache($user, $condition): void
    {
        Carbon::setTestNow('2022-05-12T12:00:00'); // Thursday
        $this->{$user}->givePermissionTo('sales.add');

        $product = Product::factory()->create([
            'public' => true,
        ]);
        $this->productRepository->setProductPrices($product->getKey(), [
            ProductPriceType::PRICE_BASE->value => [PriceDto::from(Money::of(1000, $this->currency->value))],
            ProductPriceType::PRICE_MIN_INITIAL->value => [PriceDto::from(Money::of(1000, $this->currency->value))],
            ProductPriceType::PRICE_MAX_INITIAL->value => [PriceDto::from(Money::of(1000, $this->currency->value))],
        ]);

        $discount = [
<<<<<<< HEAD
            'translations' => [
                $this->lang => [
                    'name' => 'Sale',
                    'description' => 'Test sale',
                ],
            ],
            'value' => 10,
            'type' => DiscountType::PERCENTAGE,
=======
            'name' => 'Sale',
            'description' => 'Test sale',
            'percentage' => '10',
>>>>>>> 09205592
            'priority' => 1,
            'target_type' => DiscountTargetType::PRODUCTS,
            'target_is_allow_list' => true,
            'code' => null,
            'active' => false,
            'target_products' => [
                $product->getKey(),
            ],
        ];

        $conditions = [
            'condition_groups' => [
                [
                    'conditions' => [
                        $condition,
                    ],
                ],
            ],
        ];

        $response = $this->actingAs($this->{$user})->json('POST', 'sales', $discount + $conditions);

        $response->assertCreated();

        $this->assertDatabaseHas('prices', [
            'model_id' => $product->getKey(),
            'price_type' => ProductPriceType::PRICE_MIN->value,
            'value' => 100000,
        ]);
        $this->assertDatabaseHas('prices', [
            'model_id' => $product->getKey(),
            'price_type' => ProductPriceType::PRICE_MAX->value,
            'value' => 100000,
        ]);

        $discountModel = Discount::find($response->getData()->data->id);

        $activeSales = Cache::get('sales.active');
        $this->assertCount(0, $activeSales);
        $this->assertFalse($activeSales->contains($discountModel->getKey()));
    }

    /**
     * @dataProvider timeConditionProvider
     */
    public function testCreateSaleNoAddToCache($user, $condition): void
    {
        Carbon::setTestNow('2022-05-20T16:00:00'); // Friday
        $this->{$user}->givePermissionTo('sales.add');

        $discount = [
<<<<<<< HEAD
            'translations' => [
                $this->lang => [
                    'name' => 'Sale',
                    'description' => 'Test sale',
                ],
            ],
            'value' => 10,
            'type' => DiscountType::PERCENTAGE,
=======
            'name' => 'Sale',
            'description' => 'Test sale',
            'percentage' => '10',
>>>>>>> 09205592
            'priority' => 1,
            'target_type' => DiscountTargetType::PRODUCTS,
            'target_is_allow_list' => true,
            'code' => null,
        ];

        $conditions = [
            'condition_groups' => [
                [
                    'conditions' => [
                        $condition,
                    ],
                ],
            ],
        ];

        $response = $this->actingAs($this->{$user})->json('POST', 'sales', $discount + $conditions);

        $response->assertCreated();

        $discountModel = Discount::find($response->getData()->data->id);

        $activeSales = Cache::get('sales.active');
        $this->assertCount(0, $activeSales);
        $this->assertFalse($activeSales->contains($discountModel->getKey()));
    }

    /**
     * @dataProvider authWithDiscountProvider
     */
    public function testCreateInvalidConditionType($user, $discountKind): void
    {
        $this->{$user}->givePermissionTo("{$discountKind}.add");

        $discount = [
<<<<<<< HEAD
            'translations' => [
                $this->lang => [
                    'name' => 'Kupon',
                    'description' => 'Testowy kupon',
                ],
            ],
            'value' => 10,
            'type' => DiscountType::PERCENTAGE,
=======
            'name' => 'Kupon',
            'description' => 'Testowy kupon',
            'percentage' => '10',
>>>>>>> 09205592
            'priority' => 1,
            'target_type' => DiscountTargetType::ORDER_VALUE,
            'target_is_allow_list' => true,
            'condition_groups' => [
                [
                    'conditions' => [
                        [
                            'type' => 'invalid-condition-type',
                            'weekday' => [false, true, false, false, true, true, false],
                        ],
                    ],
                ],
            ],
        ];

        if ($discountKind === 'coupons') {
            $discount['code'] = 'S43SA2';
        }

        $response = $this->actingAs($this->{$user})->json('POST', "/{$discountKind}", $discount);

        $response
            ->assertStatus(422);
    }

    /**
     * @dataProvider authWithDiscountProvider
     */
    public function testCreateWithWebHookEvent($user, $discountKind): void
    {
        $this->{$user}->givePermissionTo("{$discountKind}.add");

        if ($discountKind === 'coupons') {
            $event = CouponCreated::class;
            $webHookEvent = 'CouponCreated';
            $code = ['code' => 'S43SA2'];
        } else {
            $event = SaleCreated::class;
            $webHookEvent = 'SaleCreated';
            $code = [];
        }

        $webHook = WebHook::factory()->create([
            'events' => [
                $webHookEvent,
            ],
            'model_type' => $this->{$user}::class,
            'creator_id' => $this->{$user}->getKey(),
            'with_issuer' => false,
            'with_hidden' => false,
        ]);

        Event::fake($event);

        $response = $this->actingAs($this->{$user})->json('POST', "/{$discountKind}", [
<<<<<<< HEAD
            'translations' => [
                $this->lang => [
                    'name' => 'Kupon',
                    'description' => 'Testowy kupon',
                ],
            ],
            'value' => 10,
            'type' => DiscountType::PERCENTAGE,
=======
            'name' => 'Kupon',
            'description' => 'Testowy kupon',
            'percentage' => '10',
>>>>>>> 09205592
            'priority' => 1,
            'target_type' => DiscountTargetType::ORDER_VALUE,
            'target_is_allow_list' => true,
        ] + $code)
            ->assertCreated();

        Event::assertDispatched($event);

        $discount = Discount::find($response->getData()->data->id);
        $event = $discountKind === 'coupons' ? new CouponCreated($discount) : new SaleCreated($discount);

        Bus::fake();

        $listener = new WebHookEventListener();

        $listener->handle($event);

        Bus::assertDispatched(CallWebhookJob::class, function ($job) use ($webHook, $discount, $webHookEvent) {
            $payload = $job->payload;

            return $job->webhookUrl === $webHook->url
                && isset($job->headers['Signature'])
                && $payload['data']['id'] === $discount->getKey()
                && $payload['data_type'] === 'Discount'
                && $payload['event'] === $webHookEvent;
        });
    }

    /**
     * @dataProvider couponOrSaleProvider
     */
    public function testUpdateUnauthorized($discountKind): void
    {
        $code = $discountKind === 'coupons' ? [] : ['code' => null];
        $discount = Discount::factory($code)->create();

        Event::fake();

        $this
            ->patchJson("/{$discountKind}/id:" . $discount->getKey())
            ->assertForbidden();

        $event = $discountKind === 'coupons' ? CouponUpdated::class : SaleUpdated::class;
        Event::assertNotDispatched($event);
    }

    /**
     * @dataProvider authWithDiscountProvider
     */
    public function testUpdateInvalidDiscount($user, $discountKind): void
    {
        $this->{$user}->givePermissionTo("{$discountKind}.edit");

        $code = $discountKind === 'sales' ? [] : ['code' => null];
        $discount = Discount::factory($code)->create();

        Event::fake();

        $this
            ->actingAs($this->{$user})
            ->patchJson("/{$discountKind}/id:" . $discount->getKey(), [
                'code' => 'S43SA2',
            ])
            ->assertNotFound();

        $event = $discountKind === 'coupons' ? CouponCreated::class : SaleCreated::class;
        Event::assertNotDispatched($event);
    }

    /**
     * @dataProvider authWithDiscountProvider
     */
    public function testUpdateFull($user, $discountKind): void
    {
        $this->{$user}->givePermissionTo("{$discountKind}.edit");
        $code = $discountKind === 'coupons' ? [] : ['code' => null];
        $discount = Discount::factory(['target_type' => DiscountTargetType::ORDER_VALUE] + $code)->create();

        $conditionGroup = ConditionGroup::create();
        $discountCondition = $conditionGroup->conditions()->create(
            [
                'type' => ConditionType::MAX_USES,
                'value' => ['max_uses' => 1000],
            ]
        );

        $discount->conditionGroups()->attach($conditionGroup);

        $discountNew = [
            'translations' => [
                $this->lang => [
                    'name' => 'Kupon',
                    'description' => 'Testowy kupon',
                    'description_html' => 'html',
                ],
            ],
            'slug' => 'slug',
<<<<<<< HEAD
            'value' => 10,
            'type' => DiscountType::PERCENTAGE,
=======
            'description' => 'Testowy kupon',
            'description_html' => 'html',
            'percentage' => '10',
>>>>>>> 09205592
            'priority' => 1,
            'target_type' => DiscountTargetType::PRODUCTS,
            'target_is_allow_list' => true,
        ];

        if ($discountKind === 'coupons') {
            $discountNew['code'] = 'S43SA2';
        }

        $conditions = [
            'condition_groups' => [
                [
                    'conditions' => $this->conditions,
                ],
            ],
        ];

        Queue::fake();

        $response = $this->actingAs($this->{$user})
            ->json('PATCH', "/{$discountKind}/id:" . $discount->getKey(), $discountNew + $conditions);

        unset($discountNew['translations']);
        $response
            ->assertOk()
            ->assertJsonFragment(
                $discountNew + [
                    'id' => $discount->getKey(),
                    'name' => 'Kupon',
                    'description' => 'Testowy kupon',
                    'description_html' => 'html',
            ])
            ->assertJsonMissing($discountCondition->value);

        foreach ($this->conditions as $condition) {
            if (
                !in_array(
                    $condition['type'],
                    [
                        ConditionType::USER_IN_ROLE,
                        ConditionType::USER_IN,
                        ConditionType::PRODUCT_IN,
                        ConditionType::PRODUCT_IN_SET,
                    ]
                )
            ) {
                $response->assertJsonFragment($condition);
            }
        }

        $response
            ->assertJsonFragment([
                'type' => ConditionType::USER_IN,
                'is_allow_list' => true,
            ])
            ->assertJsonFragment([
                'id' => $this->conditionUser->getKey(),
                'email' => $this->conditionUser->email,
                'name' => $this->conditionUser->name,
            ])
            ->assertJsonFragment([
                'type' => ConditionType::USER_IN_ROLE,
                'is_allow_list' => true,
            ])
            ->assertJsonFragment([
                'id' => $this->role->getKey(),
                'name' => $this->role->name,
                'description' => $this->role->description,
            ])
            ->assertJsonFragment([
                'type' => ConditionType::PRODUCT_IN,
                'is_allow_list' => true,
            ])
            ->assertJsonFragment([
                'id' => $this->conditionProduct->getKey(),
                'name' => $this->conditionProduct->name,
                'slug' => $this->conditionProduct->slug,
            ])
            ->assertJsonFragment([
                'type' => ConditionType::PRODUCT_IN_SET,
                'is_allow_list' => true,
            ])
            ->assertJsonFragment([
                'id' => $this->conditionProductSet->getKey(),
                'name' => $this->conditionProductSet->name,
                'slug' => $this->conditionProductSet->slug,
            ]);

        $this->assertDatabaseHas('discounts', $discountNew + ['id' => $discount->getKey()]);
        $this->assertDatabaseCount('condition_groups', 1);
        $this->assertDatabaseCount('discount_condition_groups', 1);
        $this->assertDatabaseHas('discount_condition_groups', ['discount_id' => $discount->getKey()]);
        $this->assertDatabaseCount('discount_conditions', count($this->conditions));

        Queue::assertPushed(CallQueuedListener::class, fn ($job) => $job->class === WebHookEventListener::class);

        $discount = Discount::find($discount->getKey());
        $event = $discountKind === 'coupons' ? new CouponCreated($discount) : new SaleCreated($discount);
        $listener = new WebHookEventListener();

        $listener->handle($event);

        Queue::assertNotPushed(CallWebhookJob::class);
    }

    /**
     * @dataProvider authWithDiscountProvider
     */
    public function testUpdateWithPartialData($user, $discountKind): void
    {
        $this->markTestSkipped();

        $this->{$user}->givePermissionTo("{$discountKind}.edit");
        $code = $discountKind === 'coupons' ? [] : ['code' => null];

        $discount = Discount::factory()->create($code);

        Queue::fake();

        $response = $this->actingAs($this->{$user})
            ->json('PATCH', "/{$discountKind}/id:" . $discount->getKey(), [
                'value' => 50,
            ]);

        $code = $discountKind === 'coupons' ? ['code' => $discount->code] : [];

        $response
            ->assertOk()
            ->assertJsonFragment([
                'id' => $discount->getKey(),
                'value' => 50,
                'type' => $discount->type,
                'metadata' => [],
            ] + $code);

        $this->assertDatabaseHas('discounts', [
            'id' => $discount->getKey(),
            'value' => 50,
            'type' => $discount->type,
        ] + $code);

        Queue::assertNotPushed(CallWebhookJob::class);
    }

    /**
     * @dataProvider authWithDiscountProvider
     */
    public function testUpdateWithWebHookQueue($user, $discountKind): void
    {
        $this->{$user}->givePermissionTo("{$discountKind}.edit");

        if ($discountKind === 'coupons') {
            $webHookEvent = 'CouponUpdated';
            $code = [];
        } else {
            $webHookEvent = 'SaleUpdated';
            $code = ['code' => null];
        }
        $discount = Discount::factory($code)->create();

        $webHook = WebHook::factory()->create([
            'events' => [
                $webHookEvent,
            ],
            'model_type' => $this->{$user}::class,
            'creator_id' => $this->{$user}->getKey(),
            'with_issuer' => false,
            'with_hidden' => false,
        ]);

        Queue::fake();

        $this->actingAs($this->{$user})
            ->json('PATCH', "/{$discountKind}/id:" . $discount->getKey(), [
                'description' => 'Weekend Sale',
                'discount' => 20,
                'type' => DiscountType::AMOUNT,
                'code' => $discount->code,
            ])->assertOk();

        Queue::assertPushed(CallQueuedListener::class, fn ($job) => $job->class === WebHookEventListener::class);

        $discount = Discount::find($discount->getKey());
        $event = $discountKind === 'coupons' ? new CouponUpdated($discount) : new SaleUpdated($discount);
        $listener = new WebHookEventListener();

        $listener->handle($event);

        Queue::assertPushed(CallWebhookJob::class, function ($job) use ($webHook, $discount, $webHookEvent) {
            $payload = $job->payload;

            return $job->webhookUrl === $webHook->url
                && isset($job->headers['Signature'])
                && $payload['data']['id'] === $discount->getKey()
                && $payload['data_type'] === 'Discount'
                && $payload['event'] === $webHookEvent;
        });
    }

    /**
     * @dataProvider authWithDiscountProvider
     */
    public function testUpdateWithWebHookDispatched($user, $discountKind): void
    {
        $this->{$user}->givePermissionTo("{$discountKind}.edit");

        if ($discountKind === 'coupons') {
            $webHookEvent = 'CouponUpdated';
            $code = [];
        } else {
            $webHookEvent = 'SaleUpdated';
            $code = ['code' => null];
        }
        $discount = Discount::factory($code)->create();

        $webHook = WebHook::factory()->create([
            'events' => [
                $webHookEvent,
            ],
            'model_type' => $this->{$user}::class,
            'creator_id' => $this->{$user}->getKey(),
            'with_issuer' => false,
            'with_hidden' => false,
        ]);

        Bus::fake();

        $this->actingAs($this->{$user})
            ->json('PATCH', "/{$discountKind}/id:" . $discount->getKey(), [
                'description' => 'Weekend Sale',
                'discount' => 20,
                'type' => DiscountType::AMOUNT,
                'code' => $discount->code,
            ])->assertOk();

        Bus::assertDispatched(CallQueuedListener::class, fn ($job) => $job->class === WebHookEventListener::class);

        $discount = Discount::find($discount->getKey());
        $event = $discountKind === 'coupons' ? new CouponUpdated($discount) : new SaleUpdated($discount);
        $listener = new WebHookEventListener();

        $listener->handle($event);

        Bus::assertDispatched(CallWebhookJob::class, function ($job) use ($webHook, $discount, $webHookEvent) {
            $payload = $job->payload;

            return $job->webhookUrl === $webHook->url
                && isset($job->headers['Signature'])
                && $payload['data']['id'] === $discount->getKey()
                && $payload['data_type'] === 'Discount'
                && $payload['event'] === $webHookEvent;
        });
    }

    /**
     * @dataProvider authProvider
     *
     * @throws DtoException
     * @throws NumberFormatException
     * @throws RoundingNecessaryException
     * @throws UnknownCurrencyException
     */
    public function testUpdateSaleWithProduct($user): void
    {
        $this->markTestSkipped();

        $this->{$user}->givePermissionTo('sales.edit');
        $discount = Discount::factory(['target_type' => DiscountTargetType::PRODUCTS, 'code' => null])->create();

        $product1 = Product::factory()->create([
            'public' => true,
        ]);
        $this->productRepository->setProductPrices($product1->getKey(), [
            ProductPriceType::PRICE_BASE->value => [PriceDto::from(Money::of(100, $this->currency->value))],
            ProductPriceType::PRICE_MIN_INITIAL->value => [PriceDto::from(Money::of(100, $this->currency->value))],
            ProductPriceType::PRICE_MAX_INITIAL->value => [PriceDto::from(Money::of(150, $this->currency->value))],
            ProductPriceType::PRICE_MIN->value => [PriceDto::from(Money::of(100, $this->currency->value))],
            ProductPriceType::PRICE_MAX->value => [PriceDto::from(Money::of(150, $this->currency->value))],
        ]);

        $product2 = Product::factory()->create([
            'public' => true,
        ]);
        $this->productRepository->setProductPrices($product2->getKey(), [
            ProductPriceType::PRICE_BASE->value => [PriceDto::from(Money::of(200, $this->currency->value))],
            ProductPriceType::PRICE_MIN_INITIAL->value => [PriceDto::from(Money::of(150, $this->currency->value))],
            ProductPriceType::PRICE_MAX_INITIAL->value => [PriceDto::from(Money::of(190, $this->currency->value))],
            ProductPriceType::PRICE_MIN->value => [PriceDto::from(Money::of(150, $this->currency->value))],
            ProductPriceType::PRICE_MAX->value => [PriceDto::from(Money::of(190, $this->currency->value))],
        ]);

        $product3 = Product::factory()->create([
            'public' => true,
        ]);
        $this->productRepository->setProductPrices($product3->getKey(), [
            ProductPriceType::PRICE_BASE->value => [PriceDto::from(Money::of(300, $this->currency->value))],
            ProductPriceType::PRICE_MIN_INITIAL->value => [PriceDto::from(Money::of(290, $this->currency->value))],
            ProductPriceType::PRICE_MAX_INITIAL->value => [PriceDto::from(Money::of(350, $this->currency->value))],
            ProductPriceType::PRICE_MIN->value => [PriceDto::from(Money::of(290, $this->currency->value))],
            ProductPriceType::PRICE_MAX->value => [PriceDto::from(Money::of(350, $this->currency->value))],
        ]);

        $discount->products()->sync([$product1->getKey(), $product2->getKey()]);

        /** @var DiscountServiceContract $discountService */
        $discountService = App::make(DiscountServiceContract::class);

        // Apply discount to products before update
        $discountService->applyDiscountsOnProducts(Collection::make([$product1, $product2, $product3]));

        $discountNew = [
            'translations' => [
                $this->lang => [
                    'name' => 'Kupon',
                    'description' => 'Testowy kupon',
                ],
            ],
            'value' => 10,
            'type' => DiscountType::AMOUNT,
            'priority' => 1,
            'target_type' => DiscountTargetType::PRODUCTS,
            'target_is_allow_list' => true,
        ];

        $data = [
            'active' => true,
            'target_products' => [
                $product2->getKey(),
                $product3->getKey(),
            ],
        ];

        $response = $this->actingAs($this->{$user})
            ->json('PATCH', '/sales/id:' . $discount->getKey(), $discountNew + $data)
            ->assertOk();

        unset($discountNew['translations']);
        $response
            ->assertJsonFragment($discountNew + ['id' => $discount->getKey()])
            ->assertJsonFragment([
                'id' => $product2->getKey(),
                'prices_base' => [[
                    'currency' => $this->currency->value,
                    'gross' => '200.00',
                ]],
                'prices_min_initial' => [[
                    'currency' => $this->currency->value,
                    'gross' => '150.00',
                ]],
                'prices_max_initial' => [[
                    'currency' => $this->currency->value,
                    'gross' => '190.00',
                ]],
                'prices_min' => [[
                    'currency' => $this->currency->value,
                    'gross' => '140.00',
                ]],
                'prices_max' => [[
                    'currency' => $this->currency->value,
                    'gross' => '180.00',
                ]],
            ])
            ->assertJsonFragment([
                'id' => $product3->getKey(),
                'prices_base' => [[
                    'currency' => $this->currency->value,
                    'gross' => '300.00',
                ]],
                'prices_min_initial' => [[
                    'currency' => $this->currency->value,
                    'gross' => '290.00',
                ]],
                'prices_max_initial' => [[
                    'currency' => $this->currency->value,
                    'gross' => '350.00',
                ]],
                'prices_min' => [[
                    'currency' => $this->currency->value,
                    'gross' => '280.00',
                ]],
                'prices_max' => [[
                    'currency' => $this->currency->value,
                    'gross' => '340.00',
                ]],
            ]);

        $this->assertDatabaseHas('discounts', $discountNew + ['id' => $discount->getKey()]);

        $this->assertDatabaseMissing('product_sales', [
            'product_id' => $product1->getKey(),
            'sale_id' => $discount->getKey(),
        ]);

        $this->assertProductPrices($product1->getKey(), [
            ProductPriceType::PRICE_BASE->value => 100,
            ProductPriceType::PRICE_MIN_INITIAL->value => 100,
            ProductPriceType::PRICE_MAX_INITIAL->value => 150,
            ProductPriceType::PRICE_MIN->value => 100,
            ProductPriceType::PRICE_MAX->value => 150,
        ]);

        $this->assertProductPrices($product2->getKey(), [
            ProductPriceType::PRICE_BASE->value => 200,
            ProductPriceType::PRICE_MIN_INITIAL->value => 150,
            ProductPriceType::PRICE_MAX_INITIAL->value => 190,
            ProductPriceType::PRICE_MIN->value => 140,
            ProductPriceType::PRICE_MAX->value => 180,
        ]);

        $this->assertProductPrices($product3->getKey(), [
            ProductPriceType::PRICE_BASE->value => 300,
            ProductPriceType::PRICE_MIN_INITIAL->value => 290,
            ProductPriceType::PRICE_MAX_INITIAL->value => 350,
            ProductPriceType::PRICE_MIN->value => 280,
            ProductPriceType::PRICE_MAX->value => 340,
        ]);
    }

    /**
     * @dataProvider authProvider
     *
     * @throws DtoException
     * @throws NumberFormatException
     * @throws RoundingNecessaryException
     * @throws UnknownCurrencyException
     */
    public function testUpdateInactiveSaleWithProduct($user): void
    {
        $this->markTestSkipped();

        $this->{$user}->givePermissionTo('sales.edit');

        $discountData = [
            'name' => 'Kupon',
            'description' => 'Testowy kupon',
            'value' => 10,
            'type' => DiscountType::AMOUNT,
            'priority' => 1,
            'target_type' => DiscountTargetType::PRODUCTS,
            'target_is_allow_list' => true,
        ];

        $discount = Discount::factory($discountData + [
            'code' => null,
            'active' => true,
        ])->create();

        $product1 = Product::factory()->create([
            'public' => true,
        ]);
        $this->productRepository->setProductPrices($product1->getKey(), [
            ProductPriceType::PRICE_BASE->value => [PriceDto::from(Money::of(100, $this->currency->value))],
            ProductPriceType::PRICE_MIN_INITIAL->value => [PriceDto::from(Money::of(100, $this->currency->value))],
            ProductPriceType::PRICE_MAX_INITIAL->value => [PriceDto::from(Money::of(150, $this->currency->value))],
            ProductPriceType::PRICE_MIN->value => [PriceDto::from(Money::of(100, $this->currency->value))],
            ProductPriceType::PRICE_MAX->value => [PriceDto::from(Money::of(150, $this->currency->value))],
        ]);

        $product2 = Product::factory()->create([
            'public' => true,
        ]);
        $this->productRepository->setProductPrices($product2->getKey(), [
            ProductPriceType::PRICE_BASE->value => [PriceDto::from(Money::of(200, $this->currency->value))],
            ProductPriceType::PRICE_MIN_INITIAL->value => [PriceDto::from(Money::of(190, $this->currency->value))],
            ProductPriceType::PRICE_MAX_INITIAL->value => [PriceDto::from(Money::of(250, $this->currency->value))],
            ProductPriceType::PRICE_MIN->value => [PriceDto::from(Money::of(190, $this->currency->value))],
            ProductPriceType::PRICE_MAX->value => [PriceDto::from(Money::of(250, $this->currency->value))],
        ]);

        $product3 = Product::factory()->create([
            'public' => true,
        ]);
        $this->productRepository->setProductPrices($product3->getKey(), [
            ProductPriceType::PRICE_BASE->value => [PriceDto::from(Money::of(300, $this->currency->value))],
            ProductPriceType::PRICE_MIN_INITIAL->value => [PriceDto::from(Money::of(290, $this->currency->value))],
            ProductPriceType::PRICE_MAX_INITIAL->value => [PriceDto::from(Money::of(350, $this->currency->value))],
            ProductPriceType::PRICE_MIN->value => [PriceDto::from(Money::of(290, $this->currency->value))],
            ProductPriceType::PRICE_MAX->value => [PriceDto::from(Money::of(350, $this->currency->value))],
        ]);

        $discount->products()->sync([$product2->getKey(), $product3->getKey()]);

        /** @var DiscountServiceContract $discountService */
        $discountService = App::make(DiscountServiceContract::class);

        // Apply discount to products before update
        $discountService->applyDiscountsOnProducts(Collection::make([$product1, $product2, $product3]));

        $data = [
            'active' => false,
            'target_products' => [
                $product2->getKey(),
                $product3->getKey(),
            ],
        ];

        unset($discountData['name'], $discountData['description']);
        $response = $this->actingAs($this->{$user})
            ->json('PATCH', '/sales/id:' . $discount->getKey(), $discountData + $data)
            ->assertOk();

        $response
            ->assertJsonFragment($discountData + ['id' => $discount->getKey()])
            ->assertJsonFragment([
                'id' => $product2->getKey(),
                'prices_base' => [[
                    'currency' => $this->currency->value,
                    'gross' => '200.00',
                ]],
                'prices_min_initial' => [[
                    'currency' => $this->currency->value,
                    'gross' => '190.00',
                ]],
                'prices_max_initial' => [[
                    'currency' => $this->currency->value,
                    'gross' => '250.00',
                ]],
                'prices_min' => [[
                    'currency' => $this->currency->value,
                    'gross' => '190.00',
                ]],
                'prices_max' => [[
                    'currency' => $this->currency->value,
                    'gross' => '250.00',
                ]],
            ])
            ->assertJsonFragment([
                'id' => $product3->getKey(),
                'prices_base' => [[
                    'currency' => $this->currency->value,
                    'gross' => '300.00',
                ]],
                'prices_min_initial' => [[
                    'currency' => $this->currency->value,
                    'gross' => '290.00',
                ]],
                'prices_max_initial' => [[
                    'currency' => $this->currency->value,
                    'gross' => '350.00',
                ]],
                'prices_min' => [[
                    'currency' => $this->currency->value,
                    'gross' => '290.00',
                ]],
                'prices_max' => [[
                    'currency' => $this->currency->value,
                    'gross' => '350.00',
                ]],
            ]);

        $this->assertDatabaseHas('discounts', $discountData + ['id' => $discount->getKey()]);

        $this->assertDatabaseMissing('product_sales', [
            'product_id' => $product1->getKey(),
            'sale_id' => $discount->getKey(),
        ]);

        $this->assertProductPrices($product1->getKey(), [
            ProductPriceType::PRICE_BASE->value => 100,
            ProductPriceType::PRICE_MIN_INITIAL->value => 100,
            ProductPriceType::PRICE_MAX_INITIAL->value => 150,
            ProductPriceType::PRICE_MIN->value => 100,
            ProductPriceType::PRICE_MAX->value => 150,
        ]);

        $this->assertProductPrices($product2->getKey(), [
            ProductPriceType::PRICE_BASE->value => 200,
            ProductPriceType::PRICE_MIN_INITIAL->value => 190,
            ProductPriceType::PRICE_MAX_INITIAL->value => 250,
            ProductPriceType::PRICE_MIN->value => 190,
            ProductPriceType::PRICE_MAX->value => 250,
        ]);

        $this->assertProductPrices($product3->getKey(), [
            ProductPriceType::PRICE_BASE->value => 300,
            ProductPriceType::PRICE_MIN_INITIAL->value => 290,
            ProductPriceType::PRICE_MAX_INITIAL->value => 350,
            ProductPriceType::PRICE_MIN->value => 290,
            ProductPriceType::PRICE_MAX->value => 350,
        ]);
    }

    /**
     * @dataProvider authProvider
     *
     * @throws DtoException
     * @throws NumberFormatException
     * @throws RoundingNecessaryException
     * @throws UnknownCurrencyException
     */
    public function testCreateActiveSaleAndExpiredAfter($user): void
    {
        Carbon::setTestNow('2022-05-12T12:00:00'); // Thursday
        $this->{$user}->givePermissionTo('sales.add');

        $product = Product::factory()->create([
            'public' => true,
        ]);
        $this->productRepository->setProductPrices($product->getKey(), [
            ProductPriceType::PRICE_BASE->value => [PriceDto::from(Money::of(1000, $this->currency->value))],
            ProductPriceType::PRICE_MIN_INITIAL->value => [PriceDto::from(Money::of(1000, $this->currency->value))],
            ProductPriceType::PRICE_MAX_INITIAL->value => [PriceDto::from(Money::of(1000, $this->currency->value))],
        ]);

        $discount = [
<<<<<<< HEAD
            'translations' => [
                $this->lang => [
                    'name' => 'Sale',
                    'description' => 'Test sale',
                ],
            ],
            'value' => 10,
            'type' => DiscountType::PERCENTAGE,
=======
            'name' => 'Sale',
            'description' => 'Test sale',
            'percentage' => '10',
>>>>>>> 09205592
            'priority' => 1,
            'target_type' => DiscountTargetType::PRODUCTS,
            'target_is_allow_list' => true,
            'code' => null,
            'target_products' => [
                $product->getKey(),
            ],
        ];

        $conditions = [
            'condition_groups' => [
                [
                    'conditions' => [
                        [
                            'type' => ConditionType::TIME_BETWEEN,
                            'is_in_range' => true,
                            'start_at' => '10:00:00',
                            'end_at' => '14:00:00',
                        ],
                    ],
                ],
            ],
        ];

        $response = $this->actingAs($this->{$user})->json('POST', 'sales', $discount + $conditions);

        $response->assertCreated();

        $this->assertProductPrices($product->getKey(), [
            ProductPriceType::PRICE_MIN->value => 900,
            ProductPriceType::PRICE_MAX->value => 900,
        ]);

        $discountModel = Discount::find($response->getData()->data->id);

        $activeSales = Cache::get('sales.active');
        $this->assertCount(1, $activeSales);
        $this->assertTrue($activeSales->contains($discountModel->getKey()));

        Carbon::setTestNow('2022-05-12T19:00:00');
        $this->travelTo('2022-05-12T19:00:00');
        $this->artisan('schedule:run');

        $this->assertProductPrices($product->getKey(), [
            ProductPriceType::PRICE_MIN->value => 1000,
            ProductPriceType::PRICE_MAX->value => 1000,
        ]);

        $activeSales = Cache::get('sales.active');
        $this->assertCount(0, $activeSales);
        $this->assertFalse($activeSales->contains($discountModel->getKey()));
    }

    private function assertProductPrices(string $productId, array $priceMatrix): void
    {
        foreach ($priceMatrix as $type => $value) {
            $this->assertDatabaseHas('prices', [
                'model_id' => $productId,
                'price_type' => $type,
                'value' => $value * 100,
            ]);
        }
    }
}<|MERGE_RESOLUTION|>--- conflicted
+++ resolved
@@ -208,7 +208,7 @@
             ->assertOk()
             ->assertJsonCount(10, 'data');
 
-        $this->assertQueryCountLessThan(23);
+        $this->assertQueryCountLessThan(24);
     }
 
     /**
@@ -511,14 +511,7 @@
                 ],
             ],
             'slug' => 'slug',
-<<<<<<< HEAD
-            'value' => 10,
-            'type' => DiscountType::PERCENTAGE,
-=======
-            'description' => 'Test coupon',
-            'description_html' => 'html',
             'percentage' => '10',
->>>>>>> 09205592
             'priority' => 1,
             'target_type' => DiscountTargetType::ORDER_VALUE,
             'target_is_allow_list' => true,
@@ -642,20 +635,13 @@
         Event::fake($event);
 
         $discount = [
-<<<<<<< HEAD
             'translations' => [
                 $this->lang => [
                     'name' => 'Kupon',
                     'description' => 'Testowy kupon',
                 ],
             ],
-            'value' => 10,
-            'type' => DiscountType::PERCENTAGE,
-=======
-            'name' => 'Kupon',
-            'description' => 'Testowy kupon',
             'percentage' => '10',
->>>>>>> 09205592
             'priority' => 1,
             'target_type' => DiscountTargetType::SHIPPING_PRICE,
             'target_is_allow_list' => true,
@@ -690,20 +676,13 @@
         Event::fake($event);
 
         $discount = [
-<<<<<<< HEAD
             'translations' => [
                 $this->lang => [
                     'name' => 'Kupon',
                     'description' => 'Testowy kupon',
                 ],
             ],
-            'value' => 10,
-            'type' => DiscountType::PERCENTAGE,
-=======
-            'name' => 'Kupon',
-            'description' => 'Testowy kupon',
             'percentage' => '10',
->>>>>>> 09205592
             'priority' => 1,
             'target_type' => DiscountTargetType::SHIPPING_PRICE,
             'target_is_allow_list' => true,
@@ -738,20 +717,13 @@
         Event::fake($event);
 
         $discount = [
-<<<<<<< HEAD
             'translations' => [
                 $this->lang => [
                     'name' => 'Kupon',
                     'description' => 'Testowy kupon',
                 ],
             ],
-            'value' => 10,
-            'type' => DiscountType::PERCENTAGE,
-=======
-            'name' => 'Kupon',
-            'description' => 'Testowy kupon',
             'percentage' => '10',
->>>>>>> 09205592
             'priority' => 1,
             'target_type' => DiscountTargetType::SHIPPING_PRICE,
             'target_is_allow_list' => true,
@@ -825,20 +797,13 @@
         Event::fake($event);
 
         $discount = [
-<<<<<<< HEAD
             'translations' => [
                 $this->lang => [
                     'name' => 'Kupon',
                     'description' => 'Testowy kupon',
                 ],
             ],
-            'value' => 10,
-            'type' => DiscountType::PERCENTAGE,
-=======
-            'name' => 'Kupon',
-            'description' => 'Testowy kupon',
             'percentage' => '10',
->>>>>>> 09205592
             'priority' => 1,
             'target_type' => DiscountTargetType::PRODUCTS,
             'target_is_allow_list' => true,
@@ -932,20 +897,13 @@
         Event::fake($discountKind === 'coupons' ? CouponCreated::class : SaleCreated::class);
 
         $discount = [
-<<<<<<< HEAD
             'translations' => [
                 $this->lang => [
                     'name' => 'Kupon',
                     'description' => 'Testowy kupon',
                 ],
             ],
-            'value' => 10,
-            'type' => DiscountType::PERCENTAGE,
-=======
-            'name' => 'Kupon',
-            'description' => 'Testowy kupon',
             'percentage' => '10',
->>>>>>> 09205592
             'priority' => 1,
             'target_type' => DiscountTargetType::PRODUCTS,
             'target_is_allow_list' => true,
@@ -1032,20 +990,13 @@
         Event::fake(SaleCreated::class);
 
         $discount = [
-<<<<<<< HEAD
             'translations' => [
                 $this->lang => [
                     'name' => 'Kupon',
                     'description' => 'Testowy kupon',
                 ],
             ],
-            'value' => 10,
-            'type' => DiscountType::PERCENTAGE,
-=======
-            'name' => 'Kupon',
-            'description' => 'Testowy kupon',
             'percentage' => '10',
->>>>>>> 09205592
             'priority' => 1,
             'target_type' => DiscountTargetType::PRODUCTS,
             'target_is_allow_list' => true,
@@ -1115,20 +1066,13 @@
         Event::fake(SaleCreated::class);
 
         $discount = [
-<<<<<<< HEAD
             'translations' => [
                 $this->lang => [
                     'name' => 'Kupon',
                     'description' => 'Testowy kupon',
                 ],
             ],
-            'value' => 10,
-            'type' => DiscountType::PERCENTAGE,
-=======
-            'name' => 'Kupon',
-            'description' => 'Testowy kupon',
             'percentage' => '10',
->>>>>>> 09205592
             'priority' => 1,
             'target_type' => DiscountTargetType::PRODUCTS,
             'target_is_allow_list' => true,
@@ -1209,18 +1153,12 @@
         Queue::fake();
 
         $discount = [
-<<<<<<< HEAD
             'translations' => [
                 $this->lang => [
                     'name' => 'Kupon',
                 ],
             ],
-            'value' => 10,
-            'type' => DiscountType::PERCENTAGE,
-=======
-            'name' => 'Kupon',
             'percentage' => '10',
->>>>>>> 09205592
             'priority' => 1,
             'target_type' => DiscountTargetType::ORDER_VALUE,
             'target_is_allow_list' => true,
@@ -1252,18 +1190,12 @@
         Queue::fake();
 
         $discount = [
-<<<<<<< HEAD
             'translations' => [
                 $this->lang => [
                     'name' => 'Kupon',
                 ],
             ],
-            'value' => 855,
-            'type' => DiscountType::PERCENTAGE,
-=======
-            'name' => 'Kupon',
             'percentage' => '855',
->>>>>>> 09205592
             'priority' => 1,
             'target_type' => DiscountTargetType::ORDER_VALUE,
             'target_is_allow_list' => true,
@@ -1329,18 +1261,12 @@
         Queue::fake();
 
         $discount = [
-<<<<<<< HEAD
             'translations' => [
                 $this->lang => [
                     'name' => 'Kupon',
                 ],
             ],
-            'value' => -10,
-            'type' => DiscountType::PERCENTAGE,
-=======
-            'name' => 'Kupon',
             'percentage' => '-10',
->>>>>>> 09205592
             'priority' => 1,
             'target_type' => DiscountTargetType::ORDER_VALUE,
             'target_is_allow_list' => true,
@@ -1398,20 +1324,13 @@
         $this->{$user}->givePermissionTo("{$discountKind}.add");
 
         $discount = [
-<<<<<<< HEAD
             'translations' => [
                 $this->lang => [
                     'name' => 'Kupon',
                     'description' => 'Testowy kupon',
                 ],
             ],
-            'value' => 10,
-            'type' => DiscountType::PERCENTAGE,
-=======
-            'name' => 'Kupon',
-            'description' => 'Testowy kupon',
             'percentage' => '10',
->>>>>>> 09205592
             'priority' => 1,
             'target_type' => DiscountTargetType::ORDER_VALUE,
             'target_is_allow_list' => true,
@@ -1506,20 +1425,13 @@
         $this->{$user}->givePermissionTo("{$discountKind}.add");
 
         $discount = [
-<<<<<<< HEAD
             'translations' => [
                 $this->lang => [
                     'name' => 'Kupon',
                     'description' => 'Testowy kupon',
                 ],
             ],
-            'value' => 10,
-            'type' => DiscountType::PERCENTAGE,
-=======
-            'name' => 'Kupon',
-            'description' => 'Testowy kupon',
             'percentage' => '10',
->>>>>>> 09205592
             'priority' => 1,
             'target_type' => DiscountTargetType::ORDER_VALUE,
             'target_is_allow_list' => true,
@@ -1582,20 +1494,13 @@
         $this->{$user}->givePermissionTo("{$discountKind}.add");
 
         $discount = [
-<<<<<<< HEAD
             'translations' => [
                 $this->lang => [
                     'name' => 'Kupon',
                     'description' => 'Testowy kupon',
                 ],
             ],
-            'value' => 10,
-            'type' => DiscountType::PERCENTAGE,
-=======
-            'name' => 'Kupon',
-            'description' => 'Testowy kupon',
             'percentage' => '10',
->>>>>>> 09205592
             'priority' => 1,
             'target_type' => DiscountTargetType::ORDER_VALUE,
             'target_is_allow_list' => true,
@@ -1712,20 +1617,13 @@
         $this->{$user}->givePermissionTo('sales.add');
 
         $discount = [
-<<<<<<< HEAD
             'translations' => [
                 $this->lang => [
                     'name' => 'Sale',
                     'description' => 'Test sale',
                 ],
             ],
-            'value' => 10,
-            'type' => DiscountType::PERCENTAGE,
-=======
-            'name' => 'Sale',
-            'description' => 'Test sale',
             'percentage' => '10',
->>>>>>> 09205592
             'priority' => 1,
             'target_type' => DiscountTargetType::PRODUCTS,
             'target_is_allow_list' => true,
@@ -1776,20 +1674,13 @@
         ]);
 
         $discount = [
-<<<<<<< HEAD
             'translations' => [
                 $this->lang => [
                     'name' => 'Sale',
                     'description' => 'Test sale',
                 ],
             ],
-            'value' => 10,
-            'type' => DiscountType::PERCENTAGE,
-=======
-            'name' => 'Sale',
-            'description' => 'Test sale',
             'percentage' => '10',
->>>>>>> 09205592
             'priority' => 1,
             'target_type' => DiscountTargetType::PRODUCTS,
             'target_is_allow_list' => true,
@@ -1841,20 +1732,13 @@
         $this->{$user}->givePermissionTo('sales.add');
 
         $discount = [
-<<<<<<< HEAD
             'translations' => [
                 $this->lang => [
                     'name' => 'Sale',
                     'description' => 'Test sale',
                 ],
             ],
-            'value' => 10,
-            'type' => DiscountType::PERCENTAGE,
-=======
-            'name' => 'Sale',
-            'description' => 'Test sale',
             'percentage' => '10',
->>>>>>> 09205592
             'priority' => 1,
             'target_type' => DiscountTargetType::PRODUCTS,
             'target_is_allow_list' => true,
@@ -1890,20 +1774,13 @@
         $this->{$user}->givePermissionTo("{$discountKind}.add");
 
         $discount = [
-<<<<<<< HEAD
             'translations' => [
                 $this->lang => [
                     'name' => 'Kupon',
                     'description' => 'Testowy kupon',
                 ],
             ],
-            'value' => 10,
-            'type' => DiscountType::PERCENTAGE,
-=======
-            'name' => 'Kupon',
-            'description' => 'Testowy kupon',
             'percentage' => '10',
->>>>>>> 09205592
             'priority' => 1,
             'target_type' => DiscountTargetType::ORDER_VALUE,
             'target_is_allow_list' => true,
@@ -1959,20 +1836,13 @@
         Event::fake($event);
 
         $response = $this->actingAs($this->{$user})->json('POST', "/{$discountKind}", [
-<<<<<<< HEAD
             'translations' => [
                 $this->lang => [
                     'name' => 'Kupon',
                     'description' => 'Testowy kupon',
                 ],
             ],
-            'value' => 10,
-            'type' => DiscountType::PERCENTAGE,
-=======
-            'name' => 'Kupon',
-            'description' => 'Testowy kupon',
             'percentage' => '10',
->>>>>>> 09205592
             'priority' => 1,
             'target_type' => DiscountTargetType::ORDER_VALUE,
             'target_is_allow_list' => true,
@@ -2070,14 +1940,7 @@
                 ],
             ],
             'slug' => 'slug',
-<<<<<<< HEAD
-            'value' => 10,
-            'type' => DiscountType::PERCENTAGE,
-=======
-            'description' => 'Testowy kupon',
-            'description_html' => 'html',
             'percentage' => '10',
->>>>>>> 09205592
             'priority' => 1,
             'target_type' => DiscountTargetType::PRODUCTS,
             'target_is_allow_list' => true,
@@ -2683,20 +2546,13 @@
         ]);
 
         $discount = [
-<<<<<<< HEAD
             'translations' => [
                 $this->lang => [
                     'name' => 'Sale',
                     'description' => 'Test sale',
                 ],
             ],
-            'value' => 10,
-            'type' => DiscountType::PERCENTAGE,
-=======
-            'name' => 'Sale',
-            'description' => 'Test sale',
             'percentage' => '10',
->>>>>>> 09205592
             'priority' => 1,
             'target_type' => DiscountTargetType::PRODUCTS,
             'target_is_allow_list' => true,
