<?php

namespace Tests\Feature;

use App\Events\OrderCreated;
use App\Events\OrderUpdatedStatus;
use App\Models\Address;
use App\Models\Item;
use App\Models\Option;
use App\Models\Order;
use App\Models\Product;
use App\Models\Schema;
use App\Models\Status;
use Illuminate\Support\Facades\Event;
use Tests\TestCase;
use Tests\Traits\CreateShippingMethod;

class OrderDepositTest extends TestCase
{
    use CreateShippingMethod;

    private Product $product;
    private Schema $schema;
    private Option $option;
    private Item $item;
    private Address $address;

    private array $request;

    public function setUp(): void
    {
        parent::setUp();

        $this->createShippingMethod();

        Event::fake([OrderCreated::class, OrderUpdatedStatus::class]);

        $this->product = Product::factory()->create([
            'price' => 100,
            'public' => true,
        ]);
        $this->schema = Schema::factory()->create([
            'type' => 'select',
            'price' => 0,
            'hidden' => false,
        ]);
        $this->product->schemas()->sync([$this->schema->getKey()]);
        $this->option = $this->schema->options()->create([
            'name' => 'XL',
            'price' => 0,
        ]);
        $this->item = Item::factory()->create();
        $this->option->items()->sync([$this->item->getKey()]);
        $this->address = Address::factory()->create();

        $this->request = [
            'email' => 'test@example.com',
            'shipping_method_id' => $this->shippingMethod->getKey(),
<<<<<<< HEAD
            'delivery_address' => $this->address->toArray(),
            'billing_address' => $this->address->toArray(),
=======
            'shipping_address' => $this->address->toArray(),
>>>>>>> 8c9459a1
            'items' => [
                [
                    'product_id' => $this->product->getKey(),
                    'quantity' => 2,
                    'schemas' => [
                        $this->schema->getKey() => $this->option->getKey(),
                    ],
                ],
            ],
        ];
    }

    /**
     * @dataProvider authProvider
     */
    public function testCantCreateOrder($user): void
    {
        $this->$user->givePermissionTo('orders.add');

        $this
            ->actingAs($this->$user)
            ->json('POST', '/orders', $this->request)
            ->assertUnprocessable();
    }

    /**
     * @dataProvider authProvider
     */
    public function testCreateOrder($user): void
    {
        $this->$user->givePermissionTo('orders.add');

        $this->item->deposits()->create([
            'quantity' => 2,
        ]);

        $response = $this
            ->actingAs($this->$user)
            ->json('POST', '/orders', $this->request);

        $response->assertCreated();
        $order = Order::find($response->getData()->data->id);

        $this->assertDatabaseHas('orders', [
            'id' => $order->getKey(),
            'email' => 'test@example.com',
        ]);
        $this->assertDatabaseHas('addresses', $this->address->toArray());
        $this->assertDatabaseHas('order_products', [
            'order_id' => $order->getKey(),
            'product_id' => $this->product->getKey(),
            'quantity' => 2,
        ]);
        $this->assertDatabaseHas('order_schemas', [
            'order_product_id' => $order->products->first()->getKey(),
            'name' => $this->schema->name,
            'value' => 'XL',
        ]);
        $this->assertDatabaseHas('deposits', [
            'quantity' => -2,
            'item_id' => $this->item->getKey(),
            'order_product_id' => $order->products->first()->getKey(),
        ]);
        $this->assertDatabaseHas('items', [
            'id' => $this->item->getKey(),
            'quantity' => 0,
        ]);

        Event::assertDispatched(OrderCreated::class);
    }

    /**
     * @dataProvider authProvider
     */
    public function testDeleteOrder($user): void
    {
        $this->$user->givePermissionTo('orders.edit.status');

        $this->item->deposits()->create([
            'quantity' => 2,
        ]);

        $order = Order::factory()->create();
        $orderProduct = $order->products()->create([
            'product_id' => $this->product->getKey(),
            'quantity' => 2,
            'price' => 100,
        ]);
        $orderProduct->schemas()->create([
            'order_product_id' => $orderProduct->getKey(),
            'name' => 'Size',
            'value' => 'XL',
            'price' => 0,
        ]);
        $deposit = $orderProduct->deposits()->create([
            'order_product_id' => $orderProduct->getKey(),
            'item_id' => $this->item->getKey(),
            'quantity' => -2,
        ]);

        $status = Status::factory()->create([
            'cancel' => true,
        ]);

        $this->assertEquals(0, $this->item->quantity);

        $this
            ->actingAs($this->$user)
            ->json('POST', "/orders/id:{$order->getKey()}/status", [
                'status_id' => $status->getKey(),
            ])
            ->assertOk();

        $this->assertDatabaseHas('orders', [
            'id' => $order->getKey(),
            'status_id' => $status->getKey(),
        ]);
        $this->assertDatabaseMissing('deposits', [
            'id' => $deposit->getKey(),
            'quantity' => -2,
        ]);
        $this->assertDatabaseHas('items', [
            'id' => $this->item->getKey(),
            'quantity' => 2,
        ]);

        $this->item->refresh();
        $this->assertEquals(2, $this->item->quantity);

        Event::assertDispatched(OrderUpdatedStatus::class);
    }

    /**
     * You cannot buy an item whose schematics require more items than there are in stock.
     *
     * @dataProvider authProvider
     */
    public function testCantCreateOrderWithoutItems($user): void
    {
        $this->$user->givePermissionTo('orders.add');

        $this->item->deposits()->create([
            'quantity' => 1,
        ]);

        $this
            ->actingAs($this->$user)
            ->json('POST', '/orders', $this->request)
            ->assertUnprocessable();

        Event::assertNotDispatched(OrderCreated::class);
    }

    /**
     * HES-488
     *
     * If an order has two required schemes using the same item,
     * you cannot buy the product when there is only one item left in stock.
     *
     * @dataProvider authProvider
     */
    public function testCantCreateOrderWithoutMultipleItems($user): void
    {
        $schema = Schema::factory()->create([
            'type' => 'select',
            'price' => 0,
            'hidden' => false,
        ]);
        $this->product->schemas()->sync([$schema->getKey()]);
        $option = $schema->options()->create([
            'name' => 'XL',
            'price' => 0,
        ]);
        $option->items()->sync([$this->item->getKey()]);

        $this->item->deposits()->create([
            'quantity' => 1,
        ]);

        $this->$user->givePermissionTo('orders.add');

        $this->request['items'] = [
            'product_id' => $this->product->getKey(),
            'quantity' => 1,
            'schemas' => [
                $this->schema->getKey() => $this->option->getKey(),
                $schema->getKey() => $option->getKey(),
            ],
        ];

        $this
            ->actingAs($this->$user)
            ->json('POST', '/orders', $this->request)
            ->assertUnprocessable();

        Event::assertNotDispatched(OrderCreated::class);
    }
}<|MERGE_RESOLUTION|>--- conflicted
+++ resolved
@@ -56,12 +56,8 @@
         $this->request = [
             'email' => 'test@example.com',
             'shipping_method_id' => $this->shippingMethod->getKey(),
-<<<<<<< HEAD
-            'delivery_address' => $this->address->toArray(),
+            'shipping_address' => $this->address->toArray(),
             'billing_address' => $this->address->toArray(),
-=======
-            'shipping_address' => $this->address->toArray(),
->>>>>>> 8c9459a1
             'items' => [
                 [
                     'product_id' => $this->product->getKey(),
