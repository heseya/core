<?php

namespace Tests\Feature;

use App\Models\App;
use App\Models\Permission;
use App\Models\Role;
use App\Models\WebHook;
use Illuminate\Foundation\Testing\RefreshDatabase;
use Illuminate\Http\Client\ConnectionException;
use Illuminate\Support\Facades\Http;
use Tests\TestCase;

class AppOtherTest extends TestCase
{
    use RefreshDatabase;

    private string $url = 'https://example.com:9000';

    public function testIndexUnauthorized(): void
    {
        $response = $this->getJson('/apps');

        $response->assertForbidden();
    }

    public function testIndex(): void
    {
        $this->user->givePermissionTo('apps.show');

        App::factory()->count(9)->create(); // +1 from TestCase

        $response = $this->actingAs($this->user)->getJson('/apps');

        $response
            ->assertOk()
            ->assertJsonCount(10, 'data');
    }

    public function testShowUnauthorized(): void
    {
        $app = App::factory()->create();

        $response = $this->getJson('/apps/id:' . $app->getKey());

        $response->assertForbidden();
    }

    public function testShow(): void
    {
        $this->user->givePermissionTo('apps.show_details');

        $app = App::factory()->create();

        $response = $this->actingAs($this->user)
            ->getJson('/apps/id:' . $app->getKey());

        $response
            ->assertOk()
            ->assertJson(['data' => [
                'url' => $app->url,
                'microfrontend_url' => $app->microfrontend_url,
                'name' => $app->name,
                'slug' => $app->slug,
                'version' => $app->version,
                'description' => $app->description,
                'icon' => $app->icon,
                'author' => $app->author,
                'permissions' => [],
<<<<<<< HEAD
                'metadata' => [],
            ]]);
=======
            ],
            ]);
>>>>>>> f302b5ac
    }

    public function testUninstallUnauthorized(): void
    {
        $app = App::factory()->create(['url' => $this->url]);

        $response = $this->deleteJson('/apps/id:' . $app->getKey());

        $response->assertForbidden();
    }

    public function testUninstallNotFound(): void
    {
        $this->user->givePermissionTo('apps.remove');

        $app = App::factory()->create(['url' => $this->url]);

        Http::fake([
            $this->url . '/uninstall' => Http::response([], 404),
        ]);

        $response = $this->actingAs($this->user)
            ->deleteJson('/apps/id:' . $app->getKey());

        $response->assertStatus(422);
        $this->assertDatabaseCount('apps', 2);  // +1 from TestCase
    }

    public function testUninstallNotFoundForce(): void
    {
        $this->user->givePermissionTo('apps.remove');

        $app = App::factory()->create(['url' => $this->url]);

        Http::fake([
            $this->url . '/uninstall' => Http::response([], 404),
        ]);

        $response = $this->actingAs($this->user)
            ->deleteJson('/apps/id:' . $app->getKey() . '?force');

        $response->assertNoContent();
        $this->assertDatabaseCount('apps', 1); // +1 from TestCase
        $this->assertModelMissing($app);
    }

    public function testUninstallConnectionRefused(): void
    {
        $this->user->givePermissionTo('apps.remove');

        $app = App::factory()->create(['url' => $this->url]);

        Http::fake([
            $this->url . '/uninstall' => new ConnectionException('Test', 7),
        ]);

        $response = $this->actingAs($this->user)
            ->deleteJson('/apps/id:' . $app->getKey() . '?force=0');

        $response->assertStatus(422);
        $this->assertDatabaseCount('apps', 2); // +1 from TestCase
    }

    public function testUninstallConnectionRefusedForce(): void
    {
        $this->user->givePermissionTo('apps.remove');

        $app = App::factory()->create(['url' => $this->url]);

        Http::fake([
            $this->url . '/uninstall' => new ConnectionException('Test', 7),
        ]);

        $response = $this->actingAs($this->user)
            ->deleteJson('/apps/id:' . $app->getKey() . '?force=1');

        $response->assertNoContent();
        $this->assertDatabaseCount('apps', 1); // +1 from TestCase
        $this->assertModelMissing($app);
    }

    public function testUninstall(): void
    {
        $this->user->givePermissionTo('apps.remove');

        $app = App::factory()->create(['url' => $this->url]);

        Http::fake([
            $this->url . '/uninstall' => Http::response(status: 204),
        ]);

        $response = $this->actingAs($this->user)
            ->deleteJson('/apps/id:' . $app->getKey());

        $response->assertNoContent();
        $this->assertDatabaseCount('apps', 1); // +1 from TestCase
        $this->assertModelMissing($app);
    }

    public function testUninstallRole(): void
    {
        $this->user->givePermissionTo('apps.remove');

        $role = Role::create(['name' => 'Appname owner']);

        $app = App::factory()->create([
            'slug' => 'appname',
            'url' => $this->url,
            'role_id' => $role->getKey(),
        ]);

        $permission = Permission::create(['name' => 'app.appname.permission']);
        $role->givePermissionTo($permission);
        $this->user->assignRole($role);

        Http::fake([
            $this->url . '/uninstall' => Http::response(status: 204),
        ]);

        $response = $this->actingAs($this->user)
            ->deleteJson('/apps/id:' . $app->getKey());

        $response->assertNoContent();
        $this->assertDatabaseCount('apps', 1); // +1 from TestCase

        $this->assertModelMissing($app);
        $this->assertModelMissing($role);
        $this->assertModelMissing($permission);

        $this->user->refresh();
        $this->assertFalse($this->user->hasRole($role));
        $this->assertFalse($this->user->hasPermissionTo($permission));
    }

    public function testUninstallWebHooks(): void
    {
        $this->user->givePermissionTo('apps.remove');

        $app = App::factory()->create(['url' => $this->url]);

        $webhook = WebHook::factory([
            'model_type' => $app::class,
            'creator_id' => $app->getKey(),
        ])->create();

        $this->assertDatabaseHas('web_hooks', [
            'creator_id' => $app->getKey(),
            'model_type' => App::class,
        ]);

        $this->assertTrue($app->webhooks->isNotEmpty());

        Http::fake([
            $this->url . '/uninstall' => Http::response(status: 204),
        ]);

        $response = $this->actingAs($this->user)
            ->json('DELETE', '/apps/id:' . $app->getKey());

        $response->assertNoContent();
        $this->assertDatabaseCount('apps', 1); // +1 from TestCase
        $this->assertModelMissing($app);
        $this->assertSoftDeleted($webhook);
    }

    public function testUninstallCommand(): void
    {
        $app = App::factory()->create(['url' => $this->url]);

        Http::fake([
            $this->url . '/uninstall' => Http::response(status: 204),
            $this->application->url . '/uninstall' => Http::response(status: 204),
        ]);

        $this->artisan('apps:remove')->assertExitCode(0);

        $this->assertDatabaseCount('apps', 0); // +1 from TestCase
        $this->assertModelMissing($app);
        $this->assertModelMissing($this->application);
    }
}<|MERGE_RESOLUTION|>--- conflicted
+++ resolved
@@ -67,13 +67,8 @@
                 'icon' => $app->icon,
                 'author' => $app->author,
                 'permissions' => [],
-<<<<<<< HEAD
                 'metadata' => [],
             ]]);
-=======
-            ],
-            ]);
->>>>>>> f302b5ac
     }
 
     public function testUninstallUnauthorized(): void
