<?php

namespace Tests\Feature;

use App\Events\ItemUpdatedQuantity;
use App\Listeners\WebHookEventListener;
use App\Models\Deposit;
use App\Models\Item;
use App\Models\WebHook;
use Illuminate\Support\Carbon;
use Illuminate\Support\Facades\Bus;
use Illuminate\Support\Facades\Event;
use Spatie\WebhookServer\CallWebhookJob;
use Tests\TestCase;

class DepositsTest extends TestCase
{
    private Item $item;
    private array $expected;

    public function setUp(): void
    {
        parent::setUp();

        $this->item = Item::factory()->create();

        $deposit = Deposit::factory()->create([
            'item_id' => $this->item->getKey(),
        ]);

        $this->item->refresh();

        $this->expected = [
            'id' => $deposit->getKey(),
            'quantity' => $deposit->quantity,
            'item_id' => $deposit->item_id,
        ];
    }

    public function testIndexUnauthorized(): void
    {
        $response = $this->getJson('/deposits');
        $response->assertForbidden();
    }

    /**
     * @dataProvider authProvider
     */
    public function testIndex($user): void
    {
        $this->$user->givePermissionTo('deposits.show');

        $response = $this->actingAs($this->$user)->getJson('/deposits');
        $response
            ->assertOk()
            ->assertJsonCount(1, 'data')
            ->assertJson(['data' => [
                0 => $this->expected,
            ],
            ]);
    }

    public function testViewUnauthorized(): void
    {
        $response = $this->getJson('/items/id:' . $this->item->getKey() . '/deposits');
        $response->assertForbidden();
    }

    /**
     * @dataProvider authProvider
     */
    public function testViewWrongId($user): void
    {
        $this->$user->givePermissionTo('deposits.show');

        $this
            ->getJson('/items/id:its-not-id/deposits')
            ->assertNotFound();

        $this
            ->getJson('/items/id:' . $this->item->getKey() . $this->item->getKey() . '/deposits')
            ->assertNotFound();
    }

    /**
     * @dataProvider authProvider
     */
    public function testView($user): void
    {
        $this->$user->givePermissionTo('deposits.show');

        $response = $this->actingAs($this->$user)
            ->getJson('/items/id:' . $this->item->getKey() . '/deposits');
        $response
            ->assertOk()
            ->assertJsonCount(1, 'data')
            ->assertJson(['data' => [
                0 => $this->expected,
            ],
            ]);
    }

    public function testCreateUnauthorized(): void
    {
        Event::fake(ItemUpdatedQuantity::class);

        $deposit = [
            'quantity' => 12.5,
        ];

        $response = $this->postJson(
            '/items/id:' . $this->item->getKey() . '/deposits',
            $deposit,
        );

        $response->assertForbidden();

        Event::assertNotDispatched(ItemUpdatedQuantity::class);
    }

    /**
     * @dataProvider authProvider
     */
    public function testCreate($user): void
    {
        $this->$user->givePermissionTo('deposits.add');

        Event::fake(ItemUpdatedQuantity::class);

        $quantity = $this->item->quantity;

        $deposit = [
            'quantity' => 1200000.50,
        ];

        $response = $this->actingAs($this->$user)->postJson(
            "/items/id:{$this->item->getKey()}/deposits",
            $deposit,
        );

        $response
            ->assertCreated()
            ->assertJson(['data' => $deposit + [
                'item_id' => $this->item->getKey(),
            ],
            ]);

        $this->assertDatabaseHas('deposits', ['item_id' => $this->item->getKey()] + $deposit);

        $this->assertDatabaseHas('items', [
            'id' => $this->item->getKey(),
            'quantity' => $quantity + $deposit['quantity'],
        ]);

        Event::assertDispatched(ItemUpdatedQuantity::class);
    }

    /**
     * @dataProvider authProvider
     */
    public function testCreateWithWebHook($user): void
    {
        $this->$user->givePermissionTo('deposits.add');

        $webHook = WebHook::factory()->create([
            'events' => [
                'ItemUpdatedQuantity',
            ],
            'model_type' => $this->user::class,
            'creator_id' => $this->user->getKey(),
            'with_issuer' => true,
            'with_hidden' => false,
        ]);

        Event::fake(ItemUpdatedQuantity::class);

        $deposit = [
            'quantity' => 1200000.50,
        ];

        $response = $this->actingAs($this->$user)->postJson(
            "/items/id:{$this->item->getKey()}/deposits",
            $deposit,
        );

        $response
            ->assertCreated()
            ->assertJson(['data' => $deposit + [
                'item_id' => $this->item->getKey(),
            ],
            ]);

        $this->assertDatabaseHas('deposits', ['item_id' => $this->item->getKey()] + $deposit);

        Event::assertDispatched(ItemUpdatedQuantity::class);

        Bus::fake();

        $item = $this->item;

        $event = new ItemUpdatedQuantity($item);
        $listener = new WebHookEventListener();
        $listener->handle($event);

        Bus::assertDispatched(CallWebhookJob::class, function ($job) use ($webHook, $item) {
            $payload = $job->payload;
            return $job->webhookUrl === $webHook->url
                && isset($job->headers['Signature'])
                && $payload['data']['id'] === $item->getKey()
                && $payload['data_type'] === 'Item'
                && $payload['event'] === 'ItemUpdatedQuantity';
        });
    }

    /**
     * @dataProvider authProvider
     */
    public function testCreateValidation($user): void
    {
        $this->$user->givePermissionTo('deposits.add');

        Event::fake(ItemUpdatedQuantity::class);

        $deposit = [
            'quantity' => 'test',
        ];

        $response = $this->actingAs($this->$user)->postJson(
            "/items/id:{$this->item->getKey()}/deposits",
            $deposit,
        );

        $response->assertStatus(422);

        Event::assertNotDispatched(ItemUpdatedQuantity::class);
    }

    /**
     * @dataProvider authProvider
     */
    public function testCreateValidation2($user): void
    {
        $this->$user->givePermissionTo('deposits.add');

        Event::fake(ItemUpdatedQuantity::class);

        $deposit = [
            'quantity' => 1000000000000,
        ];

        $response = $this->actingAs($this->$user)->postJson(
            "/items/id:{$this->item->getKey()}/deposits",
            $deposit,
        );

        $response->assertStatus(422);

        Event::assertNotDispatched(ItemUpdatedQuantity::class);
    }

    /**
     * @dataProvider authProvider
     */
<<<<<<< HEAD
    public function testCreateValidationInvalidBothShippingTimeAndDate($user): void
=======
    public function testCreateValidationProhibitedUnless($user): void
>>>>>>> f57abf6d
    {
        $this->$user->givePermissionTo('deposits.add');

        Event::fake(ItemUpdatedQuantity::class);

        $deposit = [
            'quantity' => 1200000.50,
            'shipping_time' => 10,
            'shipping_date' => '1999-02-01 10:10:10',
        ];

        $response = $this->actingAs($this->$user)->postJson(
            "/items/id:{$this->item->getKey()}/deposits",
            $deposit,
        );

        $response->assertStatus(422);

        Event::assertNotDispatched(ItemUpdatedQuantity::class);
    }

    /**
     * @dataProvider authProvider
     */
    public function testCreateValidationShippingDateGraterThenItemUnlimitedShippingDate($user): void
    {
        $this->$user->givePermissionTo('deposits.add');

        Event::fake(ItemUpdatedQuantity::class);
<<<<<<< HEAD
        $date = Carbon::tomorrow();
        $this->item->unlimited_stock_shipping_date = $date->toDateTimeString();
        $this->item->save();
        
        $deposit = [
            'quantity' => 1200000.50,
            'shipping_date' => $date->addDays(4)->toDateTimeString(),
=======
        $this->item->unlimited_stock_shipping_date = Carbon::tomorrow()->toDateTimeString();
        $this->item->save();

        $deposit = [
            'quantity' => 1200000.50,
            'shipping_date' => Carbon::now()->addDays(4)->toDateTimeString(),
>>>>>>> f57abf6d
        ];

        $response = $this->actingAs($this->$user)->postJson(
            "/items/id:{$this->item->getKey()}/deposits",
            $deposit,
        );

        $response->assertStatus(422);

        Event::assertNotDispatched(ItemUpdatedQuantity::class);
    }

    /**
     * @dataProvider authProvider
     */
    public function testCreateShippingDateGraterThenItemUnlimitedShippingDateOlderThenNow($user): void
    {
        $this->$user->givePermissionTo('deposits.add');

        Event::fake(ItemUpdatedQuantity::class);
<<<<<<< HEAD
        $date = Carbon::now();
        $this->item->unlimited_stock_shipping_date = $date->addDays(-4)->toDateTimeString();
=======
        $this->item->unlimited_stock_shipping_date = Carbon::now()->addDays(-4)->toDateTimeString();
>>>>>>> f57abf6d
        $this->item->save();

        $deposit = [
            'quantity' => 1200000.50,
<<<<<<< HEAD
            'shipping_date' => $date->addDays(8)->toDateTimeString(),
=======
            'shipping_date' => Carbon::now()->addDays(4)->toDateTimeString(),
>>>>>>> f57abf6d
        ];

        $response = $this->actingAs($this->$user)->postJson(
            "/items/id:{$this->item->getKey()}/deposits",
            $deposit,
        );

        $response->assertCreated();
        $this->assertDatabaseHas('deposits', $deposit);

        Event::assertDispatched(ItemUpdatedQuantity::class);
    }

    /**
     * @dataProvider authProvider
     */
    public function testCreateValidationShippingTimeGraterThenItemUnlimitedShippingTime($user): void
    {
        $this->$user->givePermissionTo('deposits.add');

        Event::fake(ItemUpdatedQuantity::class);
<<<<<<< HEAD
        $time = 5;
        $this->item->unlimited_stock_shipping_time = $time;
=======
        $this->item->unlimited_stock_shipping_time = 5;
>>>>>>> f57abf6d
        $this->item->save();

        $deposit = [
            'quantity' => 1200000.50,
<<<<<<< HEAD
            'shipping_time' => $time + 5,
=======
            'shipping_time' => 10,
>>>>>>> f57abf6d
        ];

        $response = $this->actingAs($this->$user)->postJson(
            "/items/id:{$this->item->getKey()}/deposits",
            $deposit,
        );

        $response->assertStatus(422);

        Event::assertNotDispatched(ItemUpdatedQuantity::class);
    }

    /**
     * @dataProvider authProvider
     */
    public function testCreateWithShippingTime($user): void
    {
        $this->$user->givePermissionTo('deposits.add');

        Event::fake(ItemUpdatedQuantity::class);

        $deposit = [
            'quantity' => 1200000.50,
            'shipping_time' => 10,
        ];

        $response = $this->actingAs($this->$user)->postJson(
            "/items/id:{$this->item->getKey()}/deposits",
            $deposit,
        );

        $response->assertCreated();
        $this->assertDatabaseHas('deposits', $deposit);

        Event::assertDispatched(ItemUpdatedQuantity::class);
    }

    /**
     * @dataProvider authProvider
     */
    public function testCreateWithShippingDate($user): void
    {
        $this->$user->givePermissionTo('deposits.add');

        Event::fake(ItemUpdatedQuantity::class);

        $deposit = [
            'quantity' => 1200000.50,
            'shipping_date' => '1999-02-01 10:10:10',
        ];

        $response = $this->actingAs($this->$user)->postJson(
            "/items/id:{$this->item->getKey()}/deposits",
            $deposit,
        );

        $response->assertCreated();
        $this->assertDatabaseHas('deposits', $deposit);

        Event::assertDispatched(ItemUpdatedQuantity::class);
    }
}<|MERGE_RESOLUTION|>--- conflicted
+++ resolved
@@ -261,11 +261,7 @@
     /**
      * @dataProvider authProvider
      */
-<<<<<<< HEAD
-    public function testCreateValidationInvalidBothShippingTimeAndDate($user): void
-=======
     public function testCreateValidationProhibitedUnless($user): void
->>>>>>> f57abf6d
     {
         $this->$user->givePermissionTo('deposits.add');
 
@@ -295,22 +291,12 @@
         $this->$user->givePermissionTo('deposits.add');
 
         Event::fake(ItemUpdatedQuantity::class);
-<<<<<<< HEAD
-        $date = Carbon::tomorrow();
-        $this->item->unlimited_stock_shipping_date = $date->toDateTimeString();
-        $this->item->save();
-        
-        $deposit = [
-            'quantity' => 1200000.50,
-            'shipping_date' => $date->addDays(4)->toDateTimeString(),
-=======
         $this->item->unlimited_stock_shipping_date = Carbon::tomorrow()->toDateTimeString();
         $this->item->save();
 
         $deposit = [
             'quantity' => 1200000.50,
             'shipping_date' => Carbon::now()->addDays(4)->toDateTimeString(),
->>>>>>> f57abf6d
         ];
 
         $response = $this->actingAs($this->$user)->postJson(
@@ -331,21 +317,12 @@
         $this->$user->givePermissionTo('deposits.add');
 
         Event::fake(ItemUpdatedQuantity::class);
-<<<<<<< HEAD
-        $date = Carbon::now();
-        $this->item->unlimited_stock_shipping_date = $date->addDays(-4)->toDateTimeString();
-=======
         $this->item->unlimited_stock_shipping_date = Carbon::now()->addDays(-4)->toDateTimeString();
->>>>>>> f57abf6d
         $this->item->save();
 
         $deposit = [
             'quantity' => 1200000.50,
-<<<<<<< HEAD
-            'shipping_date' => $date->addDays(8)->toDateTimeString(),
-=======
             'shipping_date' => Carbon::now()->addDays(4)->toDateTimeString(),
->>>>>>> f57abf6d
         ];
 
         $response = $this->actingAs($this->$user)->postJson(
@@ -367,21 +344,12 @@
         $this->$user->givePermissionTo('deposits.add');
 
         Event::fake(ItemUpdatedQuantity::class);
-<<<<<<< HEAD
-        $time = 5;
-        $this->item->unlimited_stock_shipping_time = $time;
-=======
         $this->item->unlimited_stock_shipping_time = 5;
->>>>>>> f57abf6d
         $this->item->save();
 
         $deposit = [
             'quantity' => 1200000.50,
-<<<<<<< HEAD
-            'shipping_time' => $time + 5,
-=======
             'shipping_time' => 10,
->>>>>>> f57abf6d
         ];
 
         $response = $this->actingAs($this->$user)->postJson(
