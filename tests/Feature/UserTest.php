<?php

namespace Tests\Feature;

use App\Enums\RoleType;
use App\Enums\ValidationError;
use App\Events\UserCreated;
use App\Events\UserUpdated;
use App\Listeners\WebHookEventListener;
use App\Models\Permission;
use App\Models\Role;
use App\Models\User;
use App\Models\UserPreference;
use App\Models\WebHook;
use Domain\Consent\Models\Consent;
use Domain\Metadata\Enums\MetadataType;
use Domain\Metadata\Models\Metadata;
use Illuminate\Auth\Notifications\VerifyEmail;
use Illuminate\Events\CallQueuedListener;
use Illuminate\Support\Carbon;
use Illuminate\Support\Collection;
use Illuminate\Support\Facades\Bus;
use Illuminate\Support\Facades\Event;
use Illuminate\Support\Facades\Hash;
use Illuminate\Support\Facades\Log;
use Illuminate\Support\Facades\Notification;
use Spatie\WebhookServer\CallWebhookJob;
use Tests\TestCase;

class UserTest extends TestCase
{
    public array $expected;
    private string $validPassword = 'V@l1dPa55word';
    private Role $authenticated;
    private Role $unauthenticated;
    private Collection $authenticatedPermissions;

    public function setUp(): void
    {
        parent::setUp();

        User::query()->where('email', 'admin@example.com')->delete();

        /** @var Metadata $metadata */
        $metadata = $this->user->metadata()->create([
            'name' => 'Metadata',
            'value' => 'metadata test',
            'value_type' => MetadataType::STRING,
            'public' => true,
        ]);

        $metadataPersonal = $this->user->metadataPersonal()->create([
            'name' => 'Personal_metadata',
            'value' => 'personal metadata test',
            'value_type' => MetadataType::STRING,
        ]);

        $this->user->preferences()->associate(UserPreference::create());

        $this->user->save();

        $this->expected = [
            'id' => $this->user->getKey(),
            'email' => $this->user->email,
            'name' => $this->user->name,
            'avatar' => $this->user->avatar,
            'roles' => [],
            'is_tfa_active' => $this->user->is_tfa_active,
            'metadata' => [
                $metadata->name => $metadata->value,
            ],
            'metadata_personal' => [
                $metadataPersonal->name => $metadataPersonal->value,
            ],
            'created_at' => $this->user->created_at,
        ];

        $this->authenticated = Role::updateOrCreate(['name' => 'Authenticated']);
        $this->authenticated->type = RoleType::AUTHENTICATED;
        $this->authenticated->save();

        $this->unauthenticated = Role::updateOrCreate(['name' => 'Unathenticated']);
        $this->unauthenticated->type = RoleType::UNAUTHENTICATED;
        $this->unauthenticated->save();

        $this->authenticatedPermissions = $this->authenticated->getAllPermissions()
            ->map(fn ($perm) => $perm->name)
            ->sort()
            ->values();
    }

    public function testIndexUnauthorized(): void
    {
        $response = $this->getJson('/users');
        $response->assertForbidden();
    }

    /**
     * @dataProvider authProvider
     */
    public function testIndex($user): void
    {
        $this->{$user}->givePermissionTo('users.show');

        /** @var User $otherUser */
        $otherUser = User::factory()->create();
        $otherUser->created_at = Carbon::now()->addHour();
        $otherUser->save();

        $response = $this->actingAs($this->{$user})->getJson('/users');
        $response
            ->assertOk()
            ->assertJsonCount(2, 'data')
            ->assertJson([
                'data' => [
                    $this->expected,
                    [
                        'id' => $otherUser->getKey(),
                        'email' => $otherUser->email,
                        'name' => $otherUser->name,
                        'avatar' => $otherUser->avatar,
                        'roles' => [],
                        'created_at' => $otherUser->created_at,
                    ],
                ],
            ]);
    }

    /**
     * @dataProvider authProvider
     */
    public function testIndexFull($user): void
    {
        $this->{$user}->givePermissionTo('users.show');

        /** @var User $otherUser */
        $otherUser = User::factory()->create();
        $otherUser->created_at = Carbon::now()->addHour();
        $otherUser->save();

        $this
            ->actingAs($this->{$user})
            ->json('GET', '/users', ['full' => true])
            ->assertOk()
            ->assertJsonCount(2, 'data')
            ->assertJson([
                'data' => [
                    $this->expected,
                    [
                        'id' => $otherUser->getKey(),
                        'email' => $otherUser->email,
                        'name' => $otherUser->name,
                        'avatar' => $otherUser->avatar,
                        'roles' => [],
                        'permissions' => [],
                    ],
                ],
            ]);
    }

    /**
     * @dataProvider authProvider
     */
    public function testIndexSorted($user): void
    {
        $this->{$user}->givePermissionTo('users.show');

        /** @var User $otherUser */
        $otherUser = User::factory()->create();
        $otherUser->created_at = Carbon::now()->addHour();
        $otherUser->save();

        $response = $this->actingAs($this->{$user})->getJson('/users?sort=created_at:desc');
        $response
            ->assertOk()
            ->assertJsonCount(2, 'data')
            ->assertJson([
                'data' => [
                    [
                        'id' => $otherUser->getKey(),
                        'email' => $otherUser->email,
                        'name' => $otherUser->name,
                        'avatar' => $otherUser->avatar,
                        'roles' => [],
                    ],
                    $this->expected,
                ],
            ]);
    }

    /**
     * @dataProvider authProvider
     */
    public function testIndexIdsSearch($user): void
    {
        $this->{$user}->givePermissionTo('users.show');

        /** @var User $firstUser */
        $firstUser = User::factory()->create();
        $firstUser->created_at = Carbon::now()->addHour();
        $firstUser->save();

        /** @var User $secondUser */
        $secondUser = User::factory()->create();
        $secondUser->created_at = Carbon::now()->addHour();
        $secondUser->save();

        // Dummy user to check if response will return only 2 users created above
        User::factory()->create();

        $response = $this->actingAs($this->{$user})
            ->json('GET', '/users', [
                'ids' => [
                    $firstUser->getKey(),
                    $secondUser->getKey(),
                ],
            ]);
        $response
            ->assertOk()
            ->assertJsonCount(2, 'data');
    }

    /**
     * @dataProvider authProvider
     */
    public function testIndexNameSearch($user): void
    {
        $this->{$user}->givePermissionTo('users.show');

        /** @var User $otherUser */
        $otherUser = User::factory([
            'is_tfa_active' => false,
        ])->create();

        $this
            ->actingAs($this->{$user})
            ->getJson('/users?name=' . $otherUser->name)
            ->assertOk()
            ->assertJsonCount(1, 'data')
            ->assertJsonFragment([
                'id' => $otherUser->getKey(),
                'email' => $otherUser->email,
                'name' => $otherUser->name,
                'avatar' => $otherUser->avatar,
                'roles' => [],
                'is_tfa_active' => $otherUser->is_tfa_active,
                'consents' => [],
                'birthday_date' => null,
                'phone' => null,
                'phone_country' => null,
                'phone_number' => null,
                'created_at' => $otherUser->created_at,
                'metadata_personal' => [],
                'metadata' => [],
            ]);
    }

    /**
     * @dataProvider authProvider
     */
    public function testIndexEmailSearch($user): void
    {
        $this->{$user}->givePermissionTo('users.show');

        $otherUser = User::factory([
            'is_tfa_active' => false,
        ])->create();

        $this
            ->actingAs($this->{$user})
            ->getJson("/users?email={$otherUser->email}")
            ->assertOk()
            ->assertJsonCount(1, 'data')
            ->assertJsonFragment([
                'id' => $otherUser->getKey(),
                'email' => $otherUser->email,
                'name' => $otherUser->name,
                'avatar' => $otherUser->avatar,
                'roles' => [],
                'is_tfa_active' => $otherUser->is_tfa_active,
                'consents' => [],
                'birthday_date' => null,
                'phone' => null,
                'phone_country' => null,
                'phone_number' => null,
                'created_at' => $otherUser->created_at,
                'metadata_personal' => [],
                'metadata' => [],
            ]);
    }

    /**
     * @dataProvider authProvider
     */
    public function testIndexFullSearchName($user): void
    {
        $this->{$user}->givePermissionTo('users.show');

        $otherUser = User::factory([
            'is_tfa_active' => false,
        ])->create();

        $response = $this->actingAs($this->{$user})->getJson('/users?search=' . $otherUser->name);
        $response
            ->assertOk()
            ->assertJsonCount(1, 'data')
            ->assertJsonFragment([
                'id' => $otherUser->getKey(),
                'email' => $otherUser->email,
                'name' => $otherUser->name,
                'avatar' => $otherUser->avatar,
                'roles' => [],
                'is_tfa_active' => $otherUser->is_tfa_active,
                'consents' => [],
                'birthday_date' => null,
                'phone' => null,
                'phone_country' => null,
                'phone_number' => null,
                'created_at' => $otherUser->created_at,
                'metadata_personal' => [],
                'metadata' => [],
            ]);
    }

    /**
     * @dataProvider authProvider
     */
    public function testIndexFullSearchEmail($user): void
    {
        $this->{$user}->givePermissionTo('users.show');

        $otherUser = User::factory([
            'is_tfa_active' => false,
        ])->create();

        $response = $this->actingAs($this->{$user})->getJson('/users?search=' . $otherUser->email);
        $response
            ->assertOk()
            ->assertJsonCount(1, 'data')
            ->assertJsonFragment([
                'id' => $otherUser->getKey(),
                'email' => $otherUser->email,
                'name' => $otherUser->name,
                'avatar' => $otherUser->avatar,
                'roles' => [],
                'is_tfa_active' => $otherUser->is_tfa_active,
                'consents' => [],
                'birthday_date' => null,
                'phone' => null,
                'phone_country' => null,
                'phone_number' => null,
                'created_at' => $otherUser->created_at,
                'metadata_personal' => [],
                'metadata' => [],
            ]);
    }

    /**
     * @dataProvider authProvider
     */
    public function testIndexConsentNameSearch($user): void
    {
        $this->{$user}->givePermissionTo('users.show');

        /** @var User $otherUser */
        $otherUser = User::factory([
            'is_tfa_active' => false,
        ])->create();

        $consent = Consent::factory()->create(['required' => false, 'published' => [$this->lang]]);

        $otherUser->consents()->save($consent, ['value' => true]);

        $this
            ->actingAs($this->{$user})
            ->getJson('/users?consent_name=' . $consent->name)
            ->assertOk()
            ->assertJsonCount(1, 'data')
            ->assertJsonFragment([
                'id' => $otherUser->getKey(),
                'email' => $otherUser->email,
                'name' => $otherUser->name,
                'avatar' => $otherUser->avatar,
                'roles' => [],
                'is_tfa_active' => $otherUser->is_tfa_active,
                'consents' => [
                    [
                        'id' => $consent->getKey(),
                        'name' => $consent->name,
                        'description_html' => $consent->description_html,
                        'required' => $consent->required,
                        'value' => true,
                        'published' => [
                            $this->lang,
                        ],
                    ],
                ],
                'birthday_date' => null,
                'phone' => null,
                'phone_country' => null,
                'phone_number' => null,
                'created_at' => $otherUser->created_at,
                'metadata_personal' => [],
                'metadata' => [],
            ]);
    }

    /**
     * @dataProvider authProvider
     */
    public function testIndexConsentIdSearch($user): void
    {
        $this->{$user}->givePermissionTo('users.show');

        /** @var User $otherUser */
        $otherUser = User::factory([
            'is_tfa_active' => false,
        ])->create();

        $consent = Consent::factory()->create(['required' => false, 'published' => [$this->lang]]);

        $otherUser->consents()->save($consent, ['value' => true]);

        $this
            ->actingAs($this->{$user})
            ->getJson('/users?consent_id=' . $consent->getKey())
            ->assertOk()
            ->assertJsonCount(1, 'data')
            ->assertJsonFragment([
                'id' => $otherUser->getKey(),
                'email' => $otherUser->email,
                'name' => $otherUser->name,
                'avatar' => $otherUser->avatar,
                'roles' => [],
                'is_tfa_active' => $otherUser->is_tfa_active,
                'consents' => [
                    [
                        'id' => $consent->getKey(),
                        'name' => $consent->name,
                        'description_html' => $consent->description_html,
                        'required' => $consent->required,
                        'value' => true,
                        'published' => [
                            $this->lang,
                        ],
                    ],
                ],
                'birthday_date' => null,
                'phone' => null,
                'phone_country' => null,
                'phone_number' => null,
                'created_at' => $otherUser->created_at,
                'metadata_personal' => [],
                'metadata' => [],
            ]);
    }

    /**
     * @dataProvider authProvider
     */
    public function testIndexRolesSearchArray($user): void
    {
        $this->{$user}->givePermissionTo('users.show');

        $role1 = Role::factory()->create();
        $role2 = Role::factory()->create();

        /** @var User $firstUser */
        $firstUser = User::factory()->create();
        $firstUser->assignRole($role1);

        /** @var User $secondUser */
        $secondUser = User::factory()->create();
        $secondUser->assignRole($role2);

        User::factory()->create();

        $this
            ->actingAs($this->{$user})
            ->json('GET', '/users', ['roles' => [$role1->getKey(), $role2->getKey()]])
            ->assertOk()
            ->assertJsonCount(2, 'data')
            ->assertJsonFragment(['id' => $firstUser->getKey()])
            ->assertJsonFragment(['id' => $secondUser->getKey()]);
    }

    public function testShowUnauthorized(): void
    {
        $response = $this->getJson('/users/id:' . $this->user->getKey());
        $response->assertForbidden();
    }

    /**
     * @dataProvider authProvider
     */
    public function testShow($user): void
    {
        $this->{$user}->givePermissionTo('users.show_details');

        $response = $this->actingAs($this->{$user})->getJson('/users/id:' . $this->user->getKey());
        $response
            ->assertOk()
            ->assertJson([
                'data' => $this->expected + [
                    'permissions' => [],
                    'preferences' => [
                        'successful_login_attempt_alert' => false,
                        'failed_login_attempt_alert' => true,
                        'new_localization_login_alert' => true,
                        'recovery_code_changed_alert' => true,
                    ],
                ],
            ]);
    }

    /**
     * @dataProvider authProvider
     */
    public function testShowWrongId($user): void
    {
        $this->{$user}->givePermissionTo('users.show_details');

        $this
            ->actingAs($this->{$user})
            ->getJson('/users/id:its-not-uuid')
            ->assertNotFound();

        $this
            ->actingAs($this->{$user})
            ->getJson('/users/id:' . $this->user->getKey() . $this->user->getKey())
            ->assertNotFound();
    }

    /**
     * @dataProvider authProvider
     */
    public function testShowPrivateMetadata($user): void
    {
        $this->{$user}->givePermissionTo(['users.show_details', 'users.show_metadata_private']);

        $privateMetadata = $this->user->metadataPrivate()->create([
            'name' => 'hiddenMetadata',
            'value' => 'hidden metadata test',
            'value_type' => MetadataType::STRING,
            'public' => false,
        ]);

        $response = $this->actingAs($this->{$user})->getJson('/users/id:' . $this->user->getKey());
        $response
            ->assertOk()
            ->assertJson([
                'data' => $this->expected +
                    [
                        'permissions' => [],
                        'metadata_private' => [$privateMetadata->name => $privateMetadata->value],
                    ],
            ]);
    }

    public function testCreateUnauthorized(): void
    {
        Event::fake([UserCreated::class]);

        $response = $this->getJson('/users');
        $response->assertForbidden();

        Event::assertNotDispatched(UserCreated::class);
    }

    /**
     * @dataProvider authProvider
     */
    public function testCreate($user): void
    {
        $this->{$user}->givePermissionTo('users.add');

        Event::fake([UserCreated::class]);
        Notification::fake();

        $data = User::factory()->raw() + [
            'password' => $this->validPassword,
            'email_verify_url' => 'http://localhost/frontend/verify',
        ];

        $response = $this
            ->actingAs($this->{$user})
            ->json('POST', '/users', $data);

        $response
            ->assertCreated()
            ->assertJsonPath('data.email', $data['email'])
            ->assertJsonPath('data.name', $data['name'])
            ->assertJsonMissing(['name' => 'Authenticated'])
            ->assertJsonFragment([
                'successful_login_attempt_alert' => false,
                'failed_login_attempt_alert' => true,
                'new_localization_login_alert' => true,
                'recovery_code_changed_alert' => true,
            ]);

        $userId = $response->getData()->data->id;

        $this->assertDatabaseHas('users', [
            'id' => $userId,
            'name' => $data['name'],
            'email' => $data['email'],
        ]);

        $user = User::find($userId);
        $this->assertTrue(Hash::check($data['password'], $user->password));
        $this->assertTrue($user->hasAllRoles([$this->authenticated]));

        $this->assertDatabaseHas('user_preferences', [
            'id' => $user->preferences_id,
            'successful_login_attempt_alert' => false,
            'failed_login_attempt_alert' => true,
            'new_localization_login_alert' => true,
            'recovery_code_changed_alert' => true,
        ]);

        Event::assertDispatched(UserCreated::class);
        Notification::assertSentTo($user, VerifyEmail::class);
    }

    /**
     * @dataProvider authProvider
     */
    public function testCreateWithMetadata($user): void
    {
        $this->{$user}->givePermissionTo('users.add');

        Event::fake([UserCreated::class]);
        Notification::fake();

        $data = User::factory()->raw() + [
            'password' => $this->validPassword,
            'metadata' => [
                'attributeMeta' => 'attributeValue',
            ],
            'email_verify_url' => 'http://localhost/frontend/verify',
        ];

        $this
            ->actingAs($this->{$user})
            ->postJson('/users', $data)
            ->assertCreated()
            ->assertJsonFragment([
                'metadata' => [
                    'attributeMeta' => 'attributeValue',
                ],
            ]);
    }

    /**
     * @dataProvider authProvider
     */
    public function testCreateWithMetadataPrivate($user): void
    {
        $this->{$user}->givePermissionTo(['users.add', 'users.show_metadata_private']);

        Event::fake([UserCreated::class]);
        Notification::fake();

        $data = User::factory()->raw() + [
            'password' => $this->validPassword,
            'metadata_private' => [
                'attributeMetaPriv' => 'attributeValue',
            ],
            'email_verify_url' => 'http://localhost/frontend/verify',
        ];

        $this
            ->actingAs($this->{$user})
            ->postJson('/users', $data)
            ->assertCreated()
            ->assertJsonFragment([
                'metadata_private' => [
                    'attributeMetaPriv' => 'attributeValue',
                ],
            ]);
    }

    /**
     * @dataProvider authProvider
     */
    public function testCreateWithMetadataPersonal($user): void
    {
        $this->{$user}->givePermissionTo('users.add');

        Event::fake([UserCreated::class]);
        Notification::fake();

        $data = User::factory()->raw() + [
            'password' => $this->validPassword,
            'metadata_personal' => [
                'attributeMeta' => 'attributeValue',
            ],
            'email_verify_url' => 'http://localhost/frontend/verify',
        ];

        $this
            ->actingAs($this->{$user})
            ->postJson('/users', $data)
            ->assertCreated()
            ->assertJsonFragment([
                'metadata_personal' => [
                    'attributeMeta' => 'attributeValue',
                ],
            ]);
    }

    /**
     * @dataProvider authProvider
     */
    public function testCreateWithWebHook($user): void
    {
        $this->{$user}->givePermissionTo('users.add');

        /** @var WebHook $webHook */
        $webHook = WebHook::factory()->create([
            'events' => [
                'UserCreated',
            ],
            'model_type' => $this->{$user}::class,
            'creator_id' => $this->{$user}->getKey(),
            'with_issuer' => true,
            'with_hidden' => false,
        ]);

        Bus::fake();
        $originalNotification = Notification::getFacadeRoot();
        Notification::fake();

        $data = User::factory()->raw() + [
            'password' => $this->validPassword,
            'email_verify_url' => 'http://localhost/frontend/verify',
        ];

        $response = $this->actingAs($this->{$user})->postJson('/users', $data);
        $response
            ->assertCreated()
            ->assertJsonPath('data.email', $data['email'])
            ->assertJsonPath('data.name', $data['name']);

        $userId = $response->getData()->data->id;

        $this->assertDatabaseHas('users', [
            'id' => $userId,
            'name' => $data['name'],
            'email' => $data['email'],
        ]);

        /** @var User $user */
        $foundUser = User::find($userId);
        $this->assertTrue(Hash::check($data['password'], $foundUser->password));

        Bus::assertDispatched(CallQueuedListener::class, function ($job) {
            return $job->class === WebHookEventListener::class
                && $job->data[0] instanceof UserCreated;
        });

        Notification::swap($originalNotification);

        $event = new UserCreated($foundUser);
        $listener = new WebHookEventListener();
        $listener->handle($event);

        Bus::assertDispatched(CallWebhookJob::class, function (CallWebhookJob $job) use ($webHook, $foundUser) {
            $payload = $job->payload;

            return $job->webhookUrl === $webHook->url
                && isset($job->headers['Signature'])
                && $payload['data']['id'] === $foundUser->getKey()
                && $payload['data_type'] === 'User'
                && $payload['event'] === 'UserCreated';
        });
    }

    /**
     * @dataProvider authProvider
     */
    public function testCreateEmailTaken($user): void
    {
        $this->{$user}->givePermissionTo('users.add');

        Event::fake([UserCreated::class]);
        Notification::fake();

        $data = [
            'name' => User::factory()->raw()['name'],
            'email' => $this->{$user}->email,
            'password' => $this->validPassword,
            'email_verify_url' => 'http://localhost/frontend/verify',
        ];

        $response = $this->actingAs($this->{$user})->postJson('/users', $data);
        $response->assertStatus(422);

        Event::assertNotDispatched(UserCreated::class);
    }

    /**
     * @dataProvider authProvider
     */
    public function testCreateEmailTakenByDeletedUser($user): void
    {
        $this->{$user}->givePermissionTo('users.add');

        Event::fake([UserCreated::class]);
        Notification::fake();

        $otherUser = User::factory()->create();
        $otherUser->delete();

        $name = User::factory()->raw()['name'];
        $data = [
            'name' => $name,
            'email' => $otherUser->email,
            'password' => $this->validPassword,
            'email_verify_url' => 'http://localhost/frontend/verify',
        ];

        $response = $this->actingAs($this->{$user})->postJson('/users', $data);
        $response->assertCreated();

        $this->assertDatabaseHas('users', [
            'name' => $name,
            'email' => $otherUser->email,
        ]);

        Event::assertDispatched(UserCreated::class);
    }

    /**
     * @dataProvider authProvider
     */
    public function testCreateRolesMissingPermissions($user): void
    {
        $this->{$user}->givePermissionTo('users.add');

        Event::fake([UserCreated::class]);
        Notification::fake();

        $role1 = Role::create(['name' => 'Role 1']);
        $role2 = Role::create(['name' => 'Role 2']);
        $role3 = Role::create(['name' => 'Role 3']);

        $permission1 = Permission::create(['name' => 'permission.1']);
        $permission2 = Permission::create(['name' => 'permission.2']);

        $role1->syncPermissions([$permission1, $permission2]);
        $role2->syncPermissions([$permission1]);
        $this->{$user}->givePermissionTo($permission2);

        $data = User::factory()->raw() + [
            'password' => $this->validPassword,
            'roles' => [
                $role1->getKey(),
                $role2->getKey(),
                $role3->getKey(),
            ],
            'email_verify_url' => 'http://localhost/frontend/verify',
        ];

        Log::shouldReceive('error')
            ->once()
            ->withArgs(function ($message) {
                return str_contains(
                    $message,
                    'ClientException(code: 422): '
                        . "Can't give a role with permissions you don't have to the user at"
                );
            });

        $response = $this->actingAs($this->{$user})->postJson('/users', $data);
        $response->assertStatus(422);

        $this->assertDatabaseMissing('users', [
            'email' => $data['email'],
        ]);

        Event::assertNotDispatched(UserUpdated::class);
    }

    /**
     * @dataProvider authProvider
     */
    public function testCreateRoles($user): void
    {
        $this->{$user}->givePermissionTo('users.add');

        Event::fake([UserCreated::class]);
        Notification::fake();

        /** @var Role $role1 */
        $role1 = Role::create(['name' => 'Role 1']);
        /** @var Role $role2 */
        $role2 = Role::create(['name' => 'Role 2']);
        /** @var Role $role3 */
        $role3 = Role::create(['name' => 'Role 3']);

        $permission1 = Permission::create(['name' => 'permission.1']);
        $permission2 = Permission::create(['name' => 'permission.2']);

        $role1->syncPermissions([$permission1, $permission2]);
        $role2->syncPermissions([$permission1]);
        $this->{$user}->givePermissionTo([$permission1, $permission2]);

        $data = User::factory()->raw() + [
            'password' => $this->validPassword,
            'roles' => [
                $role1->getKey(),
                $role2->getKey(),
                $role3->getKey(),
            ],
            'email_verify_url' => 'http://localhost/frontend/verify',
        ];

        $permissions = $this->authenticatedPermissions
            ->merge(['permission.1', 'permission.2'])
            ->sort()
            ->values()
            ->toArray();

        $response = $this->actingAs($this->{$user})->postJson('/users', $data);
        $response
            ->assertCreated()
            ->assertJsonPath('data.email', $data['email'])
            ->assertJsonPath('data.name', $data['name'])
<<<<<<< HEAD
            ->assertJsonFragment([
                [
                    'id' => $role1->getKey(),
                    'name' => $role1->name,
                    'description' => $role1->description,
                    'is_registration_role' => false,
                    'assignable' => true,
                    'deletable' => true,
                    'users_count' => null,
                    'metadata' => [],
                ],
            ])->assertJsonFragment([
                [
                    'id' => $role2->getKey(),
                    'name' => $role2->name,
                    'description' => $role2->description,
                    'is_registration_role' => false,
                    'assignable' => true,
                    'deletable' => true,
                    'users_count' => null,
                    'metadata' => [],
                ],
            ])->assertJsonFragment([
                [
                    'id' => $role3->getKey(),
                    'name' => $role3->name,
                    'description' => $role3->description,
                    'is_registration_role' => false,
                    'assignable' => true,
                    'deletable' => true,
                    'users_count' => null,
                    'metadata' => [],
                ],
=======
            ->assertJsonFragment([[
                'id' => $role1->getKey(),
                'name' => $role1->name,
                'description' => $role1->description,
                'is_registration_role' => false,
                'assignable' => true,
                'deletable' => true,
                'users_count' => null,
                'metadata' => [],
                'is_joinable' => false,
            ],
            ])->assertJsonFragment([[
                'id' => $role2->getKey(),
                'name' => $role2->name,
                'description' => $role2->description,
                'is_registration_role' => false,
                'assignable' => true,
                'deletable' => true,
                'users_count' => null,
                'metadata' => [],
                'is_joinable' => false,
            ],
            ])->assertJsonFragment([[
                'id' => $role3->getKey(),
                'name' => $role3->name,
                'description' => $role3->description,
                'is_registration_role' => false,
                'assignable' => true,
                'deletable' => true,
                'users_count' => null,
                'metadata' => [],
                'is_joinable' => false,
            ],
>>>>>>> 9eecf441
            ])->assertJsonPath('data.permissions', $permissions);

        /** @var User $user */
        $user = User::query()
            ->findOrFail($response->getData()->data->id);

        $this->assertTrue(
            $user->hasAllRoles([$role1, $role2, $role3, $this->authenticated]),
        );

        $this->assertTrue(
            $user->hasAllPermissions([$permission1, $permission2]),
        );

        $this->assertTrue(
            Hash::check($data['password'], $user->password),
        );

        Event::assertDispatched(UserCreated::class);
    }

    public static function unassignableProvider(): array
    {
        return [
            'as user Authenticated' => ['user', RoleType::AUTHENTICATED],
            'as user Unauthenticated' => ['user', RoleType::UNAUTHENTICATED],
            'as app Authenticated' => ['application', RoleType::AUTHENTICATED],
            'as app Unauthenticated' => ['application', RoleType::UNAUTHENTICATED],
        ];
    }

    /**
     * @dataProvider unassignableProvider
     */
    public function testCreateUnassignableRole($user, $role): void
    {
        $this->{$user}->givePermissionTo('users.add');

        $data = User::factory()->raw() + [
            'password' => $this->validPassword,
            'roles' => [
                match ($role) {
                    RoleType::AUTHENTICATED => $this->authenticated->getKey(),
                    RoleType::UNAUTHENTICATED => $this->unauthenticated->getKey(),
                },
            ],
            'email_verify_url' => 'http://localhost/frontend/verify',
        ];

        $this->actingAs($this->{$user})->postJson('/users', $data)->assertStatus(422);
    }

    /**
     * @dataProvider authProvider
     */
    public function testCreateWithPhone($user): void
    {
        $this->{$user}->givePermissionTo('users.add');

        Event::fake([UserCreated::class]);
        Notification::fake();

        $data = User::factory()->raw()
            + [
                'password' => $this->validPassword,
                'birthday_date' => '1990-01-01',
                'phone' => '+48123456789',
                'email_verify_url' => 'http://localhost/frontend/verify',
            ];

        $this
            ->actingAs($this->{$user})
            ->postJson('/users', $data)
            ->assertCreated()
            ->assertJsonFragment([
                'birthday_date' => '1990-01-01',
                'phone' => '+48123456789',
                'phone_country' => 'PL',
                'phone_number' => '12 345 67 89',
            ]);

        $this->assertDatabaseHas('users', [
            'email' => $data['email'],
            'birthday_date' => '1990-01-01',
            'phone_country' => 'PL',
            'phone_number' => '12 345 67 89',
        ]);
    }

    public function testUpdateUnauthorized(): void
    {
        Event::fake([UserUpdated::class]);

        $response = $this->patchJson('/users/id:' . $this->user->getKey());
        $response->assertForbidden();

        Event::assertNotDispatched(UserUpdated::class);
    }

    /**
     * @dataProvider authProvider
     */
    public function testUpdate($user): void
    {
        $this->{$user}->givePermissionTo('users.edit');

        Event::fake([UserUpdated::class]);
        Notification::fake();

        $otherUser = User::factory()->create();
        $data = User::factory()->raw();

        $response = $this->actingAs($this->{$user})->patchJson(
            '/users/id:' . $otherUser->getKey(),
            $data + [
                'birthday_date' => '1990-01-01',
                'phone' => '+48123456789',
                'email_verify_url' => 'http://localhost/frontend/verify',
            ],
        );

        $response
            ->assertOk()
            ->assertJsonPath('data.id', $otherUser->getKey())
            ->assertJsonPath('data.email', $data['email'])
            ->assertJsonPath('data.name', $data['name'])
            ->assertJsonPath('data.birthday_date', '1990-01-01')
            ->assertJsonPath('data.phone', '+48123456789')
            ->assertJsonPath('data.phone_country', 'PL')
            ->assertJsonPath('data.phone_number', '12 345 67 89');

        $this->assertDatabaseHas('users', [
            'id' => $otherUser->getKey(),
            'name' => $data['name'],
            'email' => $data['email'],
            'birthday_date' => '1990-01-01',
            'phone_country' => 'PL',
            'phone_number' => '12 345 67 89',
        ]);

        Event::assertDispatched(UserUpdated::class);
    }

    /**
     * @dataProvider authProvider
     */
    public function testUpdateInvalidPhone($user): void
    {
        $this->{$user}->givePermissionTo('users.edit');

        Event::fake([UserUpdated::class]);

        $otherUser = User::factory()->create();

        $response = $this->actingAs($this->{$user})->patchJson(
            '/users/id:' . $otherUser->getKey(),
            [
                'phone' => '123456789',
            ],
        );

        $response
            ->assertUnprocessable()
            ->assertJsonFragment([
                'key' => ValidationError::PHONE,
            ]);

        Event::assertNotDispatched(UserUpdated::class);
    }

    /**
     * @dataProvider authProvider
     */
    public function testUpdateWithWebHook($user): void
    {
        $this->{$user}->givePermissionTo('users.edit');

        $webHook = WebHook::factory()->create([
            'events' => [
                'UserUpdated',
            ],
            'model_type' => $this->{$user}::class,
            'creator_id' => $this->{$user}->getKey(),
            'with_issuer' => true,
            'with_hidden' => false,
        ]);

        Bus::fake();
        $originalNotification = Notification::getFacadeRoot();
        Notification::fake();

        $otherUser = User::factory()->create();
        $data = User::factory()->raw() + [
            'email_verify_url' => 'http://localhost/frontend/verify',
        ];

        $response = $this->actingAs($this->{$user})->patchJson(
            '/users/id:' . $otherUser->getKey(),
            $data,
        );

        $response
            ->assertOk()
            ->assertJsonPath('data.id', $otherUser->getKey())
            ->assertJsonPath('data.email', $data['email'])
            ->assertJsonPath('data.name', $data['name']);

        $this->assertDatabaseHas('users', [
            'id' => $otherUser->getKey(),
            'name' => $data['name'],
            'email' => $data['email'],
        ]);

        Bus::assertDispatched(CallQueuedListener::class, function ($job) {
            return $job->class === WebHookEventListener::class
                && $job->data[0] instanceof UserUpdated;
        });

        $foundUser = User::find($otherUser->getKey());

        Notification::swap($originalNotification);

        $event = new UserUpdated($foundUser);
        $listener = new WebHookEventListener();
        $listener->handle($event);

        Bus::assertDispatched(CallWebhookJob::class, function ($job) use ($webHook, $foundUser) {
            $payload = $job->payload;

            return $job->webhookUrl === $webHook->url
                && isset($job->headers['Signature'])
                && $payload['data']['id'] === $foundUser->getKey()
                && $payload['data_type'] === 'User'
                && $payload['event'] === 'UserUpdated';
        });
    }

    /**
     * @dataProvider authProvider
     */
    public function testUpdateAddRolesMissingPermissions($user): void
    {
        $this->{$user}->givePermissionTo('users.edit');

        Event::fake([UserUpdated::class]);

        $otherUser = User::factory()->create();
        $role1 = Role::create(['name' => 'Role 1']);
        $role2 = Role::create(['name' => 'Role 2']);
        $role3 = Role::create(['name' => 'Role 3']);

        $permission1 = Permission::create(['name' => 'permission.1']);
        $permission2 = Permission::create(['name' => 'permission.2']);

        $role1->syncPermissions([$permission1, $permission2]);
        $role2->syncPermissions([$permission1]);
        $this->{$user}->givePermissionTo([$permission2]);

        $data = [
            'roles' => [
                $role1->getKey(),
                $role2->getKey(),
                $role3->getKey(),
            ],
        ];

        $response = $this->actingAs($this->{$user})->patchJson(
            '/users/id:' . $otherUser->getKey(),
            $data,
        );
        $response->assertStatus(422);
        $otherUser->refresh();

        $this->assertFalse(
            $otherUser->hasAnyRole([$role1, $role2, $role3]),
        );

        $this->assertFalse(
            $otherUser->hasAnyPermission([$permission1, $permission2]),
        );

        Event::assertNotDispatched(UserUpdated::class);
    }

    /**
     * @dataProvider authProvider
     */
    public function testUpdateAddRoles($user): void
    {
        $this->{$user}->givePermissionTo('users.edit');

        Event::fake([UserUpdated::class]);

        /** @var User $otherUser */
        $otherUser = User::factory()->create();

        /** @var Role $role1 */
        $role1 = Role::create(['name' => 'Role 1']);
        /** @var Role $role2 */
        $role2 = Role::create(['name' => 'Role 2']);
        /** @var Role $role3 */
        $role3 = Role::create(['name' => 'Role 3']);

        $permission1 = Permission::create(['name' => 'permission.1']);
        $permission2 = Permission::create(['name' => 'permission.2']);

        $role1->syncPermissions([$permission1, $permission2]);
        $role2->syncPermissions([$permission1]);
        $this->{$user}->givePermissionTo([$permission1, $permission2]);

        $data = [
            'roles' => [
                $role1->getKey(),
                $role2->getKey(),
                $role3->getKey(),
            ],
        ];

        $permissions = $this->authenticatedPermissions
            ->merge(['permission.1', 'permission.2'])
            ->sort()
            ->values()
            ->toArray();

        $response = $this->actingAs($this->{$user})->patchJson(
            '/users/id:' . $otherUser->getKey(),
            $data,
        );
        $response
            ->assertOk()
<<<<<<< HEAD
            ->assertJsonFragment([
                [
                    'id' => $role1->getKey(),
                    'name' => $role1->name,
                    'description' => $role1->description,
                    'is_registration_role' => false,
                    'assignable' => true,
                    'deletable' => true,
                    'users_count' => null,
                    'metadata' => [],
                ],
            ])->assertJsonFragment([
                [
                    'id' => $role2->getKey(),
                    'name' => $role2->name,
                    'description' => $role2->description,
                    'is_registration_role' => false,
                    'assignable' => true,
                    'deletable' => true,
                    'users_count' => null,
                    'metadata' => [],
                ],
            ])->assertJsonFragment([
                [
                    'id' => $role3->getKey(),
                    'name' => $role3->name,
                    'description' => $role3->description,
                    'is_registration_role' => false,
                    'assignable' => true,
                    'deletable' => true,
                    'users_count' => null,
                    'metadata' => [],
                ],
=======
            ->assertJsonFragment([[
                'id' => $role1->getKey(),
                'name' => $role1->name,
                'description' => $role1->description,
                'is_registration_role' => false,
                'assignable' => true,
                'deletable' => true,
                'users_count' => null,
                'metadata' => [],
                'is_joinable' => false,
            ],
            ])->assertJsonFragment([[
                'id' => $role2->getKey(),
                'name' => $role2->name,
                'description' => $role2->description,
                'is_registration_role' => false,
                'assignable' => true,
                'deletable' => true,
                'users_count' => null,
                'metadata' => [],
                'is_joinable' => false,
            ],
            ])->assertJsonFragment([[
                'id' => $role3->getKey(),
                'name' => $role3->name,
                'description' => $role3->description,
                'is_registration_role' => false,
                'assignable' => true,
                'deletable' => true,
                'users_count' => null,
                'metadata' => [],
                'is_joinable' => false,
            ],
>>>>>>> 9eecf441
            ])->assertJsonPath('data.permissions', $permissions);

        $otherUser->refresh();

        $this->assertTrue(
            $otherUser->hasAllRoles([$role1, $role2, $role3, $this->authenticated]),
        );

        $this->assertTrue(
            $otherUser->hasAllPermissions([$permission1, $permission2]),
        );

        Event::assertDispatched(UserUpdated::class);
    }

    /**
     * @dataProvider unassignableProvider
     */
    public function testUpdateUnassignableRole($user, $role): void
    {
        $this->{$user}->givePermissionTo('users.edit');

        $otherUser = User::factory()->create();

        $data = [
            'roles' => [
                match ($role) {
                    RoleType::AUTHENTICATED => $this->authenticated->getKey(),
                    RoleType::UNAUTHENTICATED => $this->unauthenticated->getKey(),
                },
            ],
        ];

        $this->actingAs($this->{$user})->patchJson('/users/id:' . $otherUser->getKey(), $data)
            ->assertStatus(422);
    }

    public function testUpdateRemoveRolesMissingPermissions(): void
    {
        $this->user->givePermissionTo('users.edit');

        Event::fake([UserUpdated::class]);

        $otherUser = User::factory()->create();
        $role1 = Role::create(['name' => 'Role 1']);
        $role2 = Role::create(['name' => 'Role 2']);
        $role3 = Role::create(['name' => 'Role 3']);
        $otherUser->assignRole([$role1, $role2, $role3]);

        $permission1 = Permission::create(['name' => 'permission.1']);
        $permission2 = Permission::create(['name' => 'permission.2']);

        $role1->syncPermissions([$permission1, $permission2]);
        $role2->syncPermissions([$permission1]);
        $this->user->givePermissionTo([$permission2]);

        $data = [
            'roles' => [],
        ];

        $response = $this->actingAs($this->user)->patchJson(
            '/users/id:' . $otherUser->getKey(),
            $data,
        );
        $response->assertStatus(422);
        $otherUser->refresh();

        $this->assertTrue(
            $otherUser->hasAllRoles([$role1, $role2, $role3]),
        );

        $this->assertTrue(
            $otherUser->hasAllPermissions([$permission1, $permission2]),
        );

        Event::assertNotDispatched(UserUpdated::class);
    }

    /**
     * @dataProvider authProvider
     */
    public function testUpdateRemoveRoles($user): void
    {
        $this->{$user}->givePermissionTo('users.edit');

        Event::fake([UserUpdated::class]);

        $otherUser = User::factory()->create();
        $role1 = Role::create(['name' => 'Role 1']);
        $role2 = Role::create(['name' => 'Role 2']);
        $role3 = Role::create(['name' => 'Role 3']);
        $otherUser->assignRole([$role1, $role2, $role3]);

        $permission1 = Permission::create(['name' => 'permission.1']);
        $permission2 = Permission::create(['name' => 'permission.2']);

        $role1->syncPermissions([$permission1, $permission2]);
        $role2->syncPermissions([$permission1]);
        $this->{$user}->givePermissionTo([$permission1, $permission2]);

        $data = [
            'roles' => [],
        ];

        $response = $this->actingAs($this->{$user})->patchJson(
            '/users/id:' . $otherUser->getKey(),
            $data,
        );
        $response
            ->assertOk()
            ->assertJsonPath('data.permissions', $this->authenticatedPermissions->toArray());
        $otherUser->refresh();

        $this->assertTrue($otherUser->hasAllRoles([$this->authenticated]));

        $this->assertFalse(
            $otherUser->hasAnyRole([$role1, $role2, $role3]),
        );

        $this->assertFalse(
            $otherUser->hasAnyPermission([$permission1, $permission2]),
        );

        Event::assertDispatched(UserUpdated::class);
    }

    /**
     * @dataProvider authProvider
     */
    public function testUpdateSameEmail($user): void
    {
        $this->{$user}->givePermissionTo('users.edit');

        Event::fake([UserUpdated::class]);

        $response = $this->actingAs($this->{$user})->patchJson('/users/id:' . $this->user->getKey(), [
            'email' => $this->user->email,
            'email_verify_url' => 'http://localhost/frontend/verify',
        ]);
        $response
            ->assertOk()
            ->assertJsonPath('data.id', $this->user->getKey())
            ->assertJsonPath('data.email', $this->user->email)
            ->assertJsonPath('data.name', $this->user->name);

        $this->assertDatabaseHas('users', [
            'id' => $this->user->getKey(),
            'name' => $this->user->name,
            'email' => $this->user->email,
        ]);

        Event::assertDispatched(UserUpdated::class);
    }

    /**
     * @dataProvider authProvider
     */
    public function testUpdateSameName($user): void
    {
        $this->{$user}->givePermissionTo('users.edit');

        Event::fake([UserUpdated::class]);

        $response = $this->actingAs($this->{$user})->patchJson('/users/id:' . $this->user->getKey(), [
            'name' => $this->user->name,
        ]);
        $response
            ->assertOk()
            ->assertJsonPath('data.id', $this->user->getKey())
            ->assertJsonPath('data.email', $this->user->email)
            ->assertJsonPath('data.name', $this->user->name);

        $this->assertDatabaseHas('users', [
            'id' => $this->user->getKey(),
            'name' => $this->user->name,
            'email' => $this->user->email,
        ]);

        Event::assertDispatched(UserUpdated::class);
    }

    /**
     * @dataProvider authProvider
     */
    public function testUpdateEmailTaken($user): void
    {
        $this->{$user}->givePermissionTo('users.edit');

        Event::fake([UserUpdated::class]);

        $other = User::factory()->create();

        $response = $this->actingAs($this->{$user})->patchJson('/users/id:' . $this->user->getKey(), [
            'email' => $other->email,
            'email_verify_url' => 'http://localhost/frontend/verify',
        ]);
        $response->assertStatus(422);

        $this->assertDatabaseHas('users', [
            'id' => $this->user->getKey(),
            'email' => $this->user->email,
        ]);

        Event::assertNotDispatched(UserUpdated::class);
    }

    /**
     * @dataProvider authProvider
     */
    public function testUpdateEmailTakenByDeletedUser($user): void
    {
        $this->{$user}->givePermissionTo('users.edit');

        Event::fake([UserUpdated::class]);
        Notification::fake();

        $other = User::factory()->create();
        $other->delete();

        $response = $this->actingAs($this->{$user})->patchJson('/users/id:' . $this->user->getKey(), [
            'email' => $other->email,
            'email_verify_url' => 'http://localhost/frontend/verify',
        ]);
        $response->assertOk();

        $this->assertDatabaseHas('users', [
            'id' => $this->user->getKey(),
            'email' => $other->email,
        ]);

        Event::assertDispatched(UserUpdated::class);
    }
}<|MERGE_RESOLUTION|>--- conflicted
+++ resolved
@@ -927,41 +927,6 @@
             ->assertCreated()
             ->assertJsonPath('data.email', $data['email'])
             ->assertJsonPath('data.name', $data['name'])
-<<<<<<< HEAD
-            ->assertJsonFragment([
-                [
-                    'id' => $role1->getKey(),
-                    'name' => $role1->name,
-                    'description' => $role1->description,
-                    'is_registration_role' => false,
-                    'assignable' => true,
-                    'deletable' => true,
-                    'users_count' => null,
-                    'metadata' => [],
-                ],
-            ])->assertJsonFragment([
-                [
-                    'id' => $role2->getKey(),
-                    'name' => $role2->name,
-                    'description' => $role2->description,
-                    'is_registration_role' => false,
-                    'assignable' => true,
-                    'deletable' => true,
-                    'users_count' => null,
-                    'metadata' => [],
-                ],
-            ])->assertJsonFragment([
-                [
-                    'id' => $role3->getKey(),
-                    'name' => $role3->name,
-                    'description' => $role3->description,
-                    'is_registration_role' => false,
-                    'assignable' => true,
-                    'deletable' => true,
-                    'users_count' => null,
-                    'metadata' => [],
-                ],
-=======
             ->assertJsonFragment([[
                 'id' => $role1->getKey(),
                 'name' => $role1->name,
@@ -995,7 +960,6 @@
                 'metadata' => [],
                 'is_joinable' => false,
             ],
->>>>>>> 9eecf441
             ])->assertJsonPath('data.permissions', $permissions);
 
         /** @var User $user */
@@ -1326,41 +1290,6 @@
         );
         $response
             ->assertOk()
-<<<<<<< HEAD
-            ->assertJsonFragment([
-                [
-                    'id' => $role1->getKey(),
-                    'name' => $role1->name,
-                    'description' => $role1->description,
-                    'is_registration_role' => false,
-                    'assignable' => true,
-                    'deletable' => true,
-                    'users_count' => null,
-                    'metadata' => [],
-                ],
-            ])->assertJsonFragment([
-                [
-                    'id' => $role2->getKey(),
-                    'name' => $role2->name,
-                    'description' => $role2->description,
-                    'is_registration_role' => false,
-                    'assignable' => true,
-                    'deletable' => true,
-                    'users_count' => null,
-                    'metadata' => [],
-                ],
-            ])->assertJsonFragment([
-                [
-                    'id' => $role3->getKey(),
-                    'name' => $role3->name,
-                    'description' => $role3->description,
-                    'is_registration_role' => false,
-                    'assignable' => true,
-                    'deletable' => true,
-                    'users_count' => null,
-                    'metadata' => [],
-                ],
-=======
             ->assertJsonFragment([[
                 'id' => $role1->getKey(),
                 'name' => $role1->name,
@@ -1394,7 +1323,6 @@
                 'metadata' => [],
                 'is_joinable' => false,
             ],
->>>>>>> 9eecf441
             ])->assertJsonPath('data.permissions', $permissions);
 
         $otherUser->refresh();
