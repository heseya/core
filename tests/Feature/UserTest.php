<?php

namespace Tests\Feature;

use App\Enums\RoleType;
use App\Enums\ValidationError;
use App\Events\UserCreated;
use App\Events\UserUpdated;
use App\Listeners\WebHookEventListener;
use App\Models\Permission;
use App\Models\Role;
use App\Models\User;
use App\Models\UserPreference;
use App\Models\WebHook;
use Domain\Consent\Models\Consent;
use Domain\Metadata\Enums\MetadataType;
use Domain\Metadata\Models\Metadata;
use Illuminate\Auth\Notifications\VerifyEmail;
use Illuminate\Events\CallQueuedListener;
use Illuminate\Support\Carbon;
use Illuminate\Support\Collection;
use Illuminate\Support\Facades\Bus;
use Illuminate\Support\Facades\Event;
use Illuminate\Support\Facades\Hash;
use Illuminate\Support\Facades\Log;
use Illuminate\Support\Facades\Notification;
use Spatie\WebhookServer\CallWebhookJob;
use Tests\TestCase;

class UserTest extends TestCase
{
    public array $expected;
    private string $validPassword = 'V@l1dPa55word';
    private Role $authenticated;
    private Role $unauthenticated;
    private Collection $authenticatedPermissions;

    public function setUp(): void
    {
        parent::setUp();

        User::query()->where('email', 'admin@example.com')->delete();

        /** @var Metadata $metadata */
        $metadata = $this->user->metadata()->create([
            'name' => 'Metadata',
            'value' => 'metadata test',
            'value_type' => MetadataType::STRING,
            'public' => true,
        ]);

        $metadataPersonal = $this->user->metadataPersonal()->create([
            'name' => 'Personal_metadata',
            'value' => 'personal metadata test',
            'value_type' => MetadataType::STRING,
        ]);

        $this->user->preferences()->associate(UserPreference::create());

        $this->user->save();

        $this->expected = [
            'id' => $this->user->getKey(),
            'email' => $this->user->email,
            'name' => $this->user->name,
            'avatar' => $this->user->avatar,
            'roles' => [],
            'is_tfa_active' => $this->user->is_tfa_active,
            'metadata' => [
                $metadata->name => $metadata->value,
            ],
            'metadata_personal' => [
                $metadataPersonal->name => $metadataPersonal->value,
            ],
            'created_at' => $this->user->created_at,
        ];

        $this->authenticated = Role::updateOrCreate(['name' => 'Authenticated']);
        $this->authenticated->type = RoleType::AUTHENTICATED;
        $this->authenticated->save();

        $this->unauthenticated = Role::updateOrCreate(['name' => 'Unathenticated']);
        $this->unauthenticated->type = RoleType::UNAUTHENTICATED;
        $this->unauthenticated->save();

        $this->authenticatedPermissions = $this->authenticated->getAllPermissions()
            ->map(fn ($perm) => $perm->name)
            ->sort()
            ->values();
    }

    public function testIndexUnauthorized(): void
    {
        $response = $this->getJson('/users');
        $response->assertForbidden();
    }

    /**
     * @dataProvider authProvider
     */
    public function testIndex($user): void
    {
        $this->{$user}->givePermissionTo('users.show');

        /** @var User $otherUser */
        $otherUser = User::factory()->create();
        $otherUser->created_at = Carbon::now()->addHour();
        $otherUser->save();

        $response = $this->actingAs($this->{$user})->getJson('/users');
        $response
            ->assertOk()
            ->assertJsonCount(2, 'data')
            ->assertJson([
                'data' => [
                    $this->expected,
                    [
                        'id' => $otherUser->getKey(),
                        'email' => $otherUser->email,
                        'name' => $otherUser->name,
                        'avatar' => $otherUser->avatar,
                        'roles' => [],
                        'created_at' => $otherUser->created_at,
                    ],
                ],
            ]);
    }

    /**
     * @dataProvider authProvider
     */
    public function testIndexFull($user): void
    {
        $this->{$user}->givePermissionTo('users.show');

        /** @var User $otherUser */
        $otherUser = User::factory()->create();
        $otherUser->created_at = Carbon::now()->addHour();
        $otherUser->save();

        $this
            ->actingAs($this->{$user})
            ->json('GET', '/users', ['full' => true])
            ->assertOk()
            ->assertJsonCount(2, 'data')
            ->assertJson([
                'data' => [
                    $this->expected,
                    [
                        'id' => $otherUser->getKey(),
                        'email' => $otherUser->email,
                        'name' => $otherUser->name,
                        'avatar' => $otherUser->avatar,
                        'roles' => [],
                        'permissions' => [],
                    ],
                ],
            ]);
    }

    /**
     * @dataProvider authProvider
     */
    public function testIndexSorted($user): void
    {
        $this->{$user}->givePermissionTo('users.show');

        /** @var User $otherUser */
        $otherUser = User::factory()->create();
        $otherUser->created_at = Carbon::now()->addHour();
        $otherUser->save();

        $response = $this->actingAs($this->{$user})->getJson('/users?sort=created_at:desc');
        $response
            ->assertOk()
            ->assertJsonCount(2, 'data')
            ->assertJson([
                'data' => [
                    [
                        'id' => $otherUser->getKey(),
                        'email' => $otherUser->email,
                        'name' => $otherUser->name,
                        'avatar' => $otherUser->avatar,
                        'roles' => [],
                    ],
                    $this->expected,
                ],
            ]);
    }

    /**
     * @dataProvider authProvider
     */
    public function testIndexIdsSearch($user): void
    {
        $this->{$user}->givePermissionTo('users.show');

        /** @var User $firstUser */
        $firstUser = User::factory()->create();
        $firstUser->created_at = Carbon::now()->addHour();
        $firstUser->save();

        /** @var User $secondUser */
        $secondUser = User::factory()->create();
        $secondUser->created_at = Carbon::now()->addHour();
        $secondUser->save();

        // Dummy user to check if response will return only 2 users created above
        User::factory()->create();

        $response = $this->actingAs($this->{$user})
            ->json('GET', '/users', [
                'ids' => [
                    $firstUser->getKey(),
                    $secondUser->getKey(),
                ],
            ]);
        $response
            ->assertOk()
            ->assertJsonCount(2, 'data');
    }

    /**
     * @dataProvider authProvider
     */
    public function testIndexNameSearch($user): void
    {
        $this->{$user}->givePermissionTo('users.show');

        /** @var User $otherUser */
        $otherUser = User::factory([
            'is_tfa_active' => false,
        ])->create();

        $this
            ->actingAs($this->{$user})
            ->getJson('/users?name=' . $otherUser->name)
            ->assertOk()
            ->assertJsonCount(1, 'data')
            ->assertJsonFragment([
                'id' => $otherUser->getKey(),
                'email' => $otherUser->email,
                'name' => $otherUser->name,
                'avatar' => $otherUser->avatar,
                'roles' => [],
                'is_tfa_active' => $otherUser->is_tfa_active,
                'consents' => [],
                'birthday_date' => null,
                'phone' => null,
                'phone_country' => null,
                'phone_number' => null,
                'created_at' => $otherUser->created_at,
                'metadata_personal' => [],
                'metadata' => [],
            ]);
    }

    /**
     * @dataProvider authProvider
     */
    public function testIndexEmailSearch($user): void
    {
        $this->{$user}->givePermissionTo('users.show');

        $otherUser = User::factory([
            'is_tfa_active' => false,
        ])->create();

        $this
            ->actingAs($this->{$user})
            ->getJson("/users?email={$otherUser->email}")
            ->assertOk()
            ->assertJsonCount(1, 'data')
            ->assertJsonFragment([
                'id' => $otherUser->getKey(),
                'email' => $otherUser->email,
                'name' => $otherUser->name,
                'avatar' => $otherUser->avatar,
                'roles' => [],
                'is_tfa_active' => $otherUser->is_tfa_active,
                'consents' => [],
                'birthday_date' => null,
                'phone' => null,
                'phone_country' => null,
                'phone_number' => null,
                'created_at' => $otherUser->created_at,
                'metadata_personal' => [],
                'metadata' => [],
            ]);
    }

    /**
     * @dataProvider authProvider
     */
    public function testIndexFullSearchName($user): void
    {
        $this->{$user}->givePermissionTo('users.show');

        $otherUser = User::factory([
            'is_tfa_active' => false,
        ])->create();

        $response = $this->actingAs($this->{$user})->getJson('/users?search=' . $otherUser->name);
        $response
            ->assertOk()
            ->assertJsonCount(1, 'data')
            ->assertJsonFragment([
                'id' => $otherUser->getKey(),
                'email' => $otherUser->email,
                'name' => $otherUser->name,
                'avatar' => $otherUser->avatar,
                'roles' => [],
                'is_tfa_active' => $otherUser->is_tfa_active,
                'consents' => [],
                'birthday_date' => null,
                'phone' => null,
                'phone_country' => null,
                'phone_number' => null,
                'created_at' => $otherUser->created_at,
                'metadata_personal' => [],
                'metadata' => [],
            ]);
    }

    /**
     * @dataProvider authProvider
     */
    public function testIndexFullSearchEmail($user): void
    {
        $this->{$user}->givePermissionTo('users.show');

        $otherUser = User::factory([
            'is_tfa_active' => false,
        ])->create();

        $response = $this->actingAs($this->{$user})->getJson('/users?search=' . $otherUser->email);
        $response
            ->assertOk()
            ->assertJsonCount(1, 'data')
            ->assertJsonFragment([
                'id' => $otherUser->getKey(),
                'email' => $otherUser->email,
                'name' => $otherUser->name,
                'avatar' => $otherUser->avatar,
                'roles' => [],
                'is_tfa_active' => $otherUser->is_tfa_active,
                'consents' => [],
                'birthday_date' => null,
                'phone' => null,
                'phone_country' => null,
                'phone_number' => null,
                'created_at' => $otherUser->created_at,
                'metadata_personal' => [],
                'metadata' => [],
            ]);
    }

    /**
     * @dataProvider authProvider
     */
    public function testIndexConsentNameSearch($user): void
    {
        $this->{$user}->givePermissionTo('users.show');

        /** @var User $otherUser */
        $otherUser = User::factory([
            'is_tfa_active' => false,
        ])->create();

        $consent = Consent::factory()->create(['required' => false, 'published' => [$this->lang]]);

        $otherUser->consents()->save($consent, ['value' => true]);

        $this
            ->actingAs($this->{$user})
            ->getJson('/users?consent_name=' . $consent->name)
            ->assertOk()
            ->assertJsonCount(1, 'data')
            ->assertJsonFragment([
                'id' => $otherUser->getKey(),
                'email' => $otherUser->email,
                'name' => $otherUser->name,
                'avatar' => $otherUser->avatar,
                'roles' => [],
                'is_tfa_active' => $otherUser->is_tfa_active,
                'consents' => [
                    [
                        'id' => $consent->getKey(),
                        'name' => $consent->name,
                        'description_html' => $consent->description_html,
                        'required' => $consent->required,
                        'value' => true,
                        'published' => [
                            $this->lang,
                        ],
                    ],
                ],
                'birthday_date' => null,
                'phone' => null,
                'phone_country' => null,
                'phone_number' => null,
                'created_at' => $otherUser->created_at,
                'metadata_personal' => [],
                'metadata' => [],
            ]);
    }

    /**
     * @dataProvider authProvider
     */
    public function testIndexConsentIdSearch($user): void
    {
        $this->{$user}->givePermissionTo('users.show');

        /** @var User $otherUser */
        $otherUser = User::factory([
            'is_tfa_active' => false,
        ])->create();

        $consent = Consent::factory()->create(['required' => false, 'published' => [$this->lang]]);

        $otherUser->consents()->save($consent, ['value' => true]);

        $this
            ->actingAs($this->{$user})
            ->getJson('/users?consent_id=' . $consent->getKey())
            ->assertOk()
            ->assertJsonCount(1, 'data')
            ->assertJsonFragment([
                'id' => $otherUser->getKey(),
                'email' => $otherUser->email,
                'name' => $otherUser->name,
                'avatar' => $otherUser->avatar,
                'roles' => [],
                'is_tfa_active' => $otherUser->is_tfa_active,
                'consents' => [
                    [
                        'id' => $consent->getKey(),
                        'name' => $consent->name,
                        'description_html' => $consent->description_html,
                        'required' => $consent->required,
                        'value' => true,
                        'published' => [
                            $this->lang,
                        ],
                    ],
                ],
                'birthday_date' => null,
                'phone' => null,
                'phone_country' => null,
                'phone_number' => null,
                'created_at' => $otherUser->created_at,
                'metadata_personal' => [],
                'metadata' => [],
            ]);
    }

    /**
     * @dataProvider authProvider
     */
    public function testIndexRolesSearchArray($user): void
    {
        $this->{$user}->givePermissionTo('users.show');

        $role1 = Role::factory()->create();
        $role2 = Role::factory()->create();

        /** @var User $firstUser */
        $firstUser = User::factory()->create();
        $firstUser->assignRole($role1);

        /** @var User $secondUser */
        $secondUser = User::factory()->create();
        $secondUser->assignRole($role2);

        User::factory()->create();

        $this
            ->actingAs($this->{$user})
            ->json('GET', '/users', ['roles' => [$role1->getKey(), $role2->getKey()]])
            ->assertOk()
            ->assertJsonCount(2, 'data')
            ->assertJsonFragment(['id' => $firstUser->getKey()])
            ->assertJsonFragment(['id' => $secondUser->getKey()]);
    }

    public function testShowUnauthorized(): void
    {
        $response = $this->getJson('/users/id:' . $this->user->getKey());
        $response->assertForbidden();
    }

    /**
     * @dataProvider authProvider
     */
    public function testShow($user): void
    {
        $this->{$user}->givePermissionTo('users.show_details');

        $response = $this->actingAs($this->{$user})->getJson('/users/id:' . $this->user->getKey());
        $response
            ->assertOk()
            ->assertJson([
                'data' => $this->expected + [
                    'permissions' => [],
                    'preferences' => [
                        'successful_login_attempt_alert' => false,
                        'failed_login_attempt_alert' => true,
                        'new_localization_login_alert' => true,
                        'recovery_code_changed_alert' => true,
                    ],
                ],
            ]);
    }

    /**
     * @dataProvider authProvider
     */
    public function testShowWrongId($user): void
    {
        $this->{$user}->givePermissionTo('users.show_details');

        $this
            ->actingAs($this->{$user})
            ->getJson('/users/id:its-not-uuid')
            ->assertNotFound();

        $this
            ->actingAs($this->{$user})
            ->getJson('/users/id:' . $this->user->getKey() . $this->user->getKey())
            ->assertNotFound();
    }

    /**
     * @dataProvider authProvider
     */
    public function testShowPrivateMetadata($user): void
    {
        $this->{$user}->givePermissionTo(['users.show_details', 'users.show_metadata_private']);

        $privateMetadata = $this->user->metadataPrivate()->create([
            'name' => 'hiddenMetadata',
            'value' => 'hidden metadata test',
            'value_type' => MetadataType::STRING,
            'public' => false,
        ]);

        $response = $this->actingAs($this->{$user})->getJson('/users/id:' . $this->user->getKey());
        $response
            ->assertOk()
            ->assertJson([
                'data' => $this->expected +
                    [
                        'permissions' => [],
                        'metadata_private' => [$privateMetadata->name => $privateMetadata->value],
                    ],
            ]);
    }

    public function testCreateUnauthorized(): void
    {
        Event::fake([UserCreated::class]);

        $response = $this->getJson('/users');
        $response->assertForbidden();

        Event::assertNotDispatched(UserCreated::class);
    }

    /**
     * @dataProvider authProvider
     */
    public function testCreate($user): void
    {
        $this->{$user}->givePermissionTo('users.add');

        Event::fake([UserCreated::class]);
        Notification::fake();

        $data = User::factory()->raw() + [
            'password' => $this->validPassword,
            'email_verify_url' => 'http://localhost/frontend/verify',
        ];

        $response = $this
            ->actingAs($this->{$user})
            ->json('POST', '/users', $data);

        $response
            ->assertCreated()
            ->assertJsonPath('data.email', $data['email'])
            ->assertJsonPath('data.name', $data['name'])
            ->assertJsonMissing(['name' => 'Authenticated'])
            ->assertJsonFragment([
                'successful_login_attempt_alert' => false,
                'failed_login_attempt_alert' => true,
                'new_localization_login_alert' => true,
                'recovery_code_changed_alert' => true,
            ]);

        $userId = $response->getData()->data->id;

        $this->assertDatabaseHas('users', [
            'id' => $userId,
            'name' => $data['name'],
            'email' => $data['email'],
        ]);

        $user = User::find($userId);
        $this->assertTrue(Hash::check($data['password'], $user->password));
        $this->assertTrue($user->hasAllRoles([$this->authenticated]));

        $this->assertDatabaseHas('user_preferences', [
            'id' => $user->preferences_id,
            'successful_login_attempt_alert' => false,
            'failed_login_attempt_alert' => true,
            'new_localization_login_alert' => true,
            'recovery_code_changed_alert' => true,
        ]);

        Event::assertDispatched(UserCreated::class);
        Notification::assertSentTo($user, VerifyEmail::class);
    }

    /**
     * @dataProvider authProvider
     */
    public function testCreateWithMetadata($user): void
    {
        $this->{$user}->givePermissionTo('users.add');

        Event::fake([UserCreated::class]);
        Notification::fake();

        $data = User::factory()->raw() + [
            'password' => $this->validPassword,
            'metadata' => [
                'attributeMeta' => 'attributeValue',
            ],
            'email_verify_url' => 'http://localhost/frontend/verify',
        ];

        $this
            ->actingAs($this->{$user})
            ->postJson('/users', $data)
            ->assertCreated()
            ->assertJsonFragment([
                'metadata' => [
                    'attributeMeta' => 'attributeValue',
                ],
            ]);
    }

    /**
     * @dataProvider authProvider
     */
    public function testCreateWithMetadataPrivate($user): void
    {
        $this->{$user}->givePermissionTo(['users.add', 'users.show_metadata_private']);

        Event::fake([UserCreated::class]);
        Notification::fake();

        $data = User::factory()->raw() + [
            'password' => $this->validPassword,
            'metadata_private' => [
                'attributeMetaPriv' => 'attributeValue',
            ],
            'email_verify_url' => 'http://localhost/frontend/verify',
        ];

        $this
            ->actingAs($this->{$user})
            ->postJson('/users', $data)
            ->assertCreated()
            ->assertJsonFragment([
                'metadata_private' => [
                    'attributeMetaPriv' => 'attributeValue',
                ],
            ]);
    }

    /**
     * @dataProvider authProvider
     */
    public function testCreateWithMetadataPersonal($user): void
    {
        $this->{$user}->givePermissionTo('users.add');

        Event::fake([UserCreated::class]);
        Notification::fake();

        $data = User::factory()->raw() + [
            'password' => $this->validPassword,
            'metadata_personal' => [
                'attributeMeta' => 'attributeValue',
            ],
            'email_verify_url' => 'http://localhost/frontend/verify',
        ];

        $this
            ->actingAs($this->{$user})
            ->postJson('/users', $data)
            ->assertCreated()
            ->assertJsonFragment([
                'metadata_personal' => [
                    'attributeMeta' => 'attributeValue',
                ],
            ]);
    }

    /**
     * @dataProvider authProvider
     */
    public function testCreateWithWebHook($user): void
    {
        $this->{$user}->givePermissionTo('users.add');

        /** @var WebHook $webHook */
        $webHook = WebHook::factory()->create([
            'events' => [
                'UserCreated',
            ],
            'model_type' => $this->{$user}::class,
            'creator_id' => $this->{$user}->getKey(),
            'with_issuer' => true,
            'with_hidden' => false,
        ]);

        Bus::fake();
        $originalNotification = Notification::getFacadeRoot();
        Notification::fake();

        $data = User::factory()->raw() + [
            'password' => $this->validPassword,
            'email_verify_url' => 'http://localhost/frontend/verify',
        ];

        $response = $this->actingAs($this->{$user})->postJson('/users', $data);
        $response
            ->assertCreated()
            ->assertJsonPath('data.email', $data['email'])
            ->assertJsonPath('data.name', $data['name']);

        $userId = $response->getData()->data->id;

        $this->assertDatabaseHas('users', [
            'id' => $userId,
            'name' => $data['name'],
            'email' => $data['email'],
        ]);

        /** @var User $user */
        $foundUser = User::find($userId);
        $this->assertTrue(Hash::check($data['password'], $foundUser->password));

        Bus::assertDispatched(CallQueuedListener::class, function ($job) {
            return $job->class === WebHookEventListener::class
                && $job->data[0] instanceof UserCreated;
        });

        Notification::swap($originalNotification);

        $event = new UserCreated($foundUser);
        $listener = new WebHookEventListener();
        $listener->handle($event);

        Bus::assertDispatched(CallWebhookJob::class, function (CallWebhookJob $job) use ($webHook, $foundUser) {
            $payload = $job->payload;

            return $job->webhookUrl === $webHook->url
                && isset($job->headers['Signature'])
                && $payload['data']['id'] === $foundUser->getKey()
                && $payload['data_type'] === 'User'
                && $payload['event'] === 'UserCreated';
        });
    }

    /**
     * @dataProvider authProvider
     */
    public function testCreateEmailTaken($user): void
    {
        $this->{$user}->givePermissionTo('users.add');

        Event::fake([UserCreated::class]);
        Notification::fake();

        $data = [
            'name' => User::factory()->raw()['name'],
            'email' => $this->{$user}->email,
            'password' => $this->validPassword,
            'email_verify_url' => 'http://localhost/frontend/verify',
        ];

        $response = $this->actingAs($this->{$user})->postJson('/users', $data);
        $response->assertStatus(422);

        Event::assertNotDispatched(UserCreated::class);
    }

    /**
     * @dataProvider authProvider
     */
    public function testCreateEmailTakenByDeletedUser($user): void
    {
        $this->{$user}->givePermissionTo('users.add');

        Event::fake([UserCreated::class]);
        Notification::fake();

        $otherUser = User::factory()->create();
        $otherUser->delete();

        $name = User::factory()->raw()['name'];
        $data = [
            'name' => $name,
            'email' => $otherUser->email,
            'password' => $this->validPassword,
            'email_verify_url' => 'http://localhost/frontend/verify',
        ];

        $response = $this->actingAs($this->{$user})->postJson('/users', $data);
        $response->assertCreated();

        $this->assertDatabaseHas('users', [
            'name' => $name,
            'email' => $otherUser->email,
        ]);

        Event::assertDispatched(UserCreated::class);
    }

    /**
     * @dataProvider authProvider
     */
    public function testCreateRolesMissingPermissions($user): void
    {
        $this->{$user}->givePermissionTo('users.add');

        Event::fake([UserCreated::class]);
        Notification::fake();

        $role1 = Role::create(['name' => 'Role 1']);
        $role2 = Role::create(['name' => 'Role 2']);
        $role3 = Role::create(['name' => 'Role 3']);

        $permission1 = Permission::create(['name' => 'permission.1']);
        $permission2 = Permission::create(['name' => 'permission.2']);

        $role1->syncPermissions([$permission1, $permission2]);
        $role2->syncPermissions([$permission1]);
        $this->{$user}->givePermissionTo($permission2);

        $data = User::factory()->raw() + [
            'password' => $this->validPassword,
            'roles' => [
                $role1->getKey(),
                $role2->getKey(),
                $role3->getKey(),
            ],
            'email_verify_url' => 'http://localhost/frontend/verify',
        ];

        Log::shouldReceive('error')
            ->once()
            ->withArgs(function ($message) {
                return str_contains(
                    $message,
                    'ClientException(code: 422): '
<<<<<<< HEAD
                    . "Can't give a role with permissions you don't have to the user at",
=======
                        . "Can't give a role with permissions you don't have to the user at"
>>>>>>> 2f889949
                );
            });

        $response = $this->actingAs($this->{$user})->postJson('/users', $data);
        $response->assertStatus(422);

        $this->assertDatabaseMissing('users', [
            'email' => $data['email'],
        ]);

        Event::assertNotDispatched(UserUpdated::class);
    }

    /**
     * @dataProvider authProvider
     */
    public function testCreateRoles($user): void
    {
        $this->{$user}->givePermissionTo('users.add');

        Event::fake([UserCreated::class]);
        Notification::fake();

        /** @var Role $role1 */
        $role1 = Role::create(['name' => 'Role 1']);
        /** @var Role $role2 */
        $role2 = Role::create(['name' => 'Role 2']);
        /** @var Role $role3 */
        $role3 = Role::create(['name' => 'Role 3']);

        $permission1 = Permission::create(['name' => 'permission.1']);
        $permission2 = Permission::create(['name' => 'permission.2']);

        $role1->syncPermissions([$permission1, $permission2]);
        $role2->syncPermissions([$permission1]);
        $this->{$user}->givePermissionTo([$permission1, $permission2]);

        $data = User::factory()->raw() + [
            'password' => $this->validPassword,
            'roles' => [
                $role1->getKey(),
                $role2->getKey(),
                $role3->getKey(),
            ],
            'email_verify_url' => 'http://localhost/frontend/verify',
        ];

        $permissions = $this->authenticatedPermissions
            ->merge(['permission.1', 'permission.2'])
            ->sort()
            ->values()
            ->toArray();

        $response = $this->actingAs($this->{$user})->postJson('/users', $data);
        $response
            ->assertCreated()
            ->assertJsonPath('data.email', $data['email'])
            ->assertJsonPath('data.name', $data['name'])
            ->assertJsonFragment([
                [
                    'id' => $role1->getKey(),
                    'name' => $role1->name,
                    'description' => $role1->description,
                    'is_registration_role' => false,
                    'assignable' => true,
                    'deletable' => true,
                    'users_count' => null,
                    'metadata' => [],
                ],
            ])->assertJsonFragment([
                [
                    'id' => $role2->getKey(),
                    'name' => $role2->name,
                    'description' => $role2->description,
                    'is_registration_role' => false,
                    'assignable' => true,
                    'deletable' => true,
                    'users_count' => null,
                    'metadata' => [],
                ],
            ])->assertJsonFragment([
                [
                    'id' => $role3->getKey(),
                    'name' => $role3->name,
                    'description' => $role3->description,
                    'is_registration_role' => false,
                    'assignable' => true,
                    'deletable' => true,
                    'users_count' => null,
                    'metadata' => [],
                ],
            ])->assertJsonPath('data.permissions', $permissions);

        /** @var User $user */
        $user = User::query()
            ->findOrFail($response->getData()->data->id);

        $this->assertTrue(
            $user->hasAllRoles([$role1, $role2, $role3, $this->authenticated]),
        );

        $this->assertTrue(
            $user->hasAllPermissions([$permission1, $permission2]),
        );

        $this->assertTrue(
            Hash::check($data['password'], $user->password),
        );

        Event::assertDispatched(UserCreated::class);
    }

    public static function unassignableProvider(): array
    {
        return [
            'as user Authenticated' => ['user', RoleType::AUTHENTICATED],
            'as user Unauthenticated' => ['user', RoleType::UNAUTHENTICATED],
            'as app Authenticated' => ['application', RoleType::AUTHENTICATED],
            'as app Unauthenticated' => ['application', RoleType::UNAUTHENTICATED],
        ];
    }

    /**
     * @dataProvider unassignableProvider
     */
    public function testCreateUnassignableRole($user, $role): void
    {
        $this->{$user}->givePermissionTo('users.add');

        $data = User::factory()->raw() + [
            'password' => $this->validPassword,
            'roles' => [
                match ($role) {
                    RoleType::AUTHENTICATED => $this->authenticated->getKey(),
                    RoleType::UNAUTHENTICATED => $this->unauthenticated->getKey(),
                },
            ],
            'email_verify_url' => 'http://localhost/frontend/verify',
        ];

        $this->actingAs($this->{$user})->postJson('/users', $data)->assertStatus(422);
    }

    /**
     * @dataProvider authProvider
     */
    public function testCreateWithPhone($user): void
    {
        $this->{$user}->givePermissionTo('users.add');

        Event::fake([UserCreated::class]);
        Notification::fake();

        $data = User::factory()->raw()
            + [
                'password' => $this->validPassword,
                'birthday_date' => '1990-01-01',
                'phone' => '+48123456789',
                'email_verify_url' => 'http://localhost/frontend/verify',
            ];

        $this
            ->actingAs($this->{$user})
            ->postJson('/users', $data)
            ->assertCreated()
            ->assertJsonFragment([
                'birthday_date' => '1990-01-01',
                'phone' => '+48123456789',
                'phone_country' => 'PL',
                'phone_number' => '12 345 67 89',
            ]);

        $this->assertDatabaseHas('users', [
            'email' => $data['email'],
            'birthday_date' => '1990-01-01',
            'phone_country' => 'PL',
            'phone_number' => '12 345 67 89',
        ]);
    }

    public function testUpdateUnauthorized(): void
    {
        Event::fake([UserUpdated::class]);

        $response = $this->patchJson('/users/id:' . $this->user->getKey());
        $response->assertForbidden();

        Event::assertNotDispatched(UserUpdated::class);
    }

    /**
     * @dataProvider authProvider
     */
    public function testUpdate($user): void
    {
        $this->{$user}->givePermissionTo('users.edit');

        Event::fake([UserUpdated::class]);
        Notification::fake();

        $otherUser = User::factory()->create();
        $data = User::factory()->raw();

        $response = $this->actingAs($this->{$user})->patchJson(
            '/users/id:' . $otherUser->getKey(),
            $data + [
                'birthday_date' => '1990-01-01',
                'phone' => '+48123456789',
                'email_verify_url' => 'http://localhost/frontend/verify',
            ],
        );

        $response
            ->assertOk()
            ->assertJsonPath('data.id', $otherUser->getKey())
            ->assertJsonPath('data.email', $data['email'])
            ->assertJsonPath('data.name', $data['name'])
            ->assertJsonPath('data.birthday_date', '1990-01-01')
            ->assertJsonPath('data.phone', '+48123456789')
            ->assertJsonPath('data.phone_country', 'PL')
            ->assertJsonPath('data.phone_number', '12 345 67 89');

        $this->assertDatabaseHas('users', [
            'id' => $otherUser->getKey(),
            'name' => $data['name'],
            'email' => $data['email'],
            'birthday_date' => '1990-01-01',
            'phone_country' => 'PL',
            'phone_number' => '12 345 67 89',
        ]);

        Event::assertDispatched(UserUpdated::class);
    }

    /**
     * @dataProvider authProvider
     */
    public function testUpdateInvalidPhone($user): void
    {
        $this->{$user}->givePermissionTo('users.edit');

        Event::fake([UserUpdated::class]);

        $otherUser = User::factory()->create();

        $response = $this->actingAs($this->{$user})->patchJson(
            '/users/id:' . $otherUser->getKey(),
            [
                'phone' => '123456789',
            ],
        );

        $response
            ->assertUnprocessable()
            ->assertJsonFragment([
                'key' => ValidationError::PHONE,
            ]);

        Event::assertNotDispatched(UserUpdated::class);
    }

    /**
     * @dataProvider authProvider
     */
    public function testUpdateWithWebHook($user): void
    {
        $this->{$user}->givePermissionTo('users.edit');

        $webHook = WebHook::factory()->create([
            'events' => [
                'UserUpdated',
            ],
            'model_type' => $this->{$user}::class,
            'creator_id' => $this->{$user}->getKey(),
            'with_issuer' => true,
            'with_hidden' => false,
        ]);

        Bus::fake();
        $originalNotification = Notification::getFacadeRoot();
        Notification::fake();

        $otherUser = User::factory()->create();
        $data = User::factory()->raw() + [
            'email_verify_url' => 'http://localhost/frontend/verify',
        ];

        $response = $this->actingAs($this->{$user})->patchJson(
            '/users/id:' . $otherUser->getKey(),
            $data,
        );

        $response
            ->assertOk()
            ->assertJsonPath('data.id', $otherUser->getKey())
            ->assertJsonPath('data.email', $data['email'])
            ->assertJsonPath('data.name', $data['name']);

        $this->assertDatabaseHas('users', [
            'id' => $otherUser->getKey(),
            'name' => $data['name'],
            'email' => $data['email'],
        ]);

        Bus::assertDispatched(CallQueuedListener::class, function ($job) {
            return $job->class === WebHookEventListener::class
                && $job->data[0] instanceof UserUpdated;
        });

        $foundUser = User::find($otherUser->getKey());

        Notification::swap($originalNotification);

        $event = new UserUpdated($foundUser);
        $listener = new WebHookEventListener();
        $listener->handle($event);

        Bus::assertDispatched(CallWebhookJob::class, function ($job) use ($webHook, $foundUser) {
            $payload = $job->payload;

            return $job->webhookUrl === $webHook->url
                && isset($job->headers['Signature'])
                && $payload['data']['id'] === $foundUser->getKey()
                && $payload['data_type'] === 'User'
                && $payload['event'] === 'UserUpdated';
        });
    }

    /**
     * @dataProvider authProvider
     */
    public function testUpdateAddRolesMissingPermissions($user): void
    {
        $this->{$user}->givePermissionTo('users.edit');

        Event::fake([UserUpdated::class]);

        $otherUser = User::factory()->create();
        $role1 = Role::create(['name' => 'Role 1']);
        $role2 = Role::create(['name' => 'Role 2']);
        $role3 = Role::create(['name' => 'Role 3']);

        $permission1 = Permission::create(['name' => 'permission.1']);
        $permission2 = Permission::create(['name' => 'permission.2']);

        $role1->syncPermissions([$permission1, $permission2]);
        $role2->syncPermissions([$permission1]);
        $this->{$user}->givePermissionTo([$permission2]);

        $data = [
            'roles' => [
                $role1->getKey(),
                $role2->getKey(),
                $role3->getKey(),
            ],
        ];

        $response = $this->actingAs($this->{$user})->patchJson(
            '/users/id:' . $otherUser->getKey(),
            $data,
        );
        $response->assertStatus(422);
        $otherUser->refresh();

        $this->assertFalse(
            $otherUser->hasAnyRole([$role1, $role2, $role3]),
        );

        $this->assertFalse(
            $otherUser->hasAnyPermission([$permission1, $permission2]),
        );

        Event::assertNotDispatched(UserUpdated::class);
    }

    /**
     * @dataProvider authProvider
     */
    public function testUpdateAddRoles($user): void
    {
        $this->{$user}->givePermissionTo('users.edit');

        Event::fake([UserUpdated::class]);

        /** @var User $otherUser */
        $otherUser = User::factory()->create();

        /** @var Role $role1 */
        $role1 = Role::create(['name' => 'Role 1']);
        /** @var Role $role2 */
        $role2 = Role::create(['name' => 'Role 2']);
        /** @var Role $role3 */
        $role3 = Role::create(['name' => 'Role 3']);

        $permission1 = Permission::create(['name' => 'permission.1']);
        $permission2 = Permission::create(['name' => 'permission.2']);

        $role1->syncPermissions([$permission1, $permission2]);
        $role2->syncPermissions([$permission1]);
        $this->{$user}->givePermissionTo([$permission1, $permission2]);

        $data = [
            'roles' => [
                $role1->getKey(),
                $role2->getKey(),
                $role3->getKey(),
            ],
        ];

        $permissions = $this->authenticatedPermissions
            ->merge(['permission.1', 'permission.2'])
            ->sort()
            ->values()
            ->toArray();

        $response = $this->actingAs($this->{$user})->patchJson(
            '/users/id:' . $otherUser->getKey(),
            $data,
        );
        $response
            ->assertOk()
            ->assertJsonFragment([
                [
                    'id' => $role1->getKey(),
                    'name' => $role1->name,
                    'description' => $role1->description,
                    'is_registration_role' => false,
                    'assignable' => true,
                    'deletable' => true,
                    'users_count' => null,
                    'metadata' => [],
                ],
            ])->assertJsonFragment([
                [
                    'id' => $role2->getKey(),
                    'name' => $role2->name,
                    'description' => $role2->description,
                    'is_registration_role' => false,
                    'assignable' => true,
                    'deletable' => true,
                    'users_count' => null,
                    'metadata' => [],
                ],
            ])->assertJsonFragment([
                [
                    'id' => $role3->getKey(),
                    'name' => $role3->name,
                    'description' => $role3->description,
                    'is_registration_role' => false,
                    'assignable' => true,
                    'deletable' => true,
                    'users_count' => null,
                    'metadata' => [],
                ],
            ])->assertJsonPath('data.permissions', $permissions);

        $otherUser->refresh();

        $this->assertTrue(
            $otherUser->hasAllRoles([$role1, $role2, $role3, $this->authenticated]),
        );

        $this->assertTrue(
            $otherUser->hasAllPermissions([$permission1, $permission2]),
        );

        Event::assertDispatched(UserUpdated::class);
    }

    /**
     * @dataProvider unassignableProvider
     */
    public function testUpdateUnassignableRole($user, $role): void
    {
        $this->{$user}->givePermissionTo('users.edit');

        $otherUser = User::factory()->create();

        $data = [
            'roles' => [
                match ($role) {
                    RoleType::AUTHENTICATED => $this->authenticated->getKey(),
                    RoleType::UNAUTHENTICATED => $this->unauthenticated->getKey(),
                },
            ],
        ];

        $this->actingAs($this->{$user})->patchJson('/users/id:' . $otherUser->getKey(), $data)
            ->assertStatus(422);
    }

    public function testUpdateRemoveRolesMissingPermissions(): void
    {
        $this->user->givePermissionTo('users.edit');

        Event::fake([UserUpdated::class]);

        $otherUser = User::factory()->create();
        $role1 = Role::create(['name' => 'Role 1']);
        $role2 = Role::create(['name' => 'Role 2']);
        $role3 = Role::create(['name' => 'Role 3']);
        $otherUser->assignRole([$role1, $role2, $role3]);

        $permission1 = Permission::create(['name' => 'permission.1']);
        $permission2 = Permission::create(['name' => 'permission.2']);

        $role1->syncPermissions([$permission1, $permission2]);
        $role2->syncPermissions([$permission1]);
        $this->user->givePermissionTo([$permission2]);

        $data = [
            'roles' => [],
        ];

        $response = $this->actingAs($this->user)->patchJson(
            '/users/id:' . $otherUser->getKey(),
            $data,
        );
        $response->assertStatus(422);
        $otherUser->refresh();

        $this->assertTrue(
            $otherUser->hasAllRoles([$role1, $role2, $role3]),
        );

        $this->assertTrue(
            $otherUser->hasAllPermissions([$permission1, $permission2]),
        );

        Event::assertNotDispatched(UserUpdated::class);
    }

    /**
     * @dataProvider authProvider
     */
    public function testUpdateRemoveRoles($user): void
    {
        $this->{$user}->givePermissionTo('users.edit');

        Event::fake([UserUpdated::class]);

        $otherUser = User::factory()->create();
        $role1 = Role::create(['name' => 'Role 1']);
        $role2 = Role::create(['name' => 'Role 2']);
        $role3 = Role::create(['name' => 'Role 3']);
        $otherUser->assignRole([$role1, $role2, $role3]);

        $permission1 = Permission::create(['name' => 'permission.1']);
        $permission2 = Permission::create(['name' => 'permission.2']);

        $role1->syncPermissions([$permission1, $permission2]);
        $role2->syncPermissions([$permission1]);
        $this->{$user}->givePermissionTo([$permission1, $permission2]);

        $data = [
            'roles' => [],
        ];

        $response = $this->actingAs($this->{$user})->patchJson(
            '/users/id:' . $otherUser->getKey(),
            $data,
        );
        $response
            ->assertOk()
            ->assertJsonPath('data.permissions', $this->authenticatedPermissions->toArray());
        $otherUser->refresh();

        $this->assertTrue($otherUser->hasAllRoles([$this->authenticated]));

        $this->assertFalse(
            $otherUser->hasAnyRole([$role1, $role2, $role3]),
        );

        $this->assertFalse(
            $otherUser->hasAnyPermission([$permission1, $permission2]),
        );

        Event::assertDispatched(UserUpdated::class);
    }

    /**
     * @dataProvider authProvider
     */
    public function testUpdateSameEmail($user): void
    {
        $this->{$user}->givePermissionTo('users.edit');

        Event::fake([UserUpdated::class]);

        $response = $this->actingAs($this->{$user})->patchJson('/users/id:' . $this->user->getKey(), [
            'email' => $this->user->email,
            'email_verify_url' => 'http://localhost/frontend/verify',
        ]);
        $response
            ->assertOk()
            ->assertJsonPath('data.id', $this->user->getKey())
            ->assertJsonPath('data.email', $this->user->email)
            ->assertJsonPath('data.name', $this->user->name);

        $this->assertDatabaseHas('users', [
            'id' => $this->user->getKey(),
            'name' => $this->user->name,
            'email' => $this->user->email,
        ]);

        Event::assertDispatched(UserUpdated::class);
    }

    /**
     * @dataProvider authProvider
     */
    public function testUpdateSameName($user): void
    {
        $this->{$user}->givePermissionTo('users.edit');

        Event::fake([UserUpdated::class]);

        $response = $this->actingAs($this->{$user})->patchJson('/users/id:' . $this->user->getKey(), [
            'name' => $this->user->name,
        ]);
        $response
            ->assertOk()
            ->assertJsonPath('data.id', $this->user->getKey())
            ->assertJsonPath('data.email', $this->user->email)
            ->assertJsonPath('data.name', $this->user->name);

        $this->assertDatabaseHas('users', [
            'id' => $this->user->getKey(),
            'name' => $this->user->name,
            'email' => $this->user->email,
        ]);

        Event::assertDispatched(UserUpdated::class);
    }

    /**
     * @dataProvider authProvider
     */
    public function testUpdateEmailTaken($user): void
    {
        $this->{$user}->givePermissionTo('users.edit');

        Event::fake([UserUpdated::class]);

        $other = User::factory()->create();

        $response = $this->actingAs($this->{$user})->patchJson('/users/id:' . $this->user->getKey(), [
            'email' => $other->email,
            'email_verify_url' => 'http://localhost/frontend/verify',
        ]);
        $response->assertStatus(422);

        $this->assertDatabaseHas('users', [
            'id' => $this->user->getKey(),
            'email' => $this->user->email,
        ]);

        Event::assertNotDispatched(UserUpdated::class);
    }

    /**
     * @dataProvider authProvider
     */
    public function testUpdateEmailTakenByDeletedUser($user): void
    {
        $this->{$user}->givePermissionTo('users.edit');

        Event::fake([UserUpdated::class]);
        Notification::fake();

        $other = User::factory()->create();
        $other->delete();

        $response = $this->actingAs($this->{$user})->patchJson('/users/id:' . $this->user->getKey(), [
            'email' => $other->email,
            'email_verify_url' => 'http://localhost/frontend/verify',
        ]);
        $response->assertOk();

        $this->assertDatabaseHas('users', [
            'id' => $this->user->getKey(),
            'email' => $other->email,
        ]);

        Event::assertDispatched(UserUpdated::class);
    }
}<|MERGE_RESOLUTION|>--- conflicted
+++ resolved
@@ -868,11 +868,7 @@
                 return str_contains(
                     $message,
                     'ClientException(code: 422): '
-<<<<<<< HEAD
-                    . "Can't give a role with permissions you don't have to the user at",
-=======
                         . "Can't give a role with permissions you don't have to the user at"
->>>>>>> 2f889949
                 );
             });
 
