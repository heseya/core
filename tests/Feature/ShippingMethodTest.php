--- conflicted
+++ resolved
@@ -474,12 +474,8 @@
             'block_list' => false,
             'shipping_time_min' => 2,
             'shipping_time_max' => 3,
-<<<<<<< HEAD
             'shipping_type' => ShippingType::ADDRESS->value,
-=======
-            'shipping_type' => ShippingType::ADDRESS,
             'payment_on_delivery' => true,
->>>>>>> 901f2914
         ];
 
         $response = $this->actingAs($this->{$user})
@@ -525,12 +521,8 @@
             'block_list' => false,
             'shipping_time_min' => 2,
             'shipping_time_max' => 3,
-<<<<<<< HEAD
             'shipping_type' => ShippingType::ADDRESS->value,
-=======
-            'shipping_type' => ShippingType::ADDRESS,
             'payment_on_delivery' => false,
->>>>>>> 901f2914
             'metadata' => [
                 'attributeMeta' => 'attributeValue',
             ],
@@ -560,12 +552,8 @@
             'block_list' => false,
             'shipping_time_min' => 2,
             'shipping_time_max' => 3,
-<<<<<<< HEAD
             'shipping_type' => ShippingType::ADDRESS->value,
-=======
-            'shipping_type' => ShippingType::ADDRESS,
             'payment_on_delivery' => true,
->>>>>>> 901f2914
             'metadata_private' => [
                 'attributeMetaPriv' => 'attributeValue',
             ],
@@ -595,12 +583,8 @@
             'block_list' => false,
             'shipping_time_min' => 2,
             'shipping_time_max' => 3,
-<<<<<<< HEAD
             'shipping_type' => ShippingType::ADDRESS->value,
-=======
-            'shipping_type' => ShippingType::ADDRESS,
             'payment_on_delivery' => true,
->>>>>>> 901f2914
         ];
 
         $response = $this->actingAs($this->{$user})
@@ -631,23 +615,9 @@
                 'block_list' => false,
                 'shipping_time_min' => 3,
                 'shipping_time_max' => 2,
-<<<<<<< HEAD
                 'shipping_type' => ShippingType::ADDRESS->value,
                 'price_ranges' => $this->priceRanges,
-=======
-                'shipping_type' => ShippingType::ADDRESS,
                 'payment_on_delivery' => false,
-                'price_ranges' => [
-                    [
-                        'start' => 0,
-                        'value' => 10.37,
-                    ],
-                    [
-                        'start' => 200,
-                        'value' => 0,
-                    ],
-                ],
->>>>>>> 901f2914
             ]);
 
         $response->assertStatus(422);
@@ -666,12 +636,8 @@
             'block_list' => true,
             'shipping_time_min' => 2,
             'shipping_time_max' => 2,
-<<<<<<< HEAD
             'shipping_type' => ShippingType::ADDRESS->value,
-=======
-            'shipping_type' => ShippingType::ADDRESS,
             'payment_on_delivery' => false,
->>>>>>> 901f2914
         ];
 
         $response = $this->actingAs($this->{$user})
@@ -704,12 +670,8 @@
             'block_list' => false,
             'shipping_time_min' => 2,
             'shipping_time_max' => 3,
-<<<<<<< HEAD
             'shipping_type' => ShippingType::POINT->value,
-=======
-            'shipping_type' => ShippingType::POINT,
             'payment_on_delivery' => false,
->>>>>>> 901f2914
         ];
         $shipping_points = [
             'shipping_points' => [
