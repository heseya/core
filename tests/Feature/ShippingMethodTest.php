<?php

namespace Tests\Feature;

use App\Models\Order;
use App\Models\PaymentMethod;
use App\Models\PriceRange;
use App\Models\ShippingMethod;
use Illuminate\Foundation\Testing\WithFaker;
use Laravel\Passport\Passport;
use Tests\TestCase;

class ShippingMethodTest extends TestCase
{
    use WithFaker;

    public ShippingMethod $shipping_method;
    public ShippingMethod $shipping_method_hidden;

    public array $expected;
    public array $priceRangesWithNoInitialStart;

    public function setUp(): void
    {
        parent::setUp();

        $this->shipping_method = ShippingMethod::factory()->create([
            'public' => true,
            'black_list' => true,
        ]);

        $lowRange = PriceRange::create(['start' => 0]);
        $lowRange->prices()->create([
            'value' => rand(8, 15) + (rand(0, 99) / 100),
        ]);

        $highRange = PriceRange::create(['start' => 210]);
        $highRange->prices()->create(['value' => 0.0]);

        $this->shipping_method->priceRanges()->saveMany([$lowRange, $highRange]);

        $this->shipping_method_hidden = ShippingMethod::factory()->create([
            'public' => false,
            'black_list' => true,
        ]);

        $lowRange = PriceRange::create(['start' => 0]);
        $lowRange->prices()->create([
            'value' => rand(8, 15) + (rand(0, 99) / 100),
        ]);

        $highRange = PriceRange::create(['start' => 210]);
        $highRange->prices()->create(['value' => 0.0]);

        $this->shipping_method_hidden->priceRanges()->saveMany([$lowRange, $highRange]);

        /**
         * Expected response
         */
        $this->expected = [
            'id' => $this->shipping_method->getKey(),
            'name' => $this->shipping_method->name,
            'public' => $this->shipping_method->public,
        ];

        $this->priceRangesWithNoInitialStart = [
            [
                'start' => $this->faker()->randomFloat(2,1, 49),
                'value' => $this->faker()->randomFloat(2, 20),
            ],
            [
                'start' => $this->faker()->randomFloat(2,50, 99),
                'value' => $this->faker()->randomFloat(2, 100),
            ],
            [
                'start' => $this->faker()->numberBetween(100, 1000),
                'value' => $this->faker()->numberBetween(100, 1000),
            ],
        ];
    }

    public function testIndexUnauthorized(): void
    {
        $this->getJson('/shipping-methods')->assertForbidden();
    }

    public function testIndex(): void
    {
        $this->user->givePermissionTo('shipping_methods.show');

        $response = $this->actingAs($this->user)->getJson('/shipping-methods');
        $response
            ->assertOk()
            ->assertJsonCount(1, 'data') // Should show only public shipping methods.
            ->assertJson(['data' => [
                0 => $this->expected,
            ]]);
    }

    public function testIndexHidden(): void
    {
        $this->user->givePermissionTo(['shipping_methods.show', 'shipping_methods.show_hidden']);

        $response = $this->actingAs($this->user)->getJson('/shipping-methods');
        $response
            ->assertOk()
            ->assertJsonCount(2, 'data') // Should show only public shipping methods.
            ->assertJsonFragment($this->expected)
            ->assertJsonFragment([
                'id' => $this->shipping_method_hidden->getKey(),
                'name' => $this->shipping_method_hidden->name,
                'public' => $this->shipping_method_hidden->public,
            ]);
    }

    public function testIndexWithPaymentMethods(): void
    {
        $this->user->givePermissionTo('shipping_methods.show');

        $paymentMethod = PaymentMethod::factory()->create([
            'public' => true,
        ]);

        $paymentMethodHidden = PaymentMethod::factory()->create([
            'public' => false,
        ]);

        $this->shipping_method->paymentMethods()->sync([
            $paymentMethod->getKey(),
            $paymentMethodHidden->getKey(),
        ]);

        $response = $this->actingAs($this->user)->getJson('/shipping-methods');
        $response
            ->assertOk()
            ->assertJsonCount(1, 'data') // Should show only public shipping methods.
            ->assertJson(['data' => [
                0 => $this->expected,
            ]])
            ->assertJsonCount(1, 'data.0.payment_methods')
            ->assertJsonFragment(['id' => $paymentMethod->getKey()]);
    }

    public function testIndexWithPaymentMethodsShowHidden(): void
    {
        $this->user->givePermissionTo(['shipping_methods.show', 'payment_methods.show_hidden']);

        $paymentMethod = PaymentMethod::factory()->create([
            'public' => true,
        ]);

        $paymentMethodHidden = PaymentMethod::factory()->create([
            'public' => false,
        ]);

        $this->shipping_method->paymentMethods()->sync([
            $paymentMethod->getKey(),
            $paymentMethodHidden->getKey(),
        ]);

        $response = $this->actingAs($this->user)->getJson('/shipping-methods');
        $response
            ->assertOk()
            ->assertJsonCount(1, 'data') // Should show only public shipping methods.
            ->assertJson(['data' => [
                0 => $this->expected,
            ]])
            ->assertJsonCount(2, 'data.0.payment_methods')
            ->assertJsonFragment(['id' => $paymentMethod->getKey()])
            ->assertJsonFragment(['id' => $paymentMethodHidden->getKey()]);
    }

    public function testIndexWithPaymentMethodsEdit(): void
    {
        $this->user->givePermissionTo(['shipping_methods.show', 'shipping_methods.edit']);

        $paymentMethod = PaymentMethod::factory()->create([
            'public' => true,
        ]);

        $paymentMethodHidden = PaymentMethod::factory()->create([
            'public' => false,
        ]);

        $this->shipping_method->paymentMethods()->sync([
            $paymentMethod->getKey(),
            $paymentMethodHidden->getKey(),
        ]);

        $response = $this->actingAs($this->user)->getJson('/shipping-methods');
        $response
            ->assertOk()
            ->assertJsonCount(1, 'data') // Should show only public shipping methods.
            ->assertJson(['data' => [
                0 => $this->expected,
            ]])
            ->assertJsonCount(2, 'data.0.payment_methods')
            ->assertJsonFragment(['id' => $paymentMethod->getKey()])
            ->assertJsonFragment(['id' => $paymentMethodHidden->getKey()]);
    }

    public function testIndexByCountry(): void
    {
        $this->user->givePermissionTo('shipping_methods.show');

        // All countries without Germany
        $shippingMethod = ShippingMethod::factory()->create([
            'public' => true,
            'black_list' => true,
        ]);
        $shippingMethod->countries()->sync(['DE']);

        // Only Germany
        $shippingMethod2 = ShippingMethod::factory()->create([
            'public' => true,
            'black_list' => false,
        ]);
        $shippingMethod2->countries()->sync(['DE']);

        $response = $this->actingAs($this->user)
            ->postJson('/shipping-methods/filter', ['country' => 'DE']);
        $response
            ->assertOk()
            ->assertJsonCount(2, 'data') // Should show only public shipping methods.
            ->assertJsonFragment(['id' => $this->shipping_method->getKey()])
            ->assertJsonFragment(['id' => $shippingMethod2->getKey()]);
    }

    /**
     * Price range testing with no initial 'start' value of zero
     */
    public function testCreateByPriceRanges(): void
    {
        $this->user->givePermissionTo('shipping_methods.add');

        $shipping_method = [
            'name' => 'Test 4',
            'public' => false,
        ];

        $response = $this->actingAs($this->user)->postJson(
            '/shipping-methods', $shipping_method + [
               'price_ranges' => $this->priceRangesWithNoInitialStart,
           ],
        );

        $response->assertStatus(422);
    }

    /**
     * Price range testing with duplicate "start" values
     */
    public function testCreateByDuplicatePriceRanges(): void
    {
        $this->user->givePermissionTo('shipping_methods.add');

        $shipping_method = [
            'name' => 'Test 5',
            'public' => false,
        ];

        $response = $this->actingAs($this->user)->postJson(
            '/shipping-methods', $shipping_method + [
               'price_ranges' => [
                   [
                       'start' => 0,
                       'value' => 0,
                   ],
                   [
                       'start' => 0,
                       'value' => 0,
                   ],
                   [
                       'start' => 10,
                       'value' => 0,
                   ]
               ],
           ],
        );

        $response->assertStatus(422);
    }

    public function testCreateUnauthorized(): void
    {
        $response = $this->postJson('/shipping-methods');
<<<<<<< HEAD
        $response->assertForbidden();
=======
        $response->assertUnauthorized();
>>>>>>> d27eb2f5
    }

    public function testCreate(): void
    {
<<<<<<< HEAD
        $this->user->givePermissionTo('shipping_methods.add');

=======
>>>>>>> d27eb2f5
        $shipping_method = [
            'name' => 'Test',
            'public' => true,
        ];

<<<<<<< HEAD
        $response = $this->actingAs($this->user)
            ->postJson('/shipping-methods', $shipping_method + [
                'price_ranges' => [
                    [
                        'start' => 0,
                        'value' => 10.37,
                    ],
                    [
                        'start' => 200,
                        'value' => 0,
                    ],
=======
        $response = $this->actingAs($this->user)->postJson('/shipping-methods', $shipping_method + [
            'price_ranges' => [
                [
                    'start' => 0,
                    'value' => 10.37,
                ],
                [
                    'start' => 200,
                    'value' => 0,
>>>>>>> d27eb2f5
                ],
            ]);

        $response
            ->assertCreated()
            ->assertJson(['data' => $shipping_method])
            ->assertJsonCount(2, 'data.price_ranges')
            ->assertJsonFragment(['start' => 0])
            ->assertJsonFragment(['value' => 10.37])
            ->assertJsonFragment(['start' => 200])
            ->assertJsonFragment(['value' => 0]);

        $this->assertDatabaseHas('shipping_methods', $shipping_method);
    }

    /**
     * Price range testing with no initial 'start' value of zero
     */
    public function testUpdateByPriceRanges(): void
    {
        $this->user->givePermissionTo('shipping_methods.edit');

        $shipping_method = [
            'name' => 'Test 6',
            'public' => false,
        ];

        $response = $this->actingAs($this->user)->patchJson(
            '/shipping-methods/id:' . $this->shipping_method->getKey(),
            $shipping_method + [
                'price_ranges' => $this->priceRangesWithNoInitialStart,
            ],
        );

        $response->assertStatus(422);
    }

    /**
     * Price range testing with duplicate "start" values
     */
    public function testUpdateByDuplicatePriceRanges(): void
    {
        $this->user->givePermissionTo('shipping_methods.edit');

        $shipping_method = [
            'name' => 'Test 7',
            'public' => false,
        ];

        $response = $this->actingAs($this->user)->patchJson(
            '/shipping-methods/id:' . $this->shipping_method->getKey(),
            $shipping_method + [
                'price_ranges' => [
                    [
                        'start' => 0,
                        'value' => 10.37,
                    ],
                    [
                        'start' => 0,
                        'value' => 0,
                    ],
                    [
                        'start' => 10,
                        'value' => 0,
                    ]
                ],
            ],
        );

        $response->assertStatus(422);
    }

    public function testUpdateUnauthorized(): void
    {
        $this->patchJson('/shipping-methods/id:' . $this->shipping_method->getKey())
            ->assertForbidden();
    }

    public function testUpdate(): void
    {
        $this->user->givePermissionTo('shipping_methods.edit');

        $shipping_method = [
            'name' => 'Test 2',
            'public' => false,
        ];

        $response = $this->actingAs($this->user)->patchJson(
            '/shipping-methods/id:' . $this->shipping_method->getKey(),
            $shipping_method + [
                'price_ranges' => [
                    [
                        'start' => 0,
                        'value' => 10.37,
                    ],
                    [
                        'start' => 200,
                        'value' => 0,
                    ],
                ],
            ],
        );

        $response
            ->assertOk()
            ->assertJson(['data' => $shipping_method])
            ->assertJsonCount(2, 'data.price_ranges')
            ->assertJsonFragment(['start' => 0])
            ->assertJsonFragment(['value' => 10.37])
            ->assertJsonFragment(['start' => 200])
            ->assertJsonFragment(['value' => 0]);

        $this->assertDatabaseHas(
            'shipping_methods',
            $shipping_method + ['id' => $this->shipping_method->getKey()],
        );
    }

    public function testDeleteUnauthorized(): void
    {
        $response = $this->deleteJson('/shipping-methods/id:' . $this->shipping_method->getKey());
        $response->assertForbidden();
        $this->assertDatabaseHas('shipping_methods', $this->shipping_method->toArray());
    }

    public function testDelete(): void
    {
        $this->user->givePermissionTo('shipping_methods.remove');

        $response = $this->actingAs($this->user)
            ->deleteJson('/shipping-methods/id:' . $this->shipping_method->getKey());
        $response->assertNoContent();
        $this->assertDeleted($this->shipping_method);
    }

    public function testDeleteWithRelations(): void
    {
        $this->user->givePermissionTo('shipping_methods.remove');

        $this->shipping_method = ShippingMethod::factory()->create();

        Order::factory()->create([
            'shipping_method_id' => $this->shipping_method->getKey(),
        ]);

        $response = $this->actingAs($this->user)
            ->deleteJson('/shipping-methods/id:' . $this->shipping_method->getKey());
        $response->assertStatus(400);
        $this->assertDatabaseHas('shipping_methods', $this->shipping_method->toArray());
    }
}<|MERGE_RESOLUTION|>--- conflicted
+++ resolved
@@ -284,26 +284,18 @@
     public function testCreateUnauthorized(): void
     {
         $response = $this->postJson('/shipping-methods');
-<<<<<<< HEAD
         $response->assertForbidden();
-=======
-        $response->assertUnauthorized();
->>>>>>> d27eb2f5
     }
 
     public function testCreate(): void
     {
-<<<<<<< HEAD
         $this->user->givePermissionTo('shipping_methods.add');
 
-=======
->>>>>>> d27eb2f5
         $shipping_method = [
             'name' => 'Test',
             'public' => true,
         ];
 
-<<<<<<< HEAD
         $response = $this->actingAs($this->user)
             ->postJson('/shipping-methods', $shipping_method + [
                 'price_ranges' => [
@@ -315,17 +307,6 @@
                         'start' => 200,
                         'value' => 0,
                     ],
-=======
-        $response = $this->actingAs($this->user)->postJson('/shipping-methods', $shipping_method + [
-            'price_ranges' => [
-                [
-                    'start' => 0,
-                    'value' => 10.37,
-                ],
-                [
-                    'start' => 200,
-                    'value' => 0,
->>>>>>> d27eb2f5
                 ],
             ]);
 
