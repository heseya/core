--- conflicted
+++ resolved
@@ -2,12 +2,6 @@
 
 namespace Tests\Feature\Products;
 
-<<<<<<< HEAD
-=======
-use App\Enums\AttributeType;
-use App\Models\Attribute;
-use App\Models\AttributeOption;
->>>>>>> e192e18d
 use App\Models\Product;
 use Domain\ProductAttribute\Enums\AttributeType;
 use Domain\ProductAttribute\Models\Attribute;
@@ -248,7 +242,7 @@
         $set1->children()->save($set2);
         $set2->children()->save($set3);
 
-        $response = $this
+        $this
             ->actingAs($this->{$user})
             ->json('GET', '/products', [
                 'sets' => [
@@ -267,7 +261,6 @@
             ->assertJsonPath('data.8.id', $product3ForSet3->getKey());
     }
 
-<<<<<<< HEAD
     private function createProductWithAttribute(
         Attribute $attribute,
         string $optionName,
@@ -276,21 +269,9 @@
         /** @var AttributeOption $option */
         $option = AttributeOption::factory()->create([
             $field => $optionName,
-=======
-    private function createProductWithAttribute(Attribute $attribute, string $optionName, string $optionKey = 'name'): Product
-    {
-        $optionValues = [
-            'name' => null,
-            'value_date' => null,
-            'value_number' => null,
-        ];
-        /** @var AttributeOption $option */
-        $option = AttributeOption::factory()->create(array_merge($optionValues, [
-            $optionKey => $optionName,
->>>>>>> e192e18d
             'attribute_id' => $attribute->getKey(),
             'index' => 0,
-        ]));
+        ]);
 
         /** @var Product $product */
         $product = Product::factory()->create([
