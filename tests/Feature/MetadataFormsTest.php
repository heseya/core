<?php

namespace Tests\Feature;

use App\Enums\MetadataType;
use App\Events\ProductSetCreated;
use App\Models\Product;
use App\Models\ProductSet;
use Illuminate\Support\Facades\Event;
use Tests\TestCase;

class MetadataFormsTest extends TestCase
{
    /**
     * @dataProvider authProvider
     */
    public function testProductCreate($user): void
    {
        $this->$user->givePermissionTo('products.add');

        $response = $this
            ->actingAs($this->$user)
            ->json('POST', '/products', [
                'name' => 'Test',
                'slug' => 'test',
                'price' => 100.00,
                'public' => true,
<<<<<<< HEAD
                'is_digital' => false,
=======
                'shipping_digital' => false,
>>>>>>> 154459b6
                'metadata' => [
                    'test' => '123',
                ],
                'metadata_private' => [
                    'test-two' => 123,
                ],
            ]);

        $response->assertCreated();

        $this->assertDatabaseHas('metadata', [
            'model_id' => $response->getData()->data->id,
            'model_type' => Product::class,
            'name' => 'test',
            'value' => '123',
            'value_type' => MetadataType::STRING,
            'public' => true,
        ]);

        $this->assertDatabaseHas('metadata', [
            'model_id' => $response->getData()->data->id,
            'model_type' => Product::class,
            'name' => 'test-two',
            'value' => 123,
            'value_type' => MetadataType::NUMBER,
            'public' => false,
        ]);
    }

//    /**
//     * @dataProvider authProvider
//     */
//    public function testProductUpdate($user): void
//    {
//        $this->$user->givePermissionTo('products.edit');
//
//        $product = Product::factory()->create();
//
//        $this
//            ->actingAs($this->$user)
//            ->json('PATCH', '/products/id:' . $product->getKey(), [
//                'metadata' => [
//                    'test' => '123',
//                ],
//            ])
//            ->assertUnprocessable();
//    }
//
//    /**
//     * @dataProvider authProvider
//     */
//    public function testProductPrivateUpdate($user): void
//    {
//        $this->$user->givePermissionTo('products.edit');
//
//        $product = Product::factory()->create();
//
//        $this
//            ->actingAs($this->$user)
//            ->json('PATCH', '/products/id:' . $product->getKey(), [
//                'metadata_private' => [
//                    'test' => '123',
//                ],
//            ])
//            ->assertUnprocessable();
//    }

    /**
     * @dataProvider authProvider
     */
    public function testCreateMinimal($user): void
    {
        $this->$user->givePermissionTo('product_sets.add');

        Event::fake([ProductSetCreated::class]);

        $response = $this
            ->actingAs($this->$user)
            ->json('POST', '/product-sets', [
                'name' => 'Test',
                'slug_suffix' => 'test',
                'slug_override' => true,
                'metadata' => [
                    'test' => '123',
                ],
                'metadata_private' => [
                    'test-two' => 123,
                ],
            ]);

        $response->assertCreated();

        $this->assertDatabaseHas('metadata', [
            'model_id' => $response->getData()->data->id,
            'model_type' => ProductSet::class,
            'name' => 'test',
            'value' => '123',
            'value_type' => MetadataType::STRING,
            'public' => true,
        ]);

        $this->assertDatabaseHas('metadata', [
            'model_id' => $response->getData()->data->id,
            'model_type' => ProductSet::class,
            'name' => 'test-two',
            'value' => 123,
            'value_type' => MetadataType::NUMBER,
            'public' => false,
        ]);
    }
}<|MERGE_RESOLUTION|>--- conflicted
+++ resolved
@@ -25,11 +25,7 @@
                 'slug' => 'test',
                 'price' => 100.00,
                 'public' => true,
-<<<<<<< HEAD
-                'is_digital' => false,
-=======
                 'shipping_digital' => false,
->>>>>>> 154459b6
                 'metadata' => [
                     'test' => '123',
                 ],
