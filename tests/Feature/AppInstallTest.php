<?php

namespace Tests\Feature;

use App\Enums\RoleType;
use App\Models\App;
use App\Models\Permission;
use App\Models\Role;
use Illuminate\Foundation\Testing\RefreshDatabase;
use Illuminate\Http\Client\ConnectionException;
use Illuminate\Support\Facades\Http;
use Illuminate\Support\Str;
use Tests\TestCase;

class AppInstallTest extends TestCase
{
    use RefreshDatabase;

    private string $url = 'https://example.com:9000';

    public function testInstallUnauthorized(): void
    {
        $response = $this->postJson('/apps');

        $response->assertForbidden();
    }

    public function testInstallNotFound(): void
    {
        $this->user->givePermissionTo([
            'apps.install',
            'products.show',
        ]);

        Http::fake([
            $this->url => Http::response([], 404),
        ]);

        $response = $this->actingAs($this->user)->postJson('/apps', [
            'url' => $this->url,
            'allowed_permissions' => [
                'products.show',
            ],
            'public_app_permissions' => [],
        ]);

        $response->assertStatus(422);
        $this->assertDatabaseCount('apps', 1); // +1 from TestCase
    }

    public function testInstallFailed(): void
    {
        $this->user->givePermissionTo([
            'apps.install',
            'products.show',
        ]);

        Http::fake([
            $this->url => Http::response([
                'name' => 'App name',
                'author' => 'Mr. Author',
                'version' => '1.0.0',
                'api_version' => '^1.4.0', // '^1.2.0' [TODO]
                'description' => 'Cool description',
                'microfrontend_url' => 'https://front.example.com',
                'icon' => 'https://picsum.photos/200',
                'licence_required' => false,
                'required_permissions' => [
                    'products.show',
                ],
                'internal_permissions' => [[
                    'name' => 'product_layout',
                    'description' => 'Setup layouts of products page',
                ]],
            ]),
            $this->url . '/install' => Http::response([], 404),
        ]);

        $response = $this->actingAs($this->user)->postJson('/apps', [
            'url' => $this->url,
            'allowed_permissions' => [
                'products.show',
            ],
            'public_app_permissions' => [],
        ]);

        $response->assertStatus(422);
        $this->assertDatabaseCount('apps', 1); // +1 from TestCase
    }

    public function invalidResponseProvider(): array
    {
        return [
            'null' => [null],
            'not an array' => ['not an array'],
            'empty array' => [[]],
            'flat array' => [['flat array']],
        ];
    }

    /**
     * @dataProvider invalidResponseProvider
     */
    public function testInstallInvalidInfo($invalidResponse): void
    {
        $this->user->givePermissionTo('apps.install');

        Http::fake([
            $this->url => Http::response($invalidResponse),
        ]);

        $response = $this->actingAs($this->user)->postJson('/apps', [
            'url' => $this->url,
<<<<<<< HEAD
            'allowed_permissions' => [],
=======
            'allowed_permissions' => [
                'products.show',
            ],
>>>>>>> 43ea4928
            'public_app_permissions' => [],
        ]);

        $response->assertStatus(422);
        $this->assertDatabaseCount('apps', 1); // +1 from TestCase
    }

    /**
     * @dataProvider invalidResponseProvider
     */
    public function testInstallInvalidInstallationResponse($invalidResponse): void
    {
        $this->user->givePermissionTo([
            'apps.install',
        ]);

        Http::fake([
            $this->url => Http::response([
                'name' => 'App name',
                'author' => 'Mr. Author',
                'version' => '1.0.0',
                'api_version' => '^1.4.0', // '^1.2.0' [TODO]
                'required_permissions' => [],
                'internal_permissions' => [],
            ]),
            $this->url . '/install' => Http::response($invalidResponse),
        ]);

        $response = $this->actingAs($this->user)->postJson('/apps', [
            'url' => $this->url,
<<<<<<< HEAD
            'allowed_permissions' => [],
=======
            'allowed_permissions' => [
                'products.show',
            ],
>>>>>>> 43ea4928
            'public_app_permissions' => [],
        ]);

        $response->assertStatus(422);
        $this->assertDatabaseCount('apps', 1); // +1 from TestCase
    }

    public function testInstall(): void
    {
        $this->user->givePermissionTo([
            'apps.install',
            'products.show',
        ]);

        $uninstallToken = Str::random(128);

        Http::fake([
            $this->url => Http::response([
                'name' => 'App name',
                'author' => 'Mr. Author',
                'version' => '1.0.0',
                'api_version' => '^1.4.0', // '^1.2.0' [TODO]
                'description' => 'Cool description',
                'microfrontend_url' => 'https://front.example.com',
                'icon' => 'https://picsum.photos/200',
                'licence_required' => false,
                'required_permissions' => [
                    'products.show',
                ],
                'internal_permissions' => [
                    [
                        'name' => 'with_description',
                        'description' => 'Permission description',
                    ],
                    [
                        'name' => 'null_description',
                        'description' => null,
                    ],
                    [
                        'name' => 'no_description',
                    ],
                ],
            ]),
            $this->url . '/install' => Http::response([
                'uninstall_token' => $uninstallToken,
            ]),
        ]);

        $response = $this->actingAs($this->user)->postJson('/apps', [
            'url' => $this->url,
            'allowed_permissions' => [
                'products.show',
            ],
            'public_app_permissions' => [],
        ]);

        $name = 'App name';

        $response->assertCreated()
            ->assertJsonFragment([
                'url' => $this->url,
                'microfrontend_url' => 'https://front.example.com',
                'name' => $name,
                'slug' => Str::slug('App name'),
                'author' => 'Mr. Author',
                'version' => '1.0.0',
                'description' => 'Cool description',
                'icon' => 'https://picsum.photos/200',
            ]);

        $this->assertDatabaseHas('apps', [
            'name' => $name,
            'author' => 'Mr. Author',
            'version' => '1.0.0',
            'api_version' => '^1.4.0',
            'description' => 'Cool description',
            'microfrontend_url' => 'https://front.example.com',
            'icon' => 'https://picsum.photos/200',
            'uninstall_token' => $uninstallToken,
        ]);

        $this->assertDatabaseHas('permissions', [
            'name' => 'app.' . Str::slug($name) . '.with_description',
            'description' => 'Permission description',
        ]);

        $this->assertDatabaseHas('permissions', [
            'name' => 'app.' . Str::slug($name) . '.null_description',
            'description' => null,
        ]);

        $this->assertDatabaseHas('permissions', [
            'name' => 'app.' . Str::slug($name) . '.no_description',
            'description' => null,
        ]);

        $app = App::where('name', $name)->firstOrFail();

        $this->assertTrue($app->hasAllPermissions([
            'auth.login',
            'auth.identity_profile',
            'products.show',
        ]));

        $this->assertDatabaseHas('roles', [
            'id' => $app->role_id,
            'name' => $name . ' owner',
        ]);

        $this->assertTrue($this->user->hasRole($app->role));
        $this->assertTrue($app->role->hasAllPermissions([
            'app.' . Str::slug($name) . '.with_description',
            'app.' . Str::slug($name) . '.null_description',
            'app.' . Str::slug($name) . '.no_description',
        ]));

        $owner = Role::where('type', RoleType::OWNER)->firstOrFail();
        $this->assertTrue($owner->hasAllPermissions(Permission::all()));
    }

    public function testInstallWithOptionalPermissions(): void
    {
        $this->user->givePermissionTo([
            'apps.install',
            'products.show',
            'products.add',
        ]);

        $uninstallToken = Str::random(128);

        Http::fake([
            $this->url => Http::response([
                'name' => 'App name',
                'author' => 'Mr. Author',
                'version' => '1.0.0',
                'api_version' => '^1.4.0', // '^1.2.0' [TODO]
                'description' => 'Cool description',
                'microfrontend_url' => 'https://front.example.com',
                'icon' => 'https://picsum.photos/200',
                'licence_required' => false,
                'required_permissions' => [
                    'products.show',
                ],
                'optional_permissions' => [
                    'products.add',
                ],
                'internal_permissions' => [[
                    'name' => 'product_layout',
                    'description' => 'Setup layouts of products page',
                ]],
            ]),
            $this->url . '/install' => Http::response([
                'uninstall_token' => $uninstallToken,
            ]),
        ]);

        $response = $this->actingAs($this->user)->postJson('/apps', [
            'url' => $this->url,
            'allowed_permissions' => [
                'products.show',
                'products.add',
            ],
            'public_app_permissions' => [],
        ]);

        $response->assertCreated()
            ->assertJsonFragment([
                'url' => $this->url,
                'microfrontend_url' => 'https://front.example.com',
                'name' => 'App name',
                'slug' => Str::slug('App name'),
                'author' => 'Mr. Author',
                'version' => '1.0.0',
                'description' => 'Cool description',
                'icon' => 'https://picsum.photos/200',
            ]);

        $this->assertDatabaseHas('apps', [
            'name' => 'App name',
            'author' => 'Mr. Author',
            'version' => '1.0.0',
            'api_version' => '^1.4.0',
            'description' => 'Cool description',
            'microfrontend_url' => 'https://front.example.com',
            'icon' => 'https://picsum.photos/200',
            'uninstall_token' => $uninstallToken,
        ]);

        $app = App::where('name', 'App name')->firstOrFail();

        $this->assertTrue($app->hasAllPermissions([
            'auth.login',
            'auth.identity_profile',
            'products.show',
            'products.add',
        ]));
    }

    public function testInstallWithPublicPermissions(): void
    {
        $this->user->givePermissionTo('apps.install');

        $uninstallToken = Str::random(128);

        Http::fake([
            $this->url => Http::response([
                'name' => 'App name',
                'author' => 'Mr. Author',
                'version' => '1.0.0',
                'api_version' => '^1.4.0', // '^1.2.0' [TODO]
                'required_permissions' => [],
                'internal_permissions' => [
                    [
                        'name' => 'recommended_public_1',
                        'unauthenticated' => true,
                    ],
                    [
                        'name' => 'recommended_public_2',
                        'unauthenticated' => true,
                    ],
                    [
                        'name' => 'recommended_private_1',
                        'unauthenticated' => false,
                    ],
                    [
                        'name' => 'recommended_private_2',
                        'unauthenticated' => false,
                    ],
                ],
            ]),
            $this->url . '/install' => Http::response([
                'uninstall_token' => $uninstallToken,
            ]),
        ]);

        $response = $this->actingAs($this->user)->postJson('/apps', [
            'url' => $this->url,
            'allowed_permissions' => [],
            'public_app_permissions' => [
                'recommended_public_1',
                'recommended_private_1',
                'invalid_permission',
            ],
        ]);

        $name = 'App name';

        $response->assertCreated()
            ->assertJsonFragment([
                'url' => $this->url,
                'name' => $name,
                'slug' => Str::slug($name),
                'author' => 'Mr. Author',
                'version' => '1.0.0',
            ]);

        $this->assertDatabaseHas('apps', [
            'url' => $this->url,
            'name' => $name,
            'slug' => Str::slug($name),
            'author' => 'Mr. Author',
            'version' => '1.0.0',
            'api_version' => '^1.4.0',
            'uninstall_token' => $uninstallToken,
        ]);

        $this->assertDatabaseHas('permissions', [
            'name' => 'app.' . Str::slug($name) . '.recommended_public_1',
        ]);

        $this->assertDatabaseHas('permissions', [
            'name' => 'app.' . Str::slug($name) . '.recommended_public_2',
        ]);

        $this->assertDatabaseHas('permissions', [
            'name' => 'app.' . Str::slug($name) . '.recommended_private_1',
        ]);

        $this->assertDatabaseHas('permissions', [
            'name' => 'app.' . Str::slug($name) . '.recommended_private_2',
        ]);

        /** @var Role $unauthenticated */
        $unauthenticated = Role::where('type', RoleType::UNAUTHENTICATED)->firstOrFail();
        $this->assertTrue($unauthenticated->hasAllPermissions([
            'app.' . Str::slug($name) . '.recommended_public_1',
            'app.' . Str::slug($name) . '.recommended_private_1',
        ]));
    }

    public function testInstallNoInternalPermissions(): void
    {
        $this->user->givePermissionTo([
            'apps.install',
            'products.show',
        ]);

        $uninstallToken = Str::random(128);

        Http::fake([
            $this->url => Http::response([
                'name' => 'App name',
                'author' => 'Mr. Author',
                'version' => '1.0.0',
                'api_version' => '^1.4.0', // '^1.2.0' [TODO]
                'description' => 'Cool description',
                'microfrontend_url' => 'https://front.example.com',
                'icon' => 'https://picsum.photos/200',
                'licence_required' => false,
                'required_permissions' => [
                    'products.show',
                ],
                'internal_permissions' => [],
            ]),
            $this->url . '/install' => Http::response([
                'uninstall_token' => $uninstallToken,
            ]),
        ]);

        $response = $this->actingAs($this->user)->postJson('/apps', [
            'url' => $this->url,
            'allowed_permissions' => [
                'products.show',
            ],
            'public_app_permissions' => [],
        ]);

        $name = 'App name';
        $response->assertCreated();

        $app = App::where('name', $name)->firstOrFail();
        $this->assertNull($app->role);

        $this->assertDatabaseMissing('roles', [
            'name' => $name . ' owner',
        ]);
    }

    public function testInstallAssignUnownedPermissions(): void
    {
        $this->user->givePermissionTo([
            'apps.install',
        ]);

        $response = $this->actingAs($this->user)->postJson('/apps', [
            'url' => $this->url,
            'allowed_permissions' => [
                'products.show',
            ],
            'public_app_permissions' => [],
        ]);

        $response->assertStatus(422);
        $this->assertDatabaseCount('apps', 1); // +1 from TestCase
    }

    public function testInstallAssignInvalidPermissions(): void
    {
        $this->user->givePermissionTo([
            'apps.install',
        ]);

        $response = $this->actingAs($this->user)->postJson('/apps', [
            'url' => $this->url,
            'allowed_permissions' => [
                'nonexistent.permission',
            ],
            'public_app_permissions' => [],
        ]);

        $response->assertStatus(422);
        $this->assertDatabaseCount('apps', 1); // +1 from TestCase
    }

    public function testInstallAppWantsInvalidPermissions(): void
    {
        $this->user->givePermissionTo([
            'apps.install',
            'products.show',
        ]);

        Http::fake([
            $this->url => Http::response([
                'name' => 'App name',
                'author' => 'Mr. Author',
                'version' => '1.0.0',
                'api_version' => '^1.4.0', // '^1.2.0' [TODO]
                'description' => 'Cool description',
                'microfrontend_url' => 'https://front.example.com',
                'icon' => 'https://picsum.photos/200',
                'licence_required' => false,
                'required_permissions' => [
                    'nonexistent.permission',
                ],
                'internal_permissions' => [[
                    'name' => 'product_layout',
                    'description' => 'Setup layouts of products page',
                ]],
            ]),
        ]);

        $response = $this->actingAs($this->user)->postJson('/apps', [
            'url' => $this->url,
            'allowed_permissions' => [
                'products.show',
            ],
            'public_app_permissions' => [],
        ]);

        $response->assertStatus(422);
        $this->assertDatabaseCount('apps', 1); // +1 from TestCase
    }

    public function testInstallNotAssigningRequiredPermissions(): void
    {
        $this->user->givePermissionTo([
            'apps.install',
            'products.show',
        ]);

        Http::fake([
            $this->url => Http::response([
                'name' => 'App name',
                'author' => 'Mr. Author',
                'version' => '1.0.0',
                'api_version' => '^1.4.0', // '^1.2.0' [TODO]
                'description' => 'Cool description',
                'microfrontend_url' => 'https://front.example.com',
                'icon' => 'https://picsum.photos/200',
                'licence_required' => false,
                'required_permissions' => [
                    'products.show',
                ],
                'internal_permissions' => [[
                    'name' => 'product_layout',
                    'description' => 'Setup layouts of products page',
                ]],
            ]),
        ]);

        $response = $this->actingAs($this->user)->postJson('/apps', [
            'url' => $this->url,
            'allowed_permissions' => [],
            'public_app_permissions' => [],
        ]);

        $response->assertStatus(422);
        $this->assertDatabaseCount('apps', 1); // +1 from TestCase
    }

    public function testInstallExtraPermissions(): void
    {
        $this->user->givePermissionTo([
            'apps.install',
            'products.show',
            'products.add',
            'products.edit',
        ]);

        Http::fake([
            $this->url => Http::response([
                'name' => 'App name',
                'author' => 'Mr. Author',
                'version' => '1.0.0',
                'api_version' => '^1.4.0', // '^1.2.0' [TODO]
                'description' => 'Cool description',
                'microfrontend_url' => 'https://front.example.com',
                'icon' => 'https://picsum.photos/200',
                'licence_required' => false,
                'required_permissions' => [
                    'products.show',
                ],
                'optional_permissions' => [
                    'products.add',
                ],
                'internal_permissions' => [[
                    'name' => 'product_layout',
                    'description' => 'Setup layouts of products page',
                ]],
            ]),
        ]);

        $response = $this->actingAs($this->user)->postJson('/apps', [
            'url' => $this->url,
            'allowed_permissions' => [
                'products.show',
                'products.add',
                'products.edit',
            ],
            'public_app_permissions' => [],
        ]);

        $response->assertStatus(422);
        $this->assertDatabaseCount('apps', 1); // +1 from TestCase
    }

    public function testInstallConnectionRefusedRoot(): void
    {
        $this->user->givePermissionTo([
            'apps.install',
            'products.show',
            'products.add',
            'products.edit',
        ]);

        Http::fake([
            $this->url => new ConnectionException("Test", 7),
        ]);

        $response = $this->actingAs($this->user)->postJson('/apps', [
            'url' => $this->url,
            'allowed_permissions' => [
                'products.show',
                'products.add',
                'products.edit',
            ],
            'public_app_permissions' => [],
        ]);

        $response->assertStatus(422);
        $this->assertDatabaseCount('apps', 1); // +1 from TestCase
    }

    public function testInstallConnectionRefusedInstall(): void
    {
        $this->user->givePermissionTo([
            'apps.install',
            'products.show',
            'products.add',
            'products.edit',
        ]);

        Http::retry(0);

        Http::fake([
            $this->url => Http::response([
                'name' => 'App name',
                'author' => 'Mr. Author',
                'version' => '1.0.0',
                'api_version' => '^1.4.0', // '^1.2.0' [TODO]
                'description' => 'Cool description',
                'microfrontend_url' => 'https://front.example.com',
                'icon' => 'https://picsum.photos/200',
                'licence_required' => false,
                'required_permissions' => [
                    'products.show',
                ],
                'internal_permissions' => [[
                    'name' => 'product_layout',
                    'description' => 'Setup layouts of products page',
                ]],
            ]),
            $this->url . '/install' => new ConnectionException("Test", 7),
        ]);

        $response = $this->actingAs($this->user)->postJson('/apps', [
            'url' => $this->url,
            'allowed_permissions' => [
                'products.show',
                'products.add',
                'products.edit',
            ],
            'public_app_permissions' => [],
        ]);

        $response->assertStatus(422);
        $this->assertDatabaseCount('apps', 1); // +1 from TestCase
    }
}<|MERGE_RESOLUTION|>--- conflicted
+++ resolved
@@ -111,13 +111,7 @@
 
         $response = $this->actingAs($this->user)->postJson('/apps', [
             'url' => $this->url,
-<<<<<<< HEAD
             'allowed_permissions' => [],
-=======
-            'allowed_permissions' => [
-                'products.show',
-            ],
->>>>>>> 43ea4928
             'public_app_permissions' => [],
         ]);
 
@@ -148,13 +142,7 @@
 
         $response = $this->actingAs($this->user)->postJson('/apps', [
             'url' => $this->url,
-<<<<<<< HEAD
             'allowed_permissions' => [],
-=======
-            'allowed_permissions' => [
-                'products.show',
-            ],
->>>>>>> 43ea4928
             'public_app_permissions' => [],
         ]);
 
