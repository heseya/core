<?php

namespace Tests\Feature;

use App\Enums\AttributeType;
use App\Models\Attribute;
use App\Models\AttributeOption;
use Illuminate\Support\Str;
use Tests\TestCase;

class AttributeTest extends TestCase
{
    private Attribute $attribute;
    private array $newAttribute;
<<<<<<< HEAD
    private array $newOption;
=======
    private array $expectedStructure;
>>>>>>> bc8aa89a

    public function setUp(): void
    {
        parent::setUp();

        $this->attribute = Attribute::factory()->create();

        $this->option = AttributeOption::factory()->create([
            'attribute_id' => $this->attribute->getKey()
        ]);

        $this->attribute->refresh();

        $this->newAttribute = Attribute::factory()->definition();
        $this->newAttribute['options'] = [
            AttributeOption::factory()->definition(),
            AttributeOption::factory()->definition(),
        ];
<<<<<<< HEAD
        $this->newOption = AttributeOption::factory()->definition();
=======

        $this->expectedStructure = [
            'data' => [
                'name',
                'description',
                'type',
                'global',
                'options'
            ]
        ];
>>>>>>> bc8aa89a
    }

    public function testIndexUnauthorized()
    {
        $response = $this->getJson('/attributes');
        $response->assertForbidden();
    }

    /**
     * @dataProvider authProvider
     */
    public function testIndex($user)
    {
        $this->$user->givePermissionTo('attributes.show');

        $response = $this
            ->actingAs($this->$user)
            ->getJson('/attributes');

        $response
            ->assertOk()
            ->assertJsonCount(1, 'data');
    }

    /**
     * @dataProvider authProvider
     */
    public function testCreate($user)
    {
        $this->$user->givePermissionTo('attributes.add');

        $this
            ->actingAs($this->$user)
            ->postJson('/attributes', $this->newAttribute)
            ->assertCreated()
            ->assertJsonStructure($this->expectedStructure)
            ->assertJsonFragment([
                'name' => $this->newAttribute['name'],
                'description' => $this->newAttribute['description'],
                'type' => Str::lower(AttributeType::getKey($this->newAttribute['type'])),
                'global' => $this->newAttribute['global'],
            ])
            ->assertJsonFragment([
                'value_text' => $this->newAttribute['options'][0]['value_text'],
                'value' => $this->newAttribute['options'][0]['value']
            ])
            ->assertJsonFragment([
                'value_text' => $this->newAttribute['options'][1]['value_text'],
                'value' => $this->newAttribute['options'][1]['value']
            ]);
    }

    /**
     * @dataProvider authProvider
     */
    public function testCreateIncompleteData($user)
    {
        $this->$user->givePermissionTo('attributes.add');

        unset($this->newAttribute['options']);

        $this
            ->actingAs($this->$user)
            ->postJson('/attributes', $this->newAttribute)
            ->assertStatus(422);
    }

    /**
     * @dataProvider authProvider
     */
    public function testCreateUnauthorized($user)
    {
        $this
            ->actingAs($this->$user)
            ->postJson('/attributes', $this->newAttribute)
            ->assertForbidden();
    }

    /**
     * @dataProvider authProvider
     */
    public function testUpdate($user)
    {
        $this->$user->givePermissionTo('attributes.edit');

        $attributeUpdate = [
            'name' => 'Test ' . $this->attribute->name,
            'description' => 'Test ' . $this->attribute->description,
            'type' => AttributeType::NUMBER,
            'global' => true,
            'options' => [
                [
                    'id' => $this->option->id,
                    'value_text' => 'Test ' . $this->option->value_text,
                    'value' => $this->option->value,
                ],
            ]
        ];

        $this
            ->actingAs($this->$user)
            ->patchJson('/attributes/id:' . $this->attribute->getKey(), $attributeUpdate)
            ->assertOk()
            ->assertJsonStructure($this->expectedStructure)
            ->assertJsonFragment([
                'name' => $attributeUpdate['name'],
                'description' => $attributeUpdate['description'],
                'type' => Str::lower(AttributeType::getKey($attributeUpdate['type'])),
                'global' => $attributeUpdate['global'],
            ])
            ->assertJsonFragment([
                'value_text' => $attributeUpdate['options'][0]['value_text'],
                'value' => $attributeUpdate['options'][0]['value']
            ]);
    }

    /**
     * @dataProvider authProvider
     */
    public function testUpdateIncompleteData($user)
    {
        $this->$user->givePermissionTo('attributes.edit');

        $attributeUpdate = [
            'name' => 'Test update attribute name',
        ];

        $this
            ->actingAs($this->$user)
            ->patchJson('/attributes/id:' . $this->attribute->getKey(), $attributeUpdate)
            ->assertStatus(422);
    }

    /**
     * @dataProvider authProvider
     */
    public function testUpdateNotExistingAttribute($user)
    {
        $this->$user->givePermissionTo('attributes.edit');

        Attribute::destroy($this->attribute->getKey());

        $attributeUpdate = [
            'name' => 'Test update attribute name',
        ];

        $this
            ->actingAs($this->$user)
            ->patchJson('/attributes/id:' . $this->attribute->getKey(), $attributeUpdate)
            ->assertStatus(404);
    }

    /**
     * @dataProvider authProvider
     */
    public function testUpdateUnauthorized($user)
    {
        $attributeUpdate = [
            'name' => 'Test ' . $this->attribute->name,
            'description' => 'Test ' . $this->attribute->description,
            'type' => AttributeType::NUMBER,
            'global' => true,
            'options' => [
                [
                    'id' => $this->option->id,
                    'value_text' => 'Test ' . $this->option->value_text,
                    'value' => $this->option->value,
                ],
            ]
        ];

        $this
            ->actingAs($this->$user)
            ->patchJson('/attributes/id:' . $this->attribute->getKey(), $attributeUpdate)
            ->assertForbidden();
    }

    /**
     * @dataProvider authProvider
     */
    public function testDelete($user)
    {
        $this->$user->givePermissionTo('attributes.remove');

        $this
            ->actingAs($this->$user)
            ->deleteJson('/attributes/id:' . $this->attribute->getKey())
            ->assertNoContent();

        $this->assertDatabaseMissing('attributes', [
            'id' => $this->attribute->getKey(),
        ]);
    }

    /**
     * @dataProvider authProvider
     */
    public function testDeleteNotExistingAttribute($user)
    {
        $this->$user->givePermissionTo('attributes.remove');

        Attribute::destroy($this->attribute->getKey());

        $this
            ->actingAs($this->$user)
            ->deleteJson('/attributes/id:' . $this->attribute->getKey())
            ->assertStatus(404);
    }

    /**
     * @dataProvider authProvider
     */
    public function testDeleteUnauthorized($user)
    {
        $this
            ->actingAs($this->$user)
            ->deleteJson('/attributes/id:' . $this->attribute->getKey())
            ->assertForbidden();
    }

    /**
     * @dataProvider authProvider
     */
    public function testAddOption($user)
    {
        $this->$user->givePermissionTo('attributes.add');

        $this
            ->actingAs($this->$user)
            ->postJson('/attributes/id:' . $this->attribute->getKey() . '/options', $this->newOption)
            ->assertCreated()
            ->assertJsonFragment([
                'value_text' => $this->newOption['value_text'],
                'value' => $this->newOption['value'],
            ]);

        $this->assertDatabaseHas('attribute_options', $this->newOption);
    }

    /**
     * @dataProvider authProvider
     */
    public function testAddOptionIncompleteData($user)
    {
        $this->$user->givePermissionTo('attributes.add');

        unset($this->newOption['value_text']);

        $this
            ->actingAs($this->$user)
            ->postJson('/attributes/id:' . $this->attribute->getKey() . '/options', $this->newOption)
            ->assertStatus(422);
    }

    /**
     * @dataProvider authProvider
     */
    public function testAddOptionToDeletedAttribute($user)
    {
        $this->$user->givePermissionTo('attributes.add');

        Attribute::destroy($this->attribute->getKey());

        $this
            ->actingAs($this->$user)
            ->postJson('/attributes/id:' . $this->attribute->getKey() . '/options', $this->newOption)
            ->assertStatus(404);
    }

    /**
     * @dataProvider authProvider
     */
    public function testAddOptionUnauthorized($user)
    {
        $this
            ->actingAs($this->$user)
            ->postJson('/attributes/id:' . $this->attribute->getKey() . '/options', $this->newOption)
            ->assertForbidden();
    }
}<|MERGE_RESOLUTION|>--- conflicted
+++ resolved
@@ -12,11 +12,8 @@
 {
     private Attribute $attribute;
     private array $newAttribute;
-<<<<<<< HEAD
+    private array $expectedStructure;
     private array $newOption;
-=======
-    private array $expectedStructure;
->>>>>>> bc8aa89a
 
     public function setUp(): void
     {
@@ -35,9 +32,8 @@
             AttributeOption::factory()->definition(),
             AttributeOption::factory()->definition(),
         ];
-<<<<<<< HEAD
+
         $this->newOption = AttributeOption::factory()->definition();
-=======
 
         $this->expectedStructure = [
             'data' => [
@@ -48,7 +44,6 @@
                 'options'
             ]
         ];
->>>>>>> bc8aa89a
     }
 
     public function testIndexUnauthorized()
