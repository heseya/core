--- conflicted
+++ resolved
@@ -28,12 +28,9 @@
 use Domain\ProductAttribute\Models\Attribute;
 use Domain\ProductAttribute\Models\AttributeOption;
 use Domain\ProductSet\ProductSet;
-<<<<<<< HEAD
 use Domain\SalesChannel\Models\SalesChannel;
 use Domain\SalesChannel\SalesChannelRepository;
-=======
 use Domain\ShippingMethod\Models\ShippingMethod;
->>>>>>> 21196c09
 use Domain\Tag\Models\Tag;
 use Illuminate\Foundation\Testing\RefreshDatabase;
 use Illuminate\Support\Facades\App;
@@ -94,11 +91,7 @@
         $response->assertOk();
 
         // TODO: From 31 up to 1533... prices as a relation kind of suck
-<<<<<<< HEAD
         $this->assertQueryCountLessThan(1539);
-=======
-        $this->assertQueryCountLessThan(1536);
->>>>>>> 21196c09
     }
 
     public function testIndexPerformanceListAttribute500(): void
@@ -272,11 +265,7 @@
             ->assertOk();
 
         // TODO: this should be improved
-<<<<<<< HEAD
         $this->assertQueryCountLessThan(15);
-=======
-        $this->assertQueryCountLessThan(14);
->>>>>>> 21196c09
     }
 
     public function testShowPerformanceSale(): void
