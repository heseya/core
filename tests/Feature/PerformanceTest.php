<?php

namespace Tests\Feature;

use App\Enums\DiscountTargetType;
use App\Enums\DiscountType;
use App\Models\Country;
use App\Models\Discount;
use App\Models\Item;
use App\Models\Media;
use App\Models\Option;
use App\Models\Order;
use App\Models\OrderProduct;
use App\Models\Price;
use App\Models\PriceRange;
use App\Models\Product;
use App\Models\Schema;
use App\Models\ShippingMethod;
use App\Models\Status;
use App\Models\Tag;
use App\Services\SchemaCrudService;
use Brick\Math\Exception\NumberFormatException;
use Brick\Math\Exception\RoundingNecessaryException;
use Brick\Money\Exception\UnknownCurrencyException;
use Brick\Money\Money;
use Domain\Banner\Models\Banner;
use Domain\Banner\Models\BannerMedia;
use Domain\Currency\Currency;
use Domain\Metadata\Enums\MetadataType;
use Domain\ProductAttribute\Models\Attribute;
use Domain\ProductAttribute\Models\AttributeOption;
use Domain\ProductSet\ProductSet;
use Illuminate\Foundation\Testing\RefreshDatabase;
use Illuminate\Support\Facades\App;
use Tests\TestCase;
use Tests\Utils\FakeDto;

class PerformanceTest extends TestCase
{
    use RefreshDatabase;

    public function testIndexPerformanceSchema500(): void
    {
        $this->user->givePermissionTo('products.show_details');

        $product = Product::factory()->create([
            'public' => true,
        ]);

        $schema1 = Schema::factory()->create([
            'type' => 'select',
            'hidden' => false,
        ]);
        $schema2 = Schema::factory()->create([
            'type' => 'select',
            'hidden' => false,
        ]);
        $schema3 = Schema::factory()->create([
            'type' => 'select',
            'hidden' => false,
        ]);

        $product->schemas()->save($schema1);
        $product->schemas()->save($schema2);
        $product->schemas()->save($schema3);

        Option::factory()->count(500)->create([
            'schema_id' => $schema1->getKey(),
        ]);
        Option::factory()->count(500)->create([
            'schema_id' => $schema2->getKey(),
        ]);
        Option::factory()->count(500)->create([
            'schema_id' => $schema3->getKey(),
        ]);

        $this
            ->actingAs($this->user)
            ->json('GET', '/products/id:' . $product->getKey())
            ->assertOk();

<<<<<<< HEAD
        $this->assertQueryCountLessThan(32);
=======
        // TODO: From 31 up to 1533... prices as a relation kind of suck
        $this->assertQueryCountLessThan(1534);
>>>>>>> f9bbd708
    }

    public function testIndexPerformanceListAttribute500(): void
    {
        $this->user->givePermissionTo('attributes.show');

        $attribute1 = Attribute::factory()->create();
        $attribute2 = Attribute::factory()->create();
        $attribute3 = Attribute::factory()->create();

        AttributeOption::factory()->count(500)->create([
            'index' => 1,
            'attribute_id' => $attribute1->getKey(),
        ]);
        AttributeOption::factory()->count(500)->create([
            'index' => 1,
            'attribute_id' => $attribute2->getKey(),
        ]);
        AttributeOption::factory()->count(500)->create([
            'index' => 1,
            'attribute_id' => $attribute3->getKey(),
        ]);

        $this
            ->actingAs($this->user)
            ->getJson('/attributes')
            ->assertOk();

        $this->assertQueryCountLessThan(10);
    }

    public function testShowPerformanceAttribute2500(): void
    {
        $this->user->givePermissionTo('attributes.show');

        $attribute = Attribute::factory()->create();

        AttributeOption::factory()->count(500)->create([
            'index' => 1,
            'attribute_id' => $attribute->getKey(),
        ]);

        $this
            ->actingAs($this->user)
            ->getJson('/attributes/id:' . $attribute->getKey())
            ->assertOk();

        $this->assertQueryCountLessThan(8);
    }

    public function testShowPerformanceListAttributeOptions2500(): void
    {
        $this->user->givePermissionTo('attributes.show');

        $attribute = Attribute::factory()->create();

        AttributeOption::factory()->count(500)->create([
            'index' => 1,
            'attribute_id' => $attribute->getKey(),
        ]);

        $this
            ->actingAs($this->user)
            ->getJson('/attributes/id:' . $attribute->getKey() . '/options')
            ->assertOk();

        $this->assertQueryCountLessThan(11);
    }

    public function testIndexPerformanceAttribute500(): void
    {
        $this->user->givePermissionTo('attributes.show');

        $attribute = Attribute::factory()->create();

        AttributeOption::factory()->count(500)->create([
            'index' => 1,
            'attribute_id' => $attribute->getKey(),
        ]);
        $this
            ->actingAs($this->user)
            ->getJson('/attributes/id:' . $attribute->getKey())
            ->assertOk();

        $this->assertQueryCountLessThan(8);
    }

    public function testIndexPerformanceBanner100(): void
    {
        $this->user->givePermissionTo('banners.show');

        $banner = Banner::factory()->create();
        $medias = Media::factory()->count(100)->create();

        $bannerMedia = BannerMedia::factory()->create([
            'banner_id' => $banner->getKey(),
            'title' => 'abc',
            'subtitle' => 'cba',
            'order' => 1,
        ]);
        $bannerMedia1 = BannerMedia::factory()->create([
            'banner_id' => $banner->getKey(),
            'title' => 'abc',
            'subtitle' => 'cba',
            'order' => 1,
        ]);
        $bannerMedia2 = BannerMedia::factory()->create([
            'banner_id' => $banner->getKey(),
            'title' => 'abc',
            'subtitle' => 'cba',
            'order' => 1,
        ]);

        $sync = [];
        foreach ($medias as $media) {
            $sync[$media->getKey()] = ['min_screen_width' => 100];
        }

        $bannerMedia->media()->sync($sync);
        $bannerMedia1->media()->sync($sync);
        $bannerMedia2->media()->sync($sync);

        $this
            ->actingAs($this->user)
            ->getJson('/banners')
            ->assertOk();

        $this->assertQueryCountLessThan(14);
    }

    public function testIndexPerformanceOrder500(): void
    {
        $this->user->givePermissionTo('orders.show');

        $shippingMethod = ShippingMethod::factory()->create();
        $status = Status::factory()->create();
        Product::factory()->count('500')->create();
        $order = Order::factory()->create([
            'shipping_method_id' => $shippingMethod->getKey(),
            'status_id' => $status->getKey(),
        ]);
        OrderProduct::factory()->count('100')->create([
            'order_id' => $order->getKey(),
        ]);

        $order->metadata()->create([
            'name' => 'Metadata',
            'value' => 'metadata test',
            'value_type' => MetadataType::STRING,
            'public' => true,
        ]);

        $this
            ->actingAs($this->user)
            ->getJson('/orders')
            ->assertOk();

        $this->assertQueryCountLessThan(22);
    }

    public function testIndexPerformanceShippingMethode(): void
    {
        $this->user->givePermissionTo('shipping_methods.show');

        $shippingMethod = ShippingMethod::factory()->create();
        $shippingMethod->countries()->sync(Country::query()->select('code as country_code')->get()->toArray());

        $this
            ->actingAs($this->user)
            ->json('GET', '/shipping-methods')
            ->assertOk();

        // TODO: this should be improved
        $this->assertQueryCountLessThan(13);
    }

    public function testIndexPerformanceDiscount(): void
    {
        $this->user->givePermissionTo('sales.show_details');
        $discount = Discount::factory(['target_type' => DiscountTargetType::PRODUCTS, 'code' => null])->create();

        $products = Product::factory()->count(500)->create([
            'public' => true,
        ]);

        $discount->products()->sync($products);

        $this->actingAs($this->user)
            ->json('GET', '/sales/id:' . $discount->getKey())
            ->assertOk();

        // TODO: Fix with discounts refactor
        // It's baffling how slow this is (was 18 before)
        $this->assertQueryCountLessThan(2550);
    }

    public function testCreateSalePerformance1000Products(): void
    {
        $this->user->givePermissionTo('sales.add');

        $set = ProductSet::factory()->create([
            'public' => true,
        ]);

        $products = Product::factory()
            ->count(1000)
            ->sequence(fn ($sequence) => ['slug' => $sequence->index])
            ->create([
                'public' => true,
            ]);

        $set->products()->sync($products);

        $sale = Discount::factory()->create([
            'name' => 'promocja -10',
            'type' => DiscountType::AMOUNT,
            'value' => 10,
            'priority' => 0,
            'target_type' => DiscountTargetType::PRODUCTS,
            'target_is_allow_list' => true,
            'code' => null,
        ]);

        $sale->productSets()->attach($set->getKey());

        $this->actingAs($this->user)->json('POST', '/sales', [
            'translations' => [
                $this->lang => [
                    'name' => 'promocja -10% priority 0',
                ],
            ],
            'type' => DiscountType::PERCENTAGE,
            'value' => 10,
            'priority' => 0,
            'target_type' => DiscountTargetType::PRODUCTS,
            'target_is_allow_list' => false,
        ])->assertCreated();

        // TODO: WTF?!
        // Every product with discount +3 query to database (update, detach(sales), attach(sales))
        // 1000 products = +- 3137 queries, for 10000 +- 31130
        // This is even worse now since prices live in a separate table, now there is a +1 query for every product
        $this->assertQueryCountLessThan(6128);
    }

    /**
     * @throws UnknownCurrencyException
     * @throws RoundingNecessaryException
     * @throws NumberFormatException
     */
    public function testViewOrderPerformanceWithDiscounts(): void
    {
        $this->user->givePermissionTo('orders.show_details');

        $shippingMethod = ShippingMethod::factory()->create();

        $attribute = Attribute::factory()->create();
        AttributeOption::factory()->count(2)->create([
            'attribute_id' => $attribute->getKey(),
            'index' => 1,
        ]);

        $status = Status::factory()->create();
        $status->metadata()->create([
            'name' => 'Metadata',
            'value' => 'metadata test',
            'value_type' => MetadataType::STRING,
            'public' => true,
        ]);
        $status->metadata()->create([
            'name' => 'Metadata private',
            'value' => 'metadata test',
            'value_type' => MetadataType::STRING,
            'public' => false,
        ]);

        $tag = Tag::factory()->create();
        $set = ProductSet::factory()->create([
            'public' => true,
        ]);

        $productItem = Item::factory()->create();

        $product = Product::factory()->create();
        $product->items()->attach([
            $productItem->getKey() => [
                'required_quantity' => 1,
            ],
        ]);
        $product->attributes()->attach($attribute->getKey());
        $product->metadata()->create([
            'name' => 'Metadata',
            'value' => 'metadata test',
            'value_type' => MetadataType::STRING,
            'public' => true,
        ]);
        $product->metadata()->create([
            'name' => 'Metadata private',
            'value' => 'metadata test',
            'value_type' => MetadataType::STRING,
            'public' => false,
        ]);
        $product->tags()->sync($tag->getKey());
        $product->sets()->sync($set->getKey());

        $product2 = Product::factory()->create();
        $product2->items()->attach([
            $productItem->getKey() => [
                'required_quantity' => 1,
            ],
        ]);
        $product2->metadata()->create([
            'name' => 'Metadata',
            'value' => 'metadata test',
            'value_type' => MetadataType::STRING,
            'public' => true,
        ]);
        $product2->metadata()->create([
            'name' => 'Metadata private',
            'value' => 'metadata test',
            'value_type' => MetadataType::STRING,
            'public' => false,
        ]);
        $product2->tags()->sync($tag->getKey());
        $product2->sets()->sync($set->getKey());

        $product3 = Product::factory()->create();
        $product3->items()->attach([
            $productItem->getKey() => [
                'required_quantity' => 1,
            ],
        ]);
        $product3->metadata()->create([
            'name' => 'Metadata',
            'value' => 'metadata test',
            'value_type' => MetadataType::STRING,
            'public' => true,
        ]);
        $product3->metadata()->create([
            'name' => 'Metadata private',
            'value' => 'metadata test',
            'value_type' => MetadataType::STRING,
            'public' => false,
        ]);
        $product3->tags()->sync($tag->getKey());
        $product3->sets()->sync($set->getKey());

        $schema = Schema::factory()->create([
            'type' => 'select',
            'hidden' => false,
            'required' => true,
        ]);
        $schema->prices()->createMany(
            Price::factory(['value' => 0])->prepareForCreateMany()
        );
        $product->schemas()->sync([$schema->getKey()]);
        $product2->schemas()->sync([$schema->getKey()]);
        $product3->schemas()->sync([$schema->getKey()]);

        $option = $schema->options()->create([
            'name' => 'XL',
        ]);
        $option->prices()->createMany(
            Price::factory(['value' => 0])->prepareForCreateMany()
        );
        $item = Item::factory()->create();
        $option->items()->attach([
            $item->getKey() => [
                'required_quantity' => 1,
            ],
        ]);

        $currency = Currency::DEFAULT->value;
        $lowRange = PriceRange::create([
            'start' => Money::zero($currency),
            'value' => Money::of(mt_rand(8, 15) + (mt_rand(0, 99) / 100), $currency),
        ]);

        $highRange = PriceRange::create([
            'start' => Money::of(210, $currency),
            'value' => Money::zero($currency),
        ]);

        $shippingMethod->priceRanges()->saveMany([$lowRange, $highRange]);

        $order = Order::factory()->create([
            'shipping_method_id' => $shippingMethod->getKey(),
            'status_id' => $status->getKey(),
            'cart_total_initial' => 394.94,
            'cart_total' => 300.00,
            'summary' => 300.00,
            'shipping_price' => 0,
        ]);

        $order->metadata()->create([
            'name' => 'Metadata',
            'value' => 'metadata test',
            'value_type' => MetadataType::STRING,
            'public' => true,
        ]);

        $order->metadata()->create([
            'name' => 'Metadata private',
            'value' => 'metadata test',
            'value_type' => MetadataType::STRING,
            'public' => false,
        ]);

        $discountShipping = Discount::factory()->create([
            'description' => 'Testowy kupon',
            'code' => 'S43SA2',
            'value' => 100,
            'type' => DiscountType::PERCENTAGE,
            'target_type' => DiscountTargetType::SHIPPING_PRICE,
            'target_is_allow_list' => true,
        ]);

        $discountShipping->shippingMethods()->attach($shippingMethod);

        $discountOrder = Discount::factory()->create([
            'description' => 'Promocja na zamówienie',
            'code' => null,
            'value' => 100,
            'type' => DiscountType::AMOUNT,
            'target_type' => DiscountTargetType::ORDER_VALUE,
            'target_is_allow_list' => true,
        ]);

        $order->discounts()->attach(
            $discountShipping->getKey(),
            [
                'name' => $discountShipping->name,
                'type' => $discountShipping->type,
                'value' => $discountShipping->value,
                'target_type' => $discountShipping->target_type,
                'applied_discount' => $order->shipping_price_initial,
                'code' => $discountShipping->code,
            ],
            $discountOrder->getKey(),
            [
                'name' => $discountOrder->name,
                'type' => $discountOrder->type,
                'value' => $discountOrder->value,
                'target_type' => $discountOrder->target_type,
                'applied_discount' => $order->shipping_price_initial,
                'code' => $discountOrder->code,
            ]
        );

        $discountProduct = Discount::factory()->create([
            'description' => 'Testowy kupon',
            'code' => null,
            'value' => 47.47,
            'type' => DiscountType::AMOUNT,
            'target_type' => DiscountTargetType::PRODUCTS,
            'target_is_allow_list' => true,
        ]);

        $discountProduct->products()->attach($product);
        $discountProduct->products()->attach($product2);

        $discountProduct2 = Discount::factory()->create([
            'description' => 'Testowy kupon 2',
            'code' => 'O213D12',
            'value' => 10.00,
            'type' => DiscountType::AMOUNT,
            'target_type' => DiscountTargetType::PRODUCTS,
            'target_is_allow_list' => true,
        ]);

        $discountProduct2->products()->attach($product);
        $discountProduct2->products()->attach($product2);

        $sale = Discount::factory()->create([
            'description' => 'Promocja na wszystko',
            'code' => null,
            'value' => 10.00,
            'type' => DiscountType::AMOUNT,
            'target_type' => DiscountTargetType::PRODUCTS,
            'target_is_allow_list' => true,
        ]);

        $sale->productSets()->attach($set);
        $sale->shippingMethods()->attach($shippingMethod);
        $sale->products()->attach($product);
        $sale->products()->attach($product2);

        $product->sales()->attach($sale);
        $product2->sales()->attach($sale);
        $product3->sales()->attach($sale);

        $item_product = $order->products()->create([
            'product_id' => $product->getKey(),
            'quantity' => 1,
            'price' => 200.00,
            'price_initial' => 247.47,
            'name' => $product->name,
        ]);

        $item_product->discounts()->attach([
            $discountProduct->getKey() => [
                'name' => $discountProduct->name,
                'type' => $discountProduct->type,
                'value' => $discountProduct->value,
                'target_type' => $discountProduct->target_type,
                'applied_discount' => $discountProduct->value,
                'code' => $discountProduct->code,
            ],
            $discountProduct2->getKey() => [
                'name' => $discountProduct2->name,
                'type' => $discountProduct2->type,
                'value' => $discountProduct2->value,
                'target_type' => $discountProduct2->target_type,
                'applied_discount' => $discountProduct2->value,
                'code' => $discountProduct2->code,
            ],
        ]);

        $item_product2 = $order->products()->create([
            'product_id' => $product2->getKey(),
            'quantity' => 1,
            'price' => 100.00,
            'price_initial' => 147.47,
            'name' => $product2->name,
        ]);

        $item_product2->discounts()->attach([
            $discountProduct->getKey() => [
                'name' => $discountProduct->name,
                'type' => $discountProduct->type,
                'value' => $discountProduct->value,
                'target_type' => $discountProduct->target_type,
                'applied_discount' => $discountProduct->value,
                'code' => $discountProduct->code,
            ],
            $discountProduct2->getKey() => [
                'name' => $discountProduct2->name,
                'type' => $discountProduct2->type,
                'value' => $discountProduct2->value,
                'target_type' => $discountProduct2->target_type,
                'applied_discount' => $discountProduct2->value,
                'code' => $discountProduct2->code,
            ],
        ]);

        $item_product3 = $order->products()->create([
            'product_id' => $product3->getKey(),
            'quantity' => 1,
            'price' => 100.00,
            'price_initial' => 147.47,
            'name' => $product3->name,
        ]);

        $item_product3->discounts()->attach([
            $discountProduct->getKey() => [
                'name' => $discountProduct->name,
                'type' => $discountProduct->type,
                'value' => $discountProduct->value,
                'target_type' => $discountProduct->target_type,
                'applied_discount' => $discountProduct->value,
                'code' => $discountProduct->code,
            ],
            $discountProduct2->getKey() => [
                'name' => $discountProduct2->name,
                'type' => $discountProduct2->type,
                'value' => $discountProduct2->value,
                'target_type' => $discountProduct2->target_type,
                'applied_discount' => $discountProduct2->value,
                'code' => $discountProduct2->code,
            ],
        ]);

        $this->actingAs($this->user)
            ->json('GET', '/orders/id:' . $order->getKey())->assertOk();

        // For 3 product, 2 discount on order and 2 discounts on products without load was 239 queries
        $this->assertQueryCountLessThan(103);
    }

    public function testViewItemPerformance(): void
    {
        $this->user->givePermissionTo('items.show_details');

        $attribute = Attribute::factory()->create();
        AttributeOption::factory()->count(2)->create([
            'attribute_id' => $attribute->getKey(),
            'index' => 1,
        ]);

        $tag = Tag::factory()->create();

        $set = ProductSet::factory()->create([
            'public' => true,
        ]);

        $productItem = Item::factory()->create();

        $product = Product::factory()->create(['public' => true]);
        $product->items()->attach([
            $productItem->getKey() => [
                'required_quantity' => 1,
            ],
        ]);
        $product->attributes()->attach($attribute->getKey());
        $product->metadata()->create([
            'name' => 'Metadata',
            'value' => 'metadata test',
            'value_type' => MetadataType::STRING,
            'public' => true,
        ]);
        $product->metadata()->create([
            'name' => 'Metadata private',
            'value' => 'metadata test',
            'value_type' => MetadataType::STRING,
            'public' => false,
        ]);
        $product->tags()->sync($tag->getKey());
        $product->sets()->sync($set->getKey());

        $product2 = Product::factory()->create(['public' => true]);
        $product2->items()->attach([
            $productItem->getKey() => [
                'required_quantity' => 1,
            ],
        ]);
        $product2->metadata()->create([
            'name' => 'Metadata',
            'value' => 'metadata test',
            'value_type' => MetadataType::STRING,
            'public' => true,
        ]);
        $product2->metadata()->create([
            'name' => 'Metadata private',
            'value' => 'metadata test',
            'value_type' => MetadataType::STRING,
            'public' => false,
        ]);
        $product2->tags()->sync($tag->getKey());
        $product2->sets()->sync($set->getKey());

        $product3 = Product::factory()->create(['public' => true]);
        $product3->items()->attach([
            $productItem->getKey() => [
                'required_quantity' => 1,
            ],
        ]);
        $product3->metadata()->create([
            'name' => 'Metadata',
            'value' => 'metadata test',
            'value_type' => MetadataType::STRING,
            'public' => true,
        ]);
        $product3->metadata()->create([
            'name' => 'Metadata private',
            'value' => 'metadata test',
            'value_type' => MetadataType::STRING,
            'public' => false,
        ]);
        $product3->tags()->sync($tag->getKey());
        $product3->sets()->sync($set->getKey());

        $schemaCrudService = App::make(SchemaCrudService::class);

        $schema = $schemaCrudService->store(FakeDto::schemaDto([
            'type' => 'select',
            'prices' => [['value' => 0, 'currency' => Currency::DEFAULT->value]],
            'hidden' => false,
            'required' => true,
            'options' => [
                [
                    'name' => 'XL',
                    'prices' => [['value' => 0, 'currency' => Currency::DEFAULT->value]],
                ]
            ]
        ]));
        $product->schemas()->sync([$schema->getKey()]);
        $product2->schemas()->sync([$schema->getKey()]);
        $product3->schemas()->sync([$schema->getKey()]);

        $item = Item::factory()->create();

        $option = $schema->options->where('name', 'XL')->first();
        $option->items()->attach([
            $item->getKey() => ['required_quantity' => 1],
            $productItem->getKey() => ['required_quantity' => 1],
        ]);

        $schema2 = $schemaCrudService->store(FakeDto::schemaDto([
            'type' => 'select',
            'prices' => [['value' => 0, 'currency' => Currency::DEFAULT->value]],
            'hidden' => false,
            'required' => false,
            'options' => [
                [
                    'name' => 'XL',
                    'prices' => [['value' => 0, 'currency' => Currency::DEFAULT->value]],
                ],
                [
                    'name' => 'L',
                    'prices' => [['value' => 0, 'currency' => Currency::DEFAULT->value]],
                ]
            ]
        ]));

        $option2 = $schema2->options->where('name', 'XL')->first();
        $option2->items()->attach([
            $productItem->getKey() => [
                'required_quantity' => 1,
            ],
        ]);

        $option3 = $schema2->options->where('name', 'L')->first();
        $option3->items()->attach([
            $productItem->getKey() => [
                'required_quantity' => 1,
            ],
        ]);

        $this
            ->actingAs($this->user)
            ->json('GET', '/items/id:' . $productItem->getKey())
            ->assertOk();

        $this->assertQueryCountLessThan(22);
    }
}<|MERGE_RESOLUTION|>--- conflicted
+++ resolved
@@ -79,12 +79,8 @@
             ->json('GET', '/products/id:' . $product->getKey())
             ->assertOk();
 
-<<<<<<< HEAD
-        $this->assertQueryCountLessThan(32);
-=======
         // TODO: From 31 up to 1533... prices as a relation kind of suck
         $this->assertQueryCountLessThan(1534);
->>>>>>> f9bbd708
     }
 
     public function testIndexPerformanceListAttribute500(): void
