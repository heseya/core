--- conflicted
+++ resolved
@@ -10,11 +10,8 @@
 use App\Models\Role;
 use App\Models\User;
 use App\Notifications\TFAInitialization;
-<<<<<<< HEAD
+use App\Notifications\TFARecoveryCodes;
 use App\Notifications\TFASecurityCode;
-=======
-use App\Notifications\TFARecoveryCodes;
->>>>>>> a62c07cb
 use App\Services\Contracts\OneTimeSecurityCodeContract;
 use Carbon\Carbon;
 use Illuminate\Foundation\Testing\WithFaker;
@@ -1128,13 +1125,9 @@
 
     public function testConfirmEmailTfa(): void
     {
-<<<<<<< HEAD
+        Notification::fake();
+
         $code = $this->oneTimeSecurityCodeService->generateOneTimeSecurityCode($this->user, Config::get('tfa.code_expires_time'));
-=======
-        Notification::fake();
-
-        $code = $this->oneTimeSecurityCodeService->generateOneTimeSecurityCode($this->user, 900000);
->>>>>>> a62c07cb
 
         $this->user->update([
             'tfa_type' => TFAType::EMAIL,
