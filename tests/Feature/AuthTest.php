--- conflicted
+++ resolved
@@ -353,13 +353,8 @@
                     && $data['ip'] === $attemptFailed->ip
                     && $payload['data_type'] === 'LocalizedLoginAttempt'
                     && $payload['event'] === 'NewLocalizationLoginAttempt'
-<<<<<<< HEAD
                     && IssuerType::USER->is($payload['issuer_type']);
-            }
-=======
-                    && $payload['issuer_type'] === IssuerType::USER;
             },
->>>>>>> 1bdf3d2c
         );
     }
 
