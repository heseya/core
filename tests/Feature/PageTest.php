<?php

namespace Tests\Feature;

use App\Enums\MetadataType;
use App\Enums\ValidationError;
use App\Events\PageCreated;
use App\Events\PageDeleted;
use App\Events\PageUpdated;
use App\Listeners\WebHookEventListener;
use App\Models\Page;
use App\Models\SeoMetadata;
use App\Models\WebHook;
use Illuminate\Events\CallQueuedListener;
use Illuminate\Foundation\Testing\WithFaker;
use Illuminate\Support\Facades\Bus;
use Illuminate\Support\Facades\DB;
use Illuminate\Support\Facades\Event;
use Illuminate\Support\Str;
use Spatie\WebhookServer\CallWebhookJob;
use Tests\TestCase;

class PageTest extends TestCase
{
    use WithFaker;

    private Page $page;
    private Page $page_hidden;

    private array $expected;
    private array $expected_view;

    public function setUp(): void
    {
        parent::setUp();

        $this->page = Page::factory()->create([
            'public' => true,
        ]);

        $this->page_hidden = Page::factory()->create([
            'public' => false,
        ]);

        $metadata = $this->page->metadata()->create([
            'name' => 'Metadata',
            'value' => 'metadata test',
            'value_type' => MetadataType::STRING,
            'public' => true,
        ]);

        // Expected response
        $this->expected = [
            'id' => $this->page->getKey(),
            'name' => $this->page->name,
            'slug' => $this->page->slug,
            'public' => $this->page->public,
            'metadata' => [],
        ];

        $this->expected_view = array_merge($this->expected, [
            'content_html' => $this->page->content_html,
            'metadata' => [
                $metadata->name => $metadata->value,
            ],
        ]);
    }

    public function testIndexUnauthorized(): void
    {
        $response = $this->getJson('/pages');
        $response->assertForbidden();
    }

    /**
     * @dataProvider authProvider
     */
    public function testIndex($user): void
    {
        $this->{$user}->givePermissionTo('pages.show');

        $this
            ->actingAs($this->{$user})
            ->getJson('/pages')
            ->assertOk()
            ->assertJsonCount(1, 'data')
            ->assertJson(['data' => [
                0 => $this->expected,
            ],
            ]);

        $this->assertQueryCountLessThan(11);
<<<<<<< HEAD
=======
    }
    /**
     * @dataProvider authProvider
     */
    public function testIndexWithTranslationsFlag($user): void
    {
        $this->$user->givePermissionTo('pages.show');

        $response = $this
            ->actingAs($this->$user)
            ->getJson('/pages?translations');

        $response
            ->assertOk()
            ->assertJsonCount(1, 'data');

        $firstElement = $response['data'][0];

        $this->assertArrayHasKey('translations', $firstElement);
        $this->assertIsArray($firstElement['translations']);

        $this->assertQueryCountLessThan(11);
>>>>>>> d82fc768
    }

    /**
     * @dataProvider authProvider
     */
    public function testIndexWithTranslationsFlag($user): void
    {
        $this->$user->givePermissionTo('pages.show');

        $response = $this
            ->actingAs($this->$user)
            ->getJson('/pages?translations');

        $response
            ->assertOk()
            ->assertJsonCount(1, 'data');

        $firstElement = $response['data'][0];

        $this->assertArrayHasKey('translations', $firstElement);
        $this->assertIsArray($firstElement['translations']);

        $this->assertQueryCountLessThan(11);
    }

    /**
     * @dataProvider authProvider
     */
    public function testIndexByIds($user): void
    {
        $this->{$user}->givePermissionTo('pages.show');

        Page::factory()->count(10)->create();

        $this
            ->actingAs($this->{$user})
            ->json('GET', '/pages', [
                'ids' => [
                    $this->page->getKey(),
                ],
            ])
            ->assertOk()
            ->assertJsonCount(1, 'data')
            ->assertJson(['data' => [
                0 => $this->expected,
            ],
            ]);

        $this->assertQueryCountLessThan(11);
    }

    /**
     * @dataProvider authProvider
     */
    public function testIndexPerformance($user): void
    {
        $this->{$user}->givePermissionTo('pages.show');

        Page::factory()->count(499)->create(['public' => true]);

        $this
            ->actingAs($this->{$user})
            ->getJson('/pages?limit=500')
            ->assertOk()
            ->assertJsonCount(500, 'data');

        $this->assertQueryCountLessThan(11);
    }

    /**
     * @dataProvider authProvider
     */
    public function testIndexHidden($user): void
    {
        $this->{$user}->givePermissionTo(['pages.show', 'pages.show_hidden']);

        $response = $this->actingAs($this->{$user})->getJson('/pages');
        $response
            ->assertOk()
            ->assertJsonCount(2, 'data');
    }

    public function testViewUnauthorized(): void
    {
        $response = $this->getJson('/pages/' . $this->page->slug);
        $response->assertForbidden();

        $response = $this->getJson('/pages/id:' . $this->page->getKey());
        $response->assertForbidden();
    }

    /**
     * @dataProvider authProvider
     */
    public function testView($user): void
    {
        $this->{$user}->givePermissionTo('pages.show_details');

        $response = $this->actingAs($this->{$user})
            ->getJson('/pages/' . $this->page->slug);
        $response
            ->assertOk()
            ->assertJson(['data' => $this->expected_view]);

        $response = $this->actingAs($this->{$user})
            ->getJson('/pages/id:' . $this->page->getKey());
        $response
            ->assertOk()
            ->assertJson(['data' => $this->expected_view]);
    }

    /**
     * @dataProvider authProvider
     */
    public function testViewWrongIdOrSlug($user): void
    {
        $this->{$user}->givePermissionTo('pages.show_details');

        $this->actingAs($this->{$user})
            ->getJson('/pages/its_wrong_slug')
            ->assertNotFound();

        $this->actingAs($this->{$user})
            ->getJson('/pages/id:its-not-uuid')
            ->assertNotFound();

        $this->actingAs($this->{$user})
            ->getJson('/pages/id:' . $this->page->getKey() . $this->page->getKey())
            ->assertNotFound();
    }

    /**
     * @dataProvider authProvider
     */
    public function testViewPrivateMetadata($user): void
    {
        $this->{$user}->givePermissionTo(['pages.show_details', 'pages.show_metadata_private']);

        $privateMetadata = $this->page->metadataPrivate()->create([
            'name' => 'hiddenMetadata',
            'value' => 'hidden metadata test',
            'value_type' => MetadataType::STRING,
            'public' => false,
        ]);

        $response = $this->actingAs($this->{$user})
            ->getJson('/pages/' . $this->page->slug);
        $response
            ->assertOk()
            ->assertJson(['data' => $this->expected_view]);

        $response = $this->actingAs($this->{$user})
            ->getJson('/pages/id:' . $this->page->getKey());
        $response
            ->assertOk()
            ->assertJson(['data' => $this->expected_view +
                ['metadata_private' => [
                    $privateMetadata->name => $privateMetadata->value,
                ],
                ],
            ]);
    }

    /**
     * @dataProvider authProvider
     */
    public function testViewHiddenUnauthorized($user): void
    {
        $this->{$user}->givePermissionTo('pages.show_details');

        $response = $this->actingAs($this->{$user})
            ->getJson('/pages/' . $this->page_hidden->slug);
        $response->assertNotFound();

        $response = $this->actingAs($this->{$user})
            ->getJson('/pages/id:' . $this->page_hidden->getKey());
        $response->assertNotFound();
    }

    /**
     * @dataProvider authProvider
     */
    public function testViewHidden($user): void
    {
        $this->{$user}->givePermissionTo(['pages.show_details', 'pages.show_hidden']);

        $response = $this->actingAs($this->{$user})
            ->getJson('/pages/' . $this->page_hidden->slug);
        $response->assertOk();

        $response = $this->actingAs($this->{$user})
            ->getJson('/pages/id:' . $this->page_hidden->getKey());
        $response->assertOk();
    }

    public function testCreateUnauthorized(): void
    {
        Event::fake([PageCreated::class]);

        $response = $this->postJson('/pages');
        $response->assertForbidden();

        Event::assertNotDispatched(PageCreated::class);
    }

    /**
     * @dataProvider authProvider
     */
    public function testCreate($user): void
    {
        $this->{$user}->givePermissionTo('pages.add');

        Event::fake([PageCreated::class]);

        $html = '<h1>hello world</h1>';

<<<<<<< HEAD
        $response = $this->actingAs($this->{$user})->postJson('/pages', $page);
        $response->assertJson([
            'data' => $page,
        ])->assertCreated();
=======
        $this->actingAs($this->$user)
            ->postJson('/pages', [
                'slug' => 'test-test',
                'public' => true,
                'translations' => [
                    $this->lang => [
                        'name' => 'Test',
                        'content_html' => $html,
                    ],
                ],
                'published' => [$this->lang],
            ])
            ->assertJson([
                'data' => [
                    'name' => 'Test',
                    'slug' => 'test-test',
                    'public' => true,
                    'content_html' => $html,
                ],
            ])
            ->assertCreated();
>>>>>>> d82fc768

        $this->assertDatabaseHas('pages', [
            "name->{$this->lang}" => 'Test',
            'slug' => 'test-test',
            'public' => true,
            "content_html->{$this->lang}" => $html,
        ]);

        Event::assertDispatched(PageCreated::class);
    }

    /**
     * @dataProvider authProvider
     */
    public function testCreateWithSameSlug($user): void
    {
        $this->{$user}->givePermissionTo('pages.add');

        $html = '<h1>hello world</h1>';
        $page = [
            'name' => 'Test',
            'slug' => $this->page->slug,
            'public' => true,
            'content_html' => $html,
        ];

        $response = $this->actingAs($this->{$user})->postJson('/pages', $page);

        $response->assertJsonFragment([
            'key' => ValidationError::UNIQUE,
        ]);
    }

    /**
     * @dataProvider authProvider
     */
    public function testCreateWithMetadata($user): void
    {
        $this->{$user}->givePermissionTo('pages.add');

        Event::fake([PageCreated::class]);

        $html = '<h1>hello world</h1>';
        $page = [
            'name' => 'Test',
            'slug' => 'test-test',
            'public' => true,
            'content_html' => $html,
            'metadata' => [
                'attributeMeta' => 'attributeValue',
            ],
        ];

        $this
            ->actingAs($this->{$user})
            ->postJson('/pages', $page)
            ->assertJson([
                'data' => $page,
            ])
            ->assertCreated();

        Event::assertDispatched(PageCreated::class);
    }

    /**
     * @dataProvider authProvider
     */
    public function testCreateWithMetadataPrivate($user): void
    {
        $this->{$user}->givePermissionTo(['pages.add', 'pages.show_metadata_private']);

        Event::fake([PageCreated::class]);

        $html = '<h1>hello world</h1>';
        $page = [
            'name' => 'Test',
            'slug' => 'test-test',
            'public' => true,
            'content_html' => $html,
            'metadata_private' => [
                'attributeMetaPriv' => 'attributeValue',
            ],
        ];

        $this
            ->actingAs($this->{$user})
            ->postJson('/pages', $page)
            ->assertJson([
                'data' => $page,
            ])
            ->assertCreated();

        Event::assertDispatched(PageCreated::class);
    }

    /**
     * @dataProvider authProvider
     */
    public function testCreateWithWebHook($user): void
    {
        $this->{$user}->givePermissionTo('pages.add');

        $webHook = WebHook::factory()->create([
            'events' => [
                'PageCreated',
            ],
            'model_type' => $this->{$user}::class,
            'creator_id' => $this->{$user}->getKey(),
            'with_issuer' => true,
            'with_hidden' => false,
        ]);

        Bus::fake();

        $html = '<h1>hello world</h1>';

<<<<<<< HEAD
        $response = $this->actingAs($this->{$user})->postJson('/pages', $page);
        $response->assertJson([
            'data' => $page,
        ])->assertCreated();
=======
        $response = $this->actingAs($this->$user)
            ->postJson('/pages', [
                'slug' => 'test-test',
                'public' => true,
                'translations' => [
                    $this->lang => [
                        'name' => 'Test',
                        'content_html' => $html,
                    ],
                ],
                'published' => [$this->lang],
            ])
            ->assertJson([
                'data' => [
                    'name' => 'Test',
                    'slug' => 'test-test',
                    'public' => true,
                    'content_html' => $html,
                ],
            ])
            ->assertCreated();
>>>>>>> d82fc768

        $this->assertDatabaseHas('pages', [
            "name->{$this->lang}" => 'Test',
            'slug' => 'test-test',
            'public' => true,
            "content_html->{$this->lang}" => $html,
        ]);

        Bus::assertDispatched(CallQueuedListener::class, function ($job) {
            return $job->class === WebHookEventListener::class
                && $job->data[0] instanceof PageCreated;
        });

        $page = Page::find($response->getData()->data->id);

        $event = new PageCreated($page);
        $listener = new WebHookEventListener();
        $listener->handle($event);

        Bus::assertDispatched(CallWebhookJob::class, function ($job) use ($webHook, $page) {
            $payload = $job->payload;

            return $job->webhookUrl === $webHook->url
                && isset($job->headers['Signature'])
                && $payload['data']['id'] === $page->getKey()
                && $payload['data_type'] === 'Page'
                && $payload['event'] === 'PageCreated';
        });
    }

    /**
     * @dataProvider booleanProvider
     */
    public function testCreateWithSeo($user, $boolean, $booleanValue): void
    {
        $this->{$user}->givePermissionTo('pages.add');

        $html = '<h1>hello world</h1>';

        $response = $this->actingAs($this->$user)->json('POST', '/pages', [
            'slug' => 'test-test',
<<<<<<< HEAD
            'public' => $boolean,
            'content_html' => $html,
            'seo' => [
                'title' => 'seo title',
                'description' => 'seo description',
                'no_index' => $boolean,
            ],
        ];

        $response = $this->actingAs($this->{$user})->json('POST', '/pages', $page);
        $response
            ->assertCreated()
            ->assertJsonFragment([
                'title' => $page['seo']['title'],
                'description' => $page['seo']['description'],
                'no_index' => $booleanValue,
            ])
            ->assertJsonFragment([
                'name' => $page['name'],
                'slug' => $page['slug'],
                'public' => $booleanValue,
                'content_html' => $page['content_html'],
            ]);
=======
            'public' => true,
            'seo' => [
                'translations' => [
                    $this->lang => [
                        'title' => 'seo title',
                        'description' => 'seo description',
                    ],
                ],
                'published' => [$this->lang],
            ],
            'translations' => [
                $this->lang => [
                    'name' => 'Test',
                    'content_html' => $html,
                ],
            ],
            'published' => [$this->lang],
        ]);
        $response->assertJson([
            'data' => [
                'name' => 'Test',
                'slug' => 'test-test',
                'public' => true,
                'content_html' => $html,
                'seo' => [
                    'title' => 'seo title',
                    'description' => 'seo description',
                ],
            ],
        ])->assertCreated();
>>>>>>> d82fc768

        $this->assertDatabaseHas('pages', [
            'id' => $response->getData()->data->id,
            "name->{$this->lang}" => 'Test',
            'slug' => 'test-test',
<<<<<<< HEAD
            'public' => $booleanValue,
            'content_html' => $html,
=======
            'public' => true,
            "content_html->{$this->lang}" => $html,
>>>>>>> d82fc768
        ]);
        $this->assertDatabaseHas('seo_metadata', [
            "title->{$this->lang}" => 'seo title',
            "description->{$this->lang}" => 'seo description',
            'model_id' => $response->getData()->data->id,
            'no_index' => $booleanValue,
        ]);
    }

    /**
     * @dataProvider authProvider
     */
    public function testCreateByOrder($user): void
    {
        $this->{$user}->givePermissionTo('pages.add');

        Event::fake([PageCreated::class]);

<<<<<<< HEAD
        $uuids = [];

        for ($i = 0; $i < 3; ++$i) {
            $name = ' order test ' . $this->faker->sentence(mt_rand(1, 3));
            $page = [
                'name' => $name,
                'slug' => Str::slug($name),
                'public' => $this->faker->boolean,
                'content_html' => '<p>' . $this->faker->sentence(mt_rand(10, 30)) . '</p>',
            ];

            $response = $this->actingAs($this->{$user})->postJson('/pages', $page);
            $response->assertCreated();
=======
        for ($i = 0; $i < 3; $i++) {
            $name = ' order test ' . $this->faker->sentence(rand(1, 3));

            $response = $this->actingAs($this->$user)
                ->postJson('/pages', [
                    'slug' => Str::slug($name),
                    'public' => $this->faker->boolean,
                    'translations' => [
                        $this->lang => [
                            'name' => $name,
                            'content_html' => '<p>' . $this->faker->sentence(rand(10, 30)) . '</p>',
                        ],
                    ],
                    'published' => [$this->lang],
                ])
                ->assertCreated();
>>>>>>> d82fc768

            $uuids[] = $response->getData()->data->id;
        }

        $this->assertDatabaseHas('pages', [
            'id' => $uuids[0],
            'order' => 1,
        ]);
        $this->assertDatabaseHas('pages', [
            'id' => $uuids[1],
            'order' => 2,
        ]);
        $this->assertDatabaseHas('pages', [
            'id' => $uuids[2],
            'order' => 3,
        ]);

        Event::assertDispatched(PageCreated::class);
    }

    /**
     * @dataProvider authProvider
     */
    public function testDeleteAndCreateWithTheSameSlug($user): void
    {
        $this->{$user}->givePermissionTo('pages.add');
        $this->{$user}->givePermissionTo('pages.remove');

        Event::fake([PageDeleted::class]);
        $this->page->slug = 'test';
        $this->page->save();

        $this->actingAs($this->{$user})
            ->deleteJson('/pages/id:' . $this->page->getKey())
            ->assertNoContent();
        $this->assertSoftDeleted($this->page);

        $this->page->refresh();

        $this->assertEquals('test_' . $this->page->deleted_at, $this->page->slug);

        Event::assertDispatched(PageDeleted::class);

        Event::fake([PageCreated::class]);
        $page = [
            'name' => 'Test',
            'slug' => 'test',
            'public' => true,
            'content_html' => '<h1>hello world</h1>',
        ];

        $response = $this->actingAs($this->{$user})->postJson('/pages', $page);
        $response->assertJson([
            'data' => $page,
        ])->assertCreated();

        $this->assertDatabaseHas('pages', $page);

        Event::assertDispatched(PageCreated::class);
    }

    public function testUpdateUnauthorized(): void
    {
        Event::fake(PageUpdated::class);

        $response = $this->patchJson('/pages/id:' . $this->page->getKey());
        $response->assertForbidden();

        Event::assertNotDispatched(PageUpdated::class);
    }

    /**
     * @dataProvider authProvider
     */
    public function testUpdate(string $user): void
    {
        $this->{$user}->givePermissionTo('pages.edit');

        Event::fake(PageUpdated::class);

        $html = '<h1>hello world 2</h1>';

        $this
<<<<<<< HEAD
            ->actingAs($this->{$user})
            ->patchJson(
                '/pages/id:' . $this->page->getKey(),
                $page,
            )
=======
            ->actingAs($this->$user)
            ->patchJson('/pages/id:' . $this->page->getKey(), [
                'slug' => 'test-2',
                'public' => false,
                'translations' => [
                    $this->lang => [
                        'name' => 'Test 2',
                        'content_html' => $html,
                    ],
                ],
                'published' => [$this->lang],
            ])
>>>>>>> d82fc768
            ->assertOk()
            ->assertJson(['data' => [
                'name' => 'Test 2',
                'slug' => 'test-2',
                'public' => false,
                'content_html' => $html,
            ]]);

        $this->assertDatabaseHas('pages', [
            'id' => $this->page->getKey(),
            "name->{$this->lang}" => 'Test 2',
            'slug' => 'test-2',
            'public' => false,
            "content_html->{$this->lang}" => $html,
        ]);

        Event::assertDispatched(PageUpdated::class);
    }

    /**
     * @dataProvider authProvider
     */
    public function testUpdateMissingFields(string $user): void
    {
        $this->{$user}->givePermissionTo('pages.edit');
        $this
            ->actingAs($this->{$user})
            ->patchJson('/pages/id:' . $this->page->getKey(), [
                'public' => true,
            ])
            ->assertOk();
    }

    /**
     * @dataProvider authProvider
     */
    public function testUpdateWithWebHook(string $user): void
    {
        $this->{$user}->givePermissionTo('pages.edit');

        $webHook = WebHook::factory()->create([
            'events' => [
                'PageUpdated',
            ],
            'model_type' => $this->{$user}::class,
            'creator_id' => $this->{$user}->getKey(),
            'with_issuer' => true,
            'with_hidden' => true,
        ]);

        Bus::fake();

        $html = '<h1>hello world 2</h1>';
<<<<<<< HEAD
        $page = [
            'name' => 'Test 2',
            'slug' => 'test-2',
            'public' => false,
            'content_html' => $html,
        ];

        $response = $this->actingAs($this->{$user})->patchJson(
            '/pages/id:' . $this->page->getKey(),
            $page,
        );
=======
>>>>>>> d82fc768

        $response = $this
            ->actingAs($this->$user)
            ->patchJson('/pages/id:' . $this->page->getKey(), [
                'slug' => 'test-2',
                'public' => false,
                'translations' => [
                    $this->lang => [
                        'name' => 'Test 2',
                        'content_html' => $html,
                    ],
                ],
                'published' => [$this->lang],
            ])
            ->assertOk()
            ->assertJson(['data' => [
                'name' => 'Test 2',
                'slug' => 'test-2',
                'public' => false,
                'content_html' => $html,
            ]]);

        $this->assertDatabaseHas('pages', [
            'id' => $this->page->getKey(),
            "name->{$this->lang}" => 'Test 2',
            'slug' => 'test-2',
            'public' => false,
            "content_html->{$this->lang}" => $html,
        ]);

        Bus::assertDispatched(CallQueuedListener::class, function ($job) {
            return $job->class === WebHookEventListener::class
                && $job->data[0] instanceof PageUpdated;
        });

        $page = Page::find($response->getData()->data->id);

        $event = new PageUpdated($page);
        $listener = new WebHookEventListener();
        $listener->handle($event);

        Bus::assertDispatched(CallWebhookJob::class, function ($job) use ($webHook, $page) {
            $payload = $job->payload;

            return $job->webhookUrl === $webHook->url
                && isset($job->headers['Signature'])
                && $payload['data']['id'] === $page->getKey()
                && $payload['data_type'] === 'Page'
                && $payload['event'] === 'PageUpdated';
        });
        $this->assertDatabaseHas('pages', [
            'id' => $this->page->getKey(),
            "name->{$this->lang}" => 'Test 2',
            'slug' => 'test-2',
            'public' => false,
            "content_html->{$this->lang}" => $html,
        ]);
    }

    /**
     * @dataProvider booleanProvider
     */
    public function testUpdateWithSeo($user, $boolean, $booleanValue): void
    {
        $this->{$user}->givePermissionTo('pages.edit');

        $html = '<h1>hello world 2</h1>';
<<<<<<< HEAD
        $page = [
            'name' => 'Test 2',
            'slug' => 'test-2',
            'public' => $boolean,
            'content_html' => $html,
            'seo' => [
                'title' => 'seo title',
                'description' => 'seo description',
                'no_index' => $boolean,
            ],
        ];
=======
>>>>>>> d82fc768

        $seo = SeoMetadata::factory()->create();
        $this->page->seo()->save($seo);

<<<<<<< HEAD
        $response = $this->actingAs($this->{$user})->json(
            'PATCH',
            '/pages/id:' . $this->page->getKey(),
            $page
        );

        $response
            ->assertOk()
            ->assertJsonFragment([
                'title' => $page['seo']['title'],
                'description' => $page['seo']['description'],
                'no_index' => $booleanValue,
            ])->assertJsonFragment([
                'name' => $page['name'],
                'slug' => $page['slug'],
                'public' => $booleanValue,
                'content_html' => $html,
            ]);
=======
        $this
            ->actingAs($this->$user)
            ->json('PATCH', '/pages/id:' . $this->page->getKey(), [
                'slug' => 'test-2',
                'public' => false,
                'seo' => [
                    'translations' => [
                        $this->lang => [
                            'title' => 'seo title',
                            'description' => 'seo description',
                        ],
                    ],
                    'published' => [$this->lang],
                ],
                'translations' => [
                    $this->lang => [
                        'name' => 'Test 2',
                        'content_html' => $html,
                    ],
                ],
                'published' => [$this->lang],
            ])
            ->assertOk()
            ->assertJson(['data' => [
                'name' => 'Test 2',
                'slug' => 'test-2',
                'public' => false,
                'content_html' => $html,
                'seo' => [
                    'title' => 'seo title',
                    'description' => 'seo description',
                ],
            ]]);
>>>>>>> d82fc768

        $this->assertDatabaseHas('pages', [
            'id' => $this->page->getKey(),
            "name->{$this->lang}" => 'Test 2',
            'slug' => 'test-2',
<<<<<<< HEAD
            'public' => $booleanValue,
            'content_html' => $html,
        ]);
        $this->assertDatabaseHas('seo_metadata', [
            'title' => 'seo title',
            'description' => 'seo description',
            'no_index' => $booleanValue,
=======
            'public' => false,
            "content_html->{$this->lang}" => $html,
        ]);
        $this->assertDatabaseHas('seo_metadata', [
            "title->{$this->lang}" => 'seo title',
            "description->{$this->lang}" => 'seo description',
>>>>>>> d82fc768
        ]);
    }

    public function testDeleteUnauthorized(): void
    {
        Event::fake(PageDeleted::class);

        $page = $this->page->only(['name', 'slug', 'public', 'content_html', 'id']);
        unset($page['content_html']);
        unset($page['name']);
        unset($page['published']);

        $response = $this->patchJson('/pages/id:' . $this->page->getKey());
        $response->assertForbidden();
        $this->assertDatabaseHas('pages', $page + [
            "name->{$this->lang}" => $this->page->name,
            "content_html->{$this->lang}" => $this->page->content_html,
        ]);

        Event::assertNotDispatched(PageDeleted::class);
    }

    /**
     * @dataProvider authProvider
     */
    public function testDelete($user): void
    {
        $this->{$user}->givePermissionTo('pages.remove');

        $seo = SeoMetadata::factory()->create();
        $this->page->seo()->save($seo);

        Event::fake([PageDeleted::class]);

        $response = $this->actingAs($this->{$user})
            ->deleteJson('/pages/id:' . $this->page->getKey());
        $response->assertNoContent();
        $this->assertSoftDeleted($this->page);
        $this->assertSoftDeleted($seo);

        Event::assertDispatched(PageDeleted::class);
    }

    /**
     * @dataProvider authProvider
     */
    public function testReorderUnauthorized($user): void
    {
        DB::table('pages')->delete();
        $page = Page::factory()->count(10)->create();

        $this->actingAs($this->{$user})->postJson('/pages/reorder', [
            'pages' => $page->pluck('id')->toArray(),
        ])->assertForbidden();
    }

    /**
     * @dataProvider authProvider
     */
    public function testReorder($user): void
    {
        $this->{$user}->givePermissionTo('pages.edit');

        DB::table('pages')->delete();
        $page = Page::factory()->count(10)->create();

        $ids = $page->pluck('id');

        $this->actingAs($this->{$user})->postJson('/pages/reorder', [
            'pages' => $ids->toArray(),
        ])->assertNoContent();

        $ids->each(fn ($id, $order) => $this->assertDatabaseHas('pages', [
            'id' => $id,
            'order' => $order,
        ]));
    }
}<|MERGE_RESOLUTION|>--- conflicted
+++ resolved
@@ -90,8 +90,6 @@
             ]);
 
         $this->assertQueryCountLessThan(11);
-<<<<<<< HEAD
-=======
     }
     /**
      * @dataProvider authProvider
@@ -114,7 +112,6 @@
         $this->assertIsArray($firstElement['translations']);
 
         $this->assertQueryCountLessThan(11);
->>>>>>> d82fc768
     }
 
     /**
@@ -331,12 +328,6 @@
 
         $html = '<h1>hello world</h1>';
 
-<<<<<<< HEAD
-        $response = $this->actingAs($this->{$user})->postJson('/pages', $page);
-        $response->assertJson([
-            'data' => $page,
-        ])->assertCreated();
-=======
         $this->actingAs($this->$user)
             ->postJson('/pages', [
                 'slug' => 'test-test',
@@ -358,7 +349,6 @@
                 ],
             ])
             ->assertCreated();
->>>>>>> d82fc768
 
         $this->assertDatabaseHas('pages', [
             "name->{$this->lang}" => 'Test',
@@ -366,6 +356,13 @@
             'public' => true,
             "content_html->{$this->lang}" => $html,
         ]);
+
+        $response = $this->actingAs($this->{$user})->postJson('/pages', $page);
+        $response->assertJson([
+            'data' => $page,
+        ])->assertCreated();
+
+        $this->assertDatabaseHas('pages', $page);
 
         Event::assertDispatched(PageCreated::class);
     }
@@ -475,12 +472,6 @@
 
         $html = '<h1>hello world</h1>';
 
-<<<<<<< HEAD
-        $response = $this->actingAs($this->{$user})->postJson('/pages', $page);
-        $response->assertJson([
-            'data' => $page,
-        ])->assertCreated();
-=======
         $response = $this->actingAs($this->$user)
             ->postJson('/pages', [
                 'slug' => 'test-test',
@@ -502,7 +493,6 @@
                 ],
             ])
             ->assertCreated();
->>>>>>> d82fc768
 
         $this->assertDatabaseHas('pages', [
             "name->{$this->lang}" => 'Test',
@@ -510,6 +500,13 @@
             'public' => true,
             "content_html->{$this->lang}" => $html,
         ]);
+
+        $response = $this->actingAs($this->{$user})->postJson('/pages', $page);
+        $response->assertJson([
+            'data' => $page,
+        ])->assertCreated();
+
+        $this->assertDatabaseHas('pages', $page);
 
         Bus::assertDispatched(CallQueuedListener::class, function ($job) {
             return $job->class === WebHookEventListener::class
@@ -544,7 +541,6 @@
 
         $response = $this->actingAs($this->$user)->json('POST', '/pages', [
             'slug' => 'test-test',
-<<<<<<< HEAD
             'public' => $boolean,
             'content_html' => $html,
             'seo' => [
@@ -568,50 +564,13 @@
                 'public' => $booleanValue,
                 'content_html' => $page['content_html'],
             ]);
-=======
-            'public' => true,
-            'seo' => [
-                'translations' => [
-                    $this->lang => [
-                        'title' => 'seo title',
-                        'description' => 'seo description',
-                    ],
-                ],
-                'published' => [$this->lang],
-            ],
-            'translations' => [
-                $this->lang => [
-                    'name' => 'Test',
-                    'content_html' => $html,
-                ],
-            ],
-            'published' => [$this->lang],
-        ]);
-        $response->assertJson([
-            'data' => [
-                'name' => 'Test',
-                'slug' => 'test-test',
-                'public' => true,
-                'content_html' => $html,
-                'seo' => [
-                    'title' => 'seo title',
-                    'description' => 'seo description',
-                ],
-            ],
-        ])->assertCreated();
->>>>>>> d82fc768
 
         $this->assertDatabaseHas('pages', [
             'id' => $response->getData()->data->id,
             "name->{$this->lang}" => 'Test',
             'slug' => 'test-test',
-<<<<<<< HEAD
             'public' => $booleanValue,
             'content_html' => $html,
-=======
-            'public' => true,
-            "content_html->{$this->lang}" => $html,
->>>>>>> d82fc768
         ]);
         $this->assertDatabaseHas('seo_metadata', [
             "title->{$this->lang}" => 'seo title',
@@ -630,7 +589,6 @@
 
         Event::fake([PageCreated::class]);
 
-<<<<<<< HEAD
         $uuids = [];
 
         for ($i = 0; $i < 3; ++$i) {
@@ -644,24 +602,6 @@
 
             $response = $this->actingAs($this->{$user})->postJson('/pages', $page);
             $response->assertCreated();
-=======
-        for ($i = 0; $i < 3; $i++) {
-            $name = ' order test ' . $this->faker->sentence(rand(1, 3));
-
-            $response = $this->actingAs($this->$user)
-                ->postJson('/pages', [
-                    'slug' => Str::slug($name),
-                    'public' => $this->faker->boolean,
-                    'translations' => [
-                        $this->lang => [
-                            'name' => $name,
-                            'content_html' => '<p>' . $this->faker->sentence(rand(10, 30)) . '</p>',
-                        ],
-                    ],
-                    'published' => [$this->lang],
-                ])
-                ->assertCreated();
->>>>>>> d82fc768
 
             $uuids[] = $response->getData()->data->id;
         }
@@ -745,26 +685,11 @@
         $html = '<h1>hello world 2</h1>';
 
         $this
-<<<<<<< HEAD
             ->actingAs($this->{$user})
             ->patchJson(
                 '/pages/id:' . $this->page->getKey(),
                 $page,
             )
-=======
-            ->actingAs($this->$user)
-            ->patchJson('/pages/id:' . $this->page->getKey(), [
-                'slug' => 'test-2',
-                'public' => false,
-                'translations' => [
-                    $this->lang => [
-                        'name' => 'Test 2',
-                        'content_html' => $html,
-                    ],
-                ],
-                'published' => [$this->lang],
-            ])
->>>>>>> d82fc768
             ->assertOk()
             ->assertJson(['data' => [
                 'name' => 'Test 2',
@@ -818,34 +743,13 @@
         Bus::fake();
 
         $html = '<h1>hello world 2</h1>';
-<<<<<<< HEAD
-        $page = [
-            'name' => 'Test 2',
-            'slug' => 'test-2',
-            'public' => false,
-            'content_html' => $html,
-        ];
 
         $response = $this->actingAs($this->{$user})->patchJson(
             '/pages/id:' . $this->page->getKey(),
             $page,
         );
-=======
->>>>>>> d82fc768
-
-        $response = $this
-            ->actingAs($this->$user)
-            ->patchJson('/pages/id:' . $this->page->getKey(), [
-                'slug' => 'test-2',
-                'public' => false,
-                'translations' => [
-                    $this->lang => [
-                        'name' => 'Test 2',
-                        'content_html' => $html,
-                    ],
-                ],
-                'published' => [$this->lang],
-            ])
+
+        $response
             ->assertOk()
             ->assertJson(['data' => [
                 'name' => 'Test 2',
@@ -899,7 +803,6 @@
         $this->{$user}->givePermissionTo('pages.edit');
 
         $html = '<h1>hello world 2</h1>';
-<<<<<<< HEAD
         $page = [
             'name' => 'Test 2',
             'slug' => 'test-2',
@@ -911,13 +814,10 @@
                 'no_index' => $boolean,
             ],
         ];
-=======
->>>>>>> d82fc768
 
         $seo = SeoMetadata::factory()->create();
         $this->page->seo()->save($seo);
 
-<<<<<<< HEAD
         $response = $this->actingAs($this->{$user})->json(
             'PATCH',
             '/pages/id:' . $this->page->getKey(),
@@ -936,47 +836,11 @@
                 'public' => $booleanValue,
                 'content_html' => $html,
             ]);
-=======
-        $this
-            ->actingAs($this->$user)
-            ->json('PATCH', '/pages/id:' . $this->page->getKey(), [
-                'slug' => 'test-2',
-                'public' => false,
-                'seo' => [
-                    'translations' => [
-                        $this->lang => [
-                            'title' => 'seo title',
-                            'description' => 'seo description',
-                        ],
-                    ],
-                    'published' => [$this->lang],
-                ],
-                'translations' => [
-                    $this->lang => [
-                        'name' => 'Test 2',
-                        'content_html' => $html,
-                    ],
-                ],
-                'published' => [$this->lang],
-            ])
-            ->assertOk()
-            ->assertJson(['data' => [
-                'name' => 'Test 2',
-                'slug' => 'test-2',
-                'public' => false,
-                'content_html' => $html,
-                'seo' => [
-                    'title' => 'seo title',
-                    'description' => 'seo description',
-                ],
-            ]]);
->>>>>>> d82fc768
 
         $this->assertDatabaseHas('pages', [
             'id' => $this->page->getKey(),
             "name->{$this->lang}" => 'Test 2',
             'slug' => 'test-2',
-<<<<<<< HEAD
             'public' => $booleanValue,
             'content_html' => $html,
         ]);
@@ -984,14 +848,6 @@
             'title' => 'seo title',
             'description' => 'seo description',
             'no_index' => $booleanValue,
-=======
-            'public' => false,
-            "content_html->{$this->lang}" => $html,
-        ]);
-        $this->assertDatabaseHas('seo_metadata', [
-            "title->{$this->lang}" => 'seo title',
-            "description->{$this->lang}" => 'seo description',
->>>>>>> d82fc768
         ]);
     }
 
