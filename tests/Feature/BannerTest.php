<?php

namespace Tests\Feature;

use App\Models\Media;
use Domain\Banner\Models\Banner;
use Domain\Banner\Models\BannerMedia;
use Domain\Language\Language;
use Illuminate\Database\Eloquent\Collection;
use Illuminate\Support\Str;
use Tests\TestCase;

class BannerTest extends TestCase
{
  public Banner $banner;
  public BannerMedia $bannerMedia;
  public array $newBanner = [];
  public array $newBannerMedia = [];
  public array $newBannerMediaData = [];
  public array $medias = [];
  public Collection $media;

  public function setUp(): void
  {
    parent::setUp();

    $this->banner = Banner::factory()->create();
    $this->media = Media::factory()->count(3)->create();

    $this->bannerMedia = BannerMedia::factory()->create([
      'banner_id' => $this->banner->getKey(),
      'title' => 'abc',
      'subtitle' => 'cba',
      'order' => 1,
    ]);
    $this->bannerMedia->media()->sync([
      $this->media[0]->getKey() => ['min_screen_width' => 100],
      $this->media[1]->getKey() => ['min_screen_width' => 250],
      $this->media[2]->getKey() => ['min_screen_width' => 400],
    ]);

    $rMedia2 = $this->banner->BannerMedia()->create(['order' => 2]);
    $rMedia2->media()->sync([$this->media[2]->getKey() => ['min_screen_width' => 400]]);

    $this->newBanner = Banner::factory()->definition();

    $this->newBannerMediaData = BannerMedia::factory()->definition();
    $this->newBannerMedia = [
      'translations' => [
        $this->lang => [
          'title' => $this->newBannerMediaData['title'],
          'subtitle' => $this->newBannerMediaData['subtitle'],
        ],
      ],
      'url' => $this->newBannerMediaData['url'],
      'order' => $this->newBannerMediaData['order'],
      'published' => [$this->lang],
    ];

    $this->medias = [
      'media' => [
        ['min_screen_width' => 200, 'media' => $this->media[0]->getKey()],
        ['min_screen_width' => 300, 'media' => $this->media[1]->getKey()],
        ['min_screen_width' => 450, 'media' => $this->media[2]->getKey()],
      ],
    ];
  }

  /**
   * @dataProvider authProvider
   */
  public function testIndex($user): void
  {
    $this->{$user}->givePermissionTo('banners.show');

    Banner::factory()->count(4)->create();

    $this
      ->actingAs($this->{$user})
      ->getJson('/banners')
      ->assertOk()
      ->assertJsonCount(5, 'data')
      ->assertJsonFragment($this->banner->only(['slug', 'name', 'active']))
      ->assertJsonFragment($this->bannerMedia->only(['title', 'subtitle', 'url']))
      ->assertJsonFragment(['min_screen_width' => 100])
      ->assertJsonFragment(['min_screen_width' => 250])
      ->assertJsonFragment(['min_screen_width' => 400]);
  }

  /**
   * @dataProvider authProvider
   */
  public function testIndexByLanguage($user): void
  {
    $this->{$user}->givePermissionTo('banners.show');

    $otherLang = Language::query()->whereNot('id', $this->lang)->first()->getKey();

    BannerMedia::query()->delete();
    Banner::query()->delete();

    $banner = Banner::factory()->create();

    $banner->bannerMedia()->create([
      'title' => 'title1',
      'subtitle' => 'subtitle1',
      'url' => 'url1',
      'published' => [$this->lang],
      'order' => 0,
    ]);

    $this
      ->actingAs($this->{$user})
      ->getJson('/banners')
      ->assertJsonCount(1, 'data.0.banner_media');

    $this
      ->actingAs($this->{$user})
      ->getJson('/banners?with_translations=0')
      ->assertJsonCount(1, 'data.0.banner_media');

    $this
      ->actingAs($this->{$user})
      ->getJson('/banners?with_translations=1')
      ->assertJsonCount(1, 'data.0.banner_media');

    Banner::query()->delete();

    $banner = Banner::factory()->create();
    $banner->bannerMedia()->create([
      'title' => 'title1',
      'subtitle' => 'subtitle1',
      'url' => 'url1',
      'published' => [$otherLang],
      'order' => 0,
    ]);

    $this
      ->actingAs($this->{$user})
      ->getJson('/banners')
      ->assertJsonCount(0, 'data.0.banner_media');

    $this
      ->actingAs($this->{$user})
      ->getJson('/banners?with_translations=0')
      ->assertJsonCount(0, 'data.0.banner_media');

    $this
      ->actingAs($this->{$user})
      ->getJson('/banners?with_translations=1')
      ->assertJsonCount(1, 'data.0.banner_media');
  }

  /**
   * @dataProvider authProvider
   */
  public function testIndexByIds($user): void
  {
    $this->{$user}->givePermissionTo('banners.show');

    Banner::factory()->count(4)->create();

    $this
      ->actingAs($this->{$user})
      ->json('GET', '/banners', [
        'ids' => [
          $this->banner->getKey(),
        ],
      ])
      ->assertOk()
      ->assertJsonCount(1, 'data')
      ->assertJsonFragment($this->banner->only(['slug', 'name', 'active']));
  }

  /**
   * @dataProvider authProvider
   */
  public function testIndexQuery($user): void
  {
    $this->{$user}->givePermissionTo('banners.show');

    Banner::factory()->count(4)->create();

    $this
      ->actingAs($this->{$user})
      ->getJson('/banners?slug=' . $this->banner->slug)
      ->assertOk()
      ->assertJsonCount(1, 'data')
      ->assertJsonFragment($this->banner->only(['slug', 'name', 'active']))
      ->assertJsonFragment($this->bannerMedia->only(['title', 'subtitle', 'url', 'published']))
      ->assertJsonFragment(['min_screen_width' => 100])
      ->assertJsonFragment(['min_screen_width' => 250])
      ->assertJsonFragment(['min_screen_width' => 400]);
  }

  /**
   * @dataProvider authProvider
   */
  public function testIndexUnauthorized($user): void
  {
    $this->{$user}->givePermissionTo('banners.show');

    $this
      ->getJson('/banners')
      ->assertForbidden();
  }

  /**
   * @dataProvider authProvider
   */
  public function testIndexWithoutPermissions($user): void
  {
    $this
      ->actingAs($this->{$user})
      ->getJson('/banners')
      ->assertForbidden();
  }

  /**
   * @dataProvider authProvider
   */
  public function testShow($user): void
  {
    $this->{$user}->givePermissionTo('banners.show');

    Banner::factory()->count(4)->create();

    $this
      ->actingAs($this->{$user})
      ->getJson("/banners/id:{$this->banner->getKey()}")
      ->assertOk()
      ->assertJsonFragment($this->banner->only(['slug', 'name', 'active']))
      ->assertJsonFragment(
        $this->bannerMedia->only(['title', 'subtitle', 'url']) + ['published' => [$this->lang]]
      )
      ->assertJsonFragment(['min_screen_width' => 100])
      ->assertJsonFragment(['min_screen_width' => 250])
      ->assertJsonFragment(['min_screen_width' => 400]);
  }

  /**
   * @dataProvider authProvider
   */
  public function testShowNotExistingObject($user): void
  {
    $this->{$user}->givePermissionTo('banners.show');

    $this->banner->delete();

    $this
      ->actingAs($this->{$user})
      ->getJson("/banners/id:{$this->banner->getKey()}")
      ->assertNotFound();
  }

  /**
   * @dataProvider authProvider
   */
  public function testShowUnauthorized($user): void
  {
    $this->{$user}->givePermissionTo('banners.show');

    $this
      ->getJson("/banners/id:{$this->banner->getKey()}")
      ->assertForbidden();
  }

  /**
   * @dataProvider authProvider
   */
  public function testShowBySlug($user): void
  {
    $this->{$user}->givePermissionTo('banners.show');

    Banner::factory()->count(4)->create();

    $this
      ->actingAs($this->{$user})
      ->getJson("/banners/{$this->banner->slug}")
      ->assertOk()
      ->assertJsonFragment($this->banner->only(['slug', 'name', 'active']))
      ->assertJsonFragment(
        $this->bannerMedia->only(['title', 'subtitle', 'url']) + ['published' => [$this->lang]]
      )
      ->assertJsonFragment(['min_screen_width' => 100])
      ->assertJsonFragment(['min_screen_width' => 250])
      ->assertJsonFragment(['min_screen_width' => 400]);
  }

  /**
   * @dataProvider authProvider
   */
  public function testShowBySlugNotExistingObject($user): void
  {
    $this->{$user}->givePermissionTo('banners.show');

    $this->banner->delete();

    $this
      ->actingAs($this->{$user})
      ->getJson("/banners/{$this->banner->slug}")
      ->assertNotFound();
  }

  /**
   * @dataProvider authProvider
   */
  public function testShowBySlugUnauthorized($user): void
  {
    $this->{$user}->givePermissionTo('banners.show');

    $this
      ->getJson("/banners/{$this->banner->slug}")
      ->assertForbidden();
  }

  /**
   * @dataProvider authProvider
   */
  public function testShowWithoutPermissions($user): void
  {
    $this
      ->actingAs($this->{$user})
      ->getJson("/banners/id:{$this->banner->getKey()}")
      ->assertForbidden();
  }

  /**
   * @dataProvider authProvider
   */
  public function testCreateBanner($user): void
  {
    $this->{$user}->givePermissionTo('banners.add');

    $this
      ->actingAs($this->{$user})
      ->postJson('/banners', $this->newBanner + ['banner_media' => [$this->newBannerMedia + $this->medias]])
      ->assertCreated()
      ->assertJsonFragment($this->newBanner)
      ->assertJsonFragment([
        'min_screen_width' => $this->medias['media'][0]['min_screen_width'],
      ])
      ->assertJsonFragment([
        'url' => $this->media[0]->url,
      ])
      ->assertJsonFragment([
        'min_screen_width' => $this->medias['media'][1]['min_screen_width'],
      ])
      ->assertJsonFragment([
        'url' => $this->media[1]->url,
      ])
      ->assertJsonFragment([
        'min_screen_width' => $this->medias['media'][2]['min_screen_width'],
      ])
      ->assertJsonFragment([
        'url' => $this->media[2]->url,
      ])
      ->assertJsonFragment([
        'title' => $this->newBannerMediaData['title'],
        'subtitle' => $this->newBannerMediaData['subtitle'],
        'url' => $this->newBannerMediaData['url'],
        'published' => [$this->lang],
      ]);
  }

  /**
   * @dataProvider authProvider
   */
  public function testCreateBannerWithEmptyBannerMedia(string $user): void
  {
    $this->{$user}->givePermissionTo('banners.add');
    $this
      ->actingAs($this->{$user})
      ->postJson('/banners', $this->newBanner + ['banner_media' => []])
      ->assertCreated();
  }

  /**
   * @dataProvider authProvider
   */
  public function testCreateBannerWithMetadata($user): void
  {
    $this->{$user}->givePermissionTo('banners.add');

    $this
      ->actingAs($this->{$user})
      ->postJson(
        '/banners',
        $this->newBanner +
        [
          'banner_media' => [$this->newBannerMedia + $this->medias],
          'metadata' => [
            'attributeMeta' => 'attributeValue',
          ],
        ]
      )
      ->assertCreated()
      ->assertJsonFragment($this->newBanner)
      ->assertJsonFragment([
        'metadata' => [
          'attributeMeta' => 'attributeValue',
        ],
      ]);
  }

  /**
   * @dataProvider authProvider
   */
  public function testCreateBannerWithMetadataPrivate($user): void
  {
    $this->{$user}->givePermissionTo(['banners.add', 'banners.show_metadata_private']);

    $this
      ->actingAs($this->{$user})
      ->postJson(
        '/banners',
        $this->newBanner +
        [
          'banner_media' => [$this->newBannerMedia + $this->medias],
          'metadata_private' => [
            'attributeMetaPriv' => 'attributeValue',
          ],
        ]
      )
      ->assertCreated()
      ->assertJsonFragment($this->newBanner)
      ->assertJsonFragment([
        'metadata_private' => [
          'attributeMetaPriv' => 'attributeValue',
        ],
      ]);
  }

  /**
   * @dataProvider authProvider
   */
  public function testCreateBannerUnauthorized($user): void
  {
    $this->{$user}->givePermissionTo('banners.add');

    $this
      ->postJson('/banners', $this->newBanner)
      ->assertForbidden();
  }

  /**
   * @dataProvider authProvider
   */
  public function testCreateBannerWithoutPermissions($user): void
  {
    $this
      ->actingAs($this->{$user})
      ->postJson('/banners', $this->newBanner)
      ->assertForbidden();
  }

  /**
   * @dataProvider authProvider
   */
  public function testCreateBannerIncompleteData($user): void
  {
    $this->{$user}->givePermissionTo('banners.add');

    unset($this->newBanner['slug']);

    $this
      ->actingAs($this->{$user})
      ->postJson('/banners', $this->newBanner)
      ->assertUnprocessable();
  }

  /**
   * @dataProvider authProvider
   */
  public function testUpdateBanner($user): void
  {
    $this->{$user}->givePermissionTo('banners.edit');

    $banner = [
      'slug' => 'super-spring-banner',
      'name' => 'Super spring banner',
      'active' => true,
    ];

    $bannerMedia = [
      'id' => $this->bannerMedia->getKey(),
      'translations' => [
        $this->lang => [
          'title' => 'changed title',
          'subtitle' => 'new subtitle',
        ],
      ],
      'url' => 'https://picsum.photos/200',
    ];

    $medias = [
      'media' => [
        ['min_screen_width' => 150, 'media' => $this->media[2]->getKey()],
        ['min_screen_width' => 200, 'media' => $this->media[0]->getKey()],
      ],
    ];

    $this
      ->actingAs($this->{$user})
      ->patchJson(
        "/banners/id:{$this->banner->getKey()}",
        $banner + ['banner_media' => [$bannerMedia + $medias]]
      )
      ->assertOk()
      ->assertJsonFragment($banner)
      ->assertJsonFragment([
        'id' => $this->bannerMedia->getKey(),
        'title' => 'changed title',
        'subtitle' => 'new subtitle',
        'url' => 'https://picsum.photos/200',
      ]);
  }

  /**
   * @dataProvider authProvider
   */
  public function testUpdateBannerDeleteOneBannerMedia($user): void
  {
    $this->{$user}->givePermissionTo('banners.edit');

    $deletedMedia = BannerMedia::factory()->create([
      'banner_id' => $this->banner->getKey(),
      'title' => 'abcd',
      'subtitle' => 'dcba',
      'order' => 2,
    ]);
    $media = Media::factory()->create();
    $deletedMedia->media()->sync([
      $media->getKey() => ['min_screen_width' => 100],
    ]);

    $banner = [
      'slug' => 'super-spring-banner',
      'name' => 'Super spring banner',
      'active' => true,
    ];

    $bannerMedia = [
      'id' => $this->bannerMedia->getKey(),
      'translations' => [
        $this->lang => [
          'title' => 'changed title',
          'subtitle' => 'new subtitle',
        ],
      ],
      'url' => 'https://picsum.photos/200',
    ];

    $medias = [
      'media' => [
        ['min_screen_width' => 150, 'media' => $this->media[2]->getKey()],
        ['min_screen_width' => 200, 'media' => $this->media[0]->getKey()],
      ],
    ];

    $this
      ->actingAs($this->{$user})
      ->patchJson(
        "/banners/id:{$this->banner->getKey()}",
        $banner + ['banner_media' => [$bannerMedia + $medias]]
      )
      ->assertOk()
      ->assertJsonFragment($banner)
      ->assertJsonFragment([
        'id' => $this->bannerMedia->getKey(),
        'title' => 'changed title',
        'subtitle' => 'new subtitle',
        'url' => 'https://picsum.photos/200',
      ])
      ->assertJsonMissing([
        'id' => $deletedMedia->getKey(),
        'title' => 'abcd',
        'subtitle' => 'dcba',
      ]);
  }

  /**
   * @dataProvider authProvider
   */
  public function testUpdateBannerUnauthorized($user): void
  {
    $this->{$user}->givePermissionTo('banners.edit');

    $banner = [
      'slug' => 'super-spring-banner',
      'name' => 'Super spring banner',
      'active' => true,
    ];

    $this
      ->patchJson("/banners/id:{$this->banner->getKey()}", $banner + $this->medias)
      ->assertForbidden();
  }

  /**
   * @dataProvider authProvider
   */
  public function testUpdateBannerWithoutPermissions($user): void
  {
    $banner = [
      'slug' => 'super-spring-banner',
      'name' => 'Super spring banner',
      'active' => true,
    ];

    $this
      ->actingAs($this->{$user})
      ->patchJson("/banners/id:{$this->banner->getKey()}", $banner + $this->medias)
      ->assertForbidden();
  }

  /**
   * @dataProvider authProvider
   */
  public function testUpdateBannerIncompleteData($user): void
  {
    $this->{$user}->givePermissionTo('banners.edit');

    $banner = [
      'name' => 'Super spring banner',
      'active' => true,
    ];

    $response = $this
      ->actingAs($this->{$user})
      ->patchJson("/banners/id:{$this->banner->getKey()}", $banner)
      ->assertOk();

    $response
      ->assertJson([
        'data' => [
          'id' => $response->getData()->data->id,
          'name' => $banner['name'],
          'slug' => $this->banner->slug,
          'active' => $banner['active'],
        ],
      ])
      ->assertOk();

    $this->assertDatabaseHas('banners', [
      'id' => $response->getData()->data->id,
      'name' => $banner['name'],
      'slug' => $this->banner->slug,
      'active' => $banner['active'],
    ]);
  }

  /**
   * @dataProvider authProvider
   */
  public function testUpdateBannerIncompleteDataWithBannerMedia($user): void
  {
    $this->{$user}->givePermissionTo('banners.edit');

    BannerMedia::query()->delete();

    $bannerMedia = BannerMedia::factory()->create([
      'banner_id' => $this->banner->id,
      'title' => 'existingmedia',
    ]);

    $media = Media::factory()->create();

    $response = $this
      ->actingAs($this->{$user})
      ->patchJson("/banners/id:{$this->banner->getKey()}", [
        'banner_media' => [
          [
            'translations' => [
              $this->lang => [
                'title' => 'test',
              ],
            ],
            'media' => [
              ['min_screen_width' => 150, 'media' => $media->getKey()],
            ],
<<<<<<< HEAD
            'published' => [
              $this->lang,
            ],
          ],
        ],
      ]);

    $response
      ->assertJson([
        'data' => [
          'slug' => $this->banner->slug,
          'name' => $this->banner->name,
          'active' => $this->banner->active,
          'banner_media' => [
            [
              'url' => null,
              'title' => 'test',
              'media' => [
                [
                  'min_screen_width' => 150,
                  'media' => [
                    'id' => $media->id,
                    'url' => $media->url,
                    'slug' => $media->slug,
                  ],
=======
        ];
    }

    /**
     * @dataProvider authProvider
     */
    public function testIndex($user): void
    {
        $this->{$user}->givePermissionTo('banners.show');

        Banner::factory()->count(4)->create();

        $this
            ->actingAs($this->{$user})
            ->getJson('/banners')
            ->assertOk()
            ->assertJsonCount(5, 'data')
            ->assertJsonFragment($this->banner->only(['slug', 'name', 'active']))
            ->assertJsonFragment($this->bannerMedia->only(['title', 'subtitle', 'url']))
            ->assertJsonFragment(['min_screen_width' => 100])
            ->assertJsonFragment(['min_screen_width' => 250])
            ->assertJsonFragment(['min_screen_width' => 400]);
    }

    /**
     * @dataProvider authProvider
     */
    public function testIndexByIds($user): void
    {
        $this->{$user}->givePermissionTo('banners.show');

        Banner::factory()->count(4)->create();

        $this
            ->actingAs($this->{$user})
            ->json('GET', '/banners', [
                'ids' => [
                    $this->banner->getKey(),
                ],
            ])
            ->assertOk()
            ->assertJsonCount(1, 'data')
            ->assertJsonFragment($this->banner->only(['slug', 'name', 'active']));
    }

    /**
     * @dataProvider authProvider
     */
    public function testIndexQuery($user): void
    {
        $this->{$user}->givePermissionTo('banners.show');

        Banner::factory()->count(4)->create();

        $this
            ->actingAs($this->{$user})
            ->getJson('/banners?slug=' . $this->banner->slug)
            ->assertOk()
            ->assertJsonCount(1, 'data')
            ->assertJsonFragment($this->banner->only(['slug', 'name', 'active']))
            ->assertJsonFragment($this->bannerMedia->only(['title', 'subtitle', 'url']))
            ->assertJsonFragment(['min_screen_width' => 100])
            ->assertJsonFragment(['min_screen_width' => 250])
            ->assertJsonFragment(['min_screen_width' => 400]);
    }

    /**
     * @dataProvider authProvider
     */
    public function testIndexUnauthorized($user): void
    {
        $this->{$user}->givePermissionTo('banners.show');

        $this
            ->getJson('/banners')
            ->assertForbidden();
    }

    /**
     * @dataProvider authProvider
     */
    public function testIndexWithoutPermissions($user): void
    {
        $this
            ->actingAs($this->{$user})
            ->getJson('/banners')
            ->assertForbidden();
    }

    /**
     * @dataProvider authProvider
     */
    public function testShow($user): void
    {
        $this->{$user}->givePermissionTo('banners.show');

        Banner::factory()->count(4)->create();

        $this
            ->actingAs($this->{$user})
            ->getJson("/banners/id:{$this->banner->getKey()}")
            ->assertOk()
            ->assertJsonFragment($this->banner->only(['slug', 'name', 'active']))
            ->assertJsonFragment($this->bannerMedia->only(['title', 'subtitle', 'url']))
            ->assertJsonFragment(['min_screen_width' => 100])
            ->assertJsonFragment(['min_screen_width' => 250])
            ->assertJsonFragment(['min_screen_width' => 400]);
    }

    /**
     * @dataProvider authProvider
     */
    public function testShowNotExistingObject($user): void
    {
        $this->{$user}->givePermissionTo('banners.show');

        $this->banner->delete();

        $this
            ->actingAs($this->{$user})
            ->getJson("/banners/id:{$this->banner->getKey()}")
            ->assertNotFound();
    }

    /**
     * @dataProvider authProvider
     */
    public function testShowUnauthorized($user): void
    {
        $this->{$user}->givePermissionTo('banners.show');

        $this
            ->getJson("/banners/id:{$this->banner->getKey()}")
            ->assertForbidden();
    }

    /**
     * @dataProvider authProvider
     */
    public function testShowBySlug($user): void
    {
        $this->{$user}->givePermissionTo('banners.show');

        Banner::factory()->count(4)->create();

        $this
            ->actingAs($this->{$user})
            ->getJson("/banners/{$this->banner->slug}")
            ->assertOk()
            ->assertJsonFragment($this->banner->only(['slug', 'name', 'active']))
            ->assertJsonFragment($this->bannerMedia->only(['title', 'subtitle', 'url']))
            ->assertJsonFragment(['min_screen_width' => 100])
            ->assertJsonFragment(['min_screen_width' => 250])
            ->assertJsonFragment(['min_screen_width' => 400]);
    }

    /**
     * @dataProvider authProvider
     */
    public function testShowBySlugNotExistingObject($user): void
    {
        $this->{$user}->givePermissionTo('banners.show');

        $this->banner->delete();

        $this
            ->actingAs($this->{$user})
            ->getJson("/banners/{$this->banner->slug}")
            ->assertNotFound();
    }

    /**
     * @dataProvider authProvider
     */
    public function testShowBySlugUnauthorized($user): void
    {
        $this->{$user}->givePermissionTo('banners.show');

        $this
            ->getJson("/banners/{$this->banner->slug}")
            ->assertForbidden();
    }

    /**
     * @dataProvider authProvider
     */
    public function testShowWithoutPermissions($user): void
    {
        $this
            ->actingAs($this->{$user})
            ->getJson("/banners/id:{$this->banner->getKey()}")
            ->assertForbidden();
    }

    /**
     * @dataProvider authProvider
     */
    public function testCreateBanner($user): void
    {
        $this->{$user}->givePermissionTo('banners.add');

        $this
            ->actingAs($this->{$user})
            ->postJson('/banners', $this->newBanner + ['banner_media' => [$this->newBannerMedia + $this->medias]])
            ->assertCreated()
            ->assertJsonFragment($this->newBanner)
            ->assertJsonFragment([
                'min_screen_width' => $this->medias['media'][0]['min_screen_width'],
            ])
            ->assertJsonFragment([
                'url' => $this->media[0]->url,
            ])
            ->assertJsonFragment([
                'min_screen_width' => $this->medias['media'][1]['min_screen_width'],
            ])
            ->assertJsonFragment([
                'url' => $this->media[1]->url,
            ])
            ->assertJsonFragment([
                'min_screen_width' => $this->medias['media'][2]['min_screen_width'],
            ])
            ->assertJsonFragment([
                'url' => $this->media[2]->url,
            ])
            ->assertJsonFragment([
                'title' => $this->newBannerMedia['title'],
                'subtitle' => $this->newBannerMedia['subtitle'],
                'url' => $this->newBannerMedia['url'],
            ]);
    }

    /**
     * @dataProvider authProvider
     */
    public function testCreateBannerWithEmptyBannerMedia(string $user): void
    {
        $this->{$user}->givePermissionTo('banners.add');
        $this
            ->actingAs($this->{$user})
            ->postJson('/banners', $this->newBanner + ['banner_media' => [$this->medias]])
            ->assertCreated();
    }

    /**
     * @dataProvider authProvider
     */
    public function testCreateBannerWithMetadata($user): void
    {
        $this->{$user}->givePermissionTo('banners.add');

        $this
            ->actingAs($this->{$user})
            ->postJson(
                '/banners',
                $this->newBanner +
                [
                    'banner_media' => [$this->newBannerMedia + $this->medias],
                    'metadata' => [
                        'attributeMeta' => 'attributeValue',
                    ],
                ],
            )
            ->assertCreated()
            ->assertJsonFragment($this->newBanner)
            ->assertJsonFragment([
                'metadata' => [
                    'attributeMeta' => 'attributeValue',
                ],
            ]);
    }

    /**
     * @dataProvider authProvider
     */
    public function testCreateBannerWithMetadataPrivate($user): void
    {
        $this->{$user}->givePermissionTo(['banners.add', 'banners.show_metadata_private']);

        $this
            ->actingAs($this->{$user})
            ->postJson(
                '/banners',
                $this->newBanner +
                [
                    'banner_media' => [$this->newBannerMedia + $this->medias],
                    'metadata_private' => [
                        'attributeMetaPriv' => 'attributeValue',
                    ],
                ],
            )
            ->assertCreated()
            ->assertJsonFragment($this->newBanner)
            ->assertJsonFragment([
                'metadata_private' => [
                    'attributeMetaPriv' => 'attributeValue',
>>>>>>> 1bdf3d2c
                ],
              ],
              'published' => [
                $this->lang,
              ],
            ],
          ],
        ],
      ])
      ->assertOk();

    $data = $response->getData()->data;

    $this
      ->assertDatabaseMissing('banner_media', $bannerMedia->toArray())
      ->assertDatabaseHas('banners', [
        'id' => $data->id,
        'slug' => $data->slug,
        'name' => $data->name,
        'active' => $data->active,
      ])
      ->assertDatabaseHas('banner_media', [
        'id' => $data->banner_media[0]->id,
        'url' => $data->banner_media[0]->url,
        "title->{$this->lang}" => $data->banner_media[0]->title,
      ]);
  }

  /**
   * @dataProvider authProvider
   */
  public function testUpdateBannerWithBannerMedia($user): void
  {
    $this->{$user}->givePermissionTo('banners.edit');

    BannerMedia::query()->delete();

    $media = Media::factory()->create();

    $response = $this
      ->actingAs($this->{$user})
      ->patchJson("/banners/id:{$this->banner->getKey()}", [
        'banner_media' => [
          [
            'id' => null,
            'translations' => [
              $this->lang => [
                'title' => 'test',
              ],
            ],
            'media' => [
              ['min_screen_width' => 150, 'media' => $media->getKey()],
            ],
<<<<<<< HEAD
            'published' => [
              $this->lang,
=======
        ];

        $this
            ->actingAs($this->{$user})
            ->patchJson(
                "/banners/id:{$this->banner->getKey()}",
                $banner + ['banner_media' => [$bannerMedia + $medias]],
            )
            ->assertOk()
            ->assertJsonFragment($banner);
    }

    /**
     * @dataProvider authProvider
     */
    public function testUpdateBannerUnauthorized($user): void
    {
        $this->{$user}->givePermissionTo('banners.edit');

        $banner = [
            'slug' => 'super-spring-banner',
            'name' => 'Super spring banner',
            'active' => true,
        ];

        $this
            ->patchJson("/banners/id:{$this->banner->getKey()}", $banner + $this->medias)
            ->assertForbidden();
    }

    /**
     * @dataProvider authProvider
     */
    public function testUpdateBannerWithoutPermissions($user): void
    {
        $banner = [
            'slug' => 'super-spring-banner',
            'name' => 'Super spring banner',
            'active' => true,
        ];

        $this
            ->actingAs($this->{$user})
            ->patchJson("/banners/id:{$this->banner->getKey()}", $banner + $this->medias)
            ->assertForbidden();
    }

    /**
     * @dataProvider authProvider
     */
    public function testUpdateBannerIncompleteData($user): void
    {
        $this->{$user}->givePermissionTo('banners.edit');

        $banner = [
            'name' => 'Super spring banner',
            'active' => true,
        ];

        $response = $this
            ->actingAs($this->{$user})
            ->patchJson("/banners/id:{$this->banner->getKey()}", $banner);

        $response
            ->assertJson(['data' => [
                'id' => $response->getData()->data->id,
                'name' => $banner['name'],
                'slug' => $this->banner->slug,
                'active' => $banner['active'],
>>>>>>> 1bdf3d2c
            ],
          ],
        ],
      ])
      ->assertOk()
      ->assertJson([
        'data' => [
          'slug' => $this->banner->slug,
          'name' => $this->banner->name,
          'active' => $this->banner->active,
          'banner_media' => [
            [
              'url' => null,
              'title' => 'test',
              'media' => [
                [
                  'min_screen_width' => 150,
                  'media' => [
                    'id' => $media->id,
                    'url' => $media->url,
                    'slug' => $media->slug,
                  ],
                ],
              ],
              'published' => [
                $this->lang,
              ],
            ],
          ],
        ],
      ]);

    $data = $response->getData()->data;

    $this
      ->assertDatabaseHas('banners', [
        'id' => $data->id,
        'slug' => $data->slug,
        'name' => $data->name,
        'active' => $data->active,
      ])
      ->assertDatabaseHas('banner_media', [
        'id' => $data->banner_media[0]->id,
        'url' => $data->banner_media[0]->url,
        "title->{$this->lang}" => $data->banner_media[0]->title,
      ]);
  }

  /**
   * @dataProvider authProvider
   */
  public function testUpdateBannerSameSlug($user): void
  {
    $this->{$user}->givePermissionTo('banners.edit');

    $banner = [
      'name' => 'Super spring banner',
      'active' => true,
      'slug' => $this->banner->slug,
    ];

    $response = $this
      ->actingAs($this->{$user})
      ->patchJson("/banners/id:{$this->banner->getKey()}", $banner)
      ->assertOk();

    $response
      ->assertJson([
        'data' => [
          'id' => $response->getData()->data->id,
          'name' => $banner['name'],
          'slug' => $this->banner->slug,
          'active' => $banner['active'],
        ],
      ]);

    $this->assertDatabaseHas('banners', [
      'id' => $response->getData()->data->id,
      'name' => $banner['name'],
      'slug' => $this->banner->slug,
      'active' => $banner['active'],
    ]);
  }

  /**
   * @dataProvider authProvider
   */
  public function testUpdateBannerNoExistingBannerMedia($user): void
  {
    $this->{$user}->givePermissionTo('banners.edit');

    $media = Media::factory()->create();
    $noExistingUUID = Str::uuid();

    $banner = [
      'name' => 'Super spring banner',
      'active' => true,
      'slug' => 'new slug',
      'banner_media' => [
        [
          'id' => $noExistingUUID,
          'translations' => [
            $this->lang => [
              'title' => 'No exist',
            ],
          ],
          'media' => [
            ['min_screen_width' => 150, 'media' => $media->getKey()],
          ],
          'published' => [
            $this->lang,
          ],
        ],
      ],
    ];

    $this
      ->actingAs($this->{$user})
      ->patchJson("/banners/id:{$this->banner->getKey()}", $banner)
      ->assertUnprocessable()
      ->assertJsonFragment([
        'key' => 'VALIDATION_EXISTS',
      ]);
  }

  /**
   * @dataProvider authProvider
   */
  public function testDeleteBanner($user): void
  {
    $this->{$user}->givePermissionTo('banners.remove');

    $this
      ->actingAs($this->{$user})
      ->deleteJson("/banners/id:{$this->banner->getKey()}")
      ->assertNoContent();

    $this->assertDatabaseMissing(Banner::class, [
      'id' => $this->banner->getKey(),
    ]);
  }

  /**
   * @dataProvider authProvider
   */
  public function testDeleteBannerUnauthorized($user): void
  {
    $this->{$user}->givePermissionTo('banners.remove');

    $this
      ->deleteJson("/banners/id:{$this->banner->getKey()}")
      ->assertForbidden();
  }

  /**
   * @dataProvider authProvider
   */
  public function testDeleteBannerWithoutPermissions($user): void
  {
    $this
      ->actingAs($this->{$user})
      ->deleteJson("/banners/id:{$this->banner->getKey()}")
      ->assertForbidden();
  }

  /**
   * @dataProvider authProvider
   */
  public function testDeleteBannerOnDeletedObject($user): void
  {
    $this->{$user}->givePermissionTo('banners.remove');

    $this->banner->delete();

    $this
      ->actingAs($this->{$user})
      ->deleteJson("/banners/id:{$this->banner->getKey()}")
      ->assertNotFound();
  }
}<|MERGE_RESOLUTION|>--- conflicted
+++ resolved
@@ -392,7 +392,7 @@
           'metadata' => [
             'attributeMeta' => 'attributeValue',
           ],
-        ]
+        ],
       )
       ->assertCreated()
       ->assertJsonFragment($this->newBanner)
@@ -420,7 +420,7 @@
           'metadata_private' => [
             'attributeMetaPriv' => 'attributeValue',
           ],
-        ]
+        ],
       )
       ->assertCreated()
       ->assertJsonFragment($this->newBanner)
@@ -504,7 +504,7 @@
       ->actingAs($this->{$user})
       ->patchJson(
         "/banners/id:{$this->banner->getKey()}",
-        $banner + ['banner_media' => [$bannerMedia + $medias]]
+        $banner + ['banner_media' => [$bannerMedia + $medias]],
       )
       ->assertOk()
       ->assertJsonFragment($banner)
@@ -679,7 +679,6 @@
             'media' => [
               ['min_screen_width' => 150, 'media' => $media->getKey()],
             ],
-<<<<<<< HEAD
             'published' => [
               $this->lang,
             ],
@@ -705,303 +704,6 @@
                     'url' => $media->url,
                     'slug' => $media->slug,
                   ],
-=======
-        ];
-    }
-
-    /**
-     * @dataProvider authProvider
-     */
-    public function testIndex($user): void
-    {
-        $this->{$user}->givePermissionTo('banners.show');
-
-        Banner::factory()->count(4)->create();
-
-        $this
-            ->actingAs($this->{$user})
-            ->getJson('/banners')
-            ->assertOk()
-            ->assertJsonCount(5, 'data')
-            ->assertJsonFragment($this->banner->only(['slug', 'name', 'active']))
-            ->assertJsonFragment($this->bannerMedia->only(['title', 'subtitle', 'url']))
-            ->assertJsonFragment(['min_screen_width' => 100])
-            ->assertJsonFragment(['min_screen_width' => 250])
-            ->assertJsonFragment(['min_screen_width' => 400]);
-    }
-
-    /**
-     * @dataProvider authProvider
-     */
-    public function testIndexByIds($user): void
-    {
-        $this->{$user}->givePermissionTo('banners.show');
-
-        Banner::factory()->count(4)->create();
-
-        $this
-            ->actingAs($this->{$user})
-            ->json('GET', '/banners', [
-                'ids' => [
-                    $this->banner->getKey(),
-                ],
-            ])
-            ->assertOk()
-            ->assertJsonCount(1, 'data')
-            ->assertJsonFragment($this->banner->only(['slug', 'name', 'active']));
-    }
-
-    /**
-     * @dataProvider authProvider
-     */
-    public function testIndexQuery($user): void
-    {
-        $this->{$user}->givePermissionTo('banners.show');
-
-        Banner::factory()->count(4)->create();
-
-        $this
-            ->actingAs($this->{$user})
-            ->getJson('/banners?slug=' . $this->banner->slug)
-            ->assertOk()
-            ->assertJsonCount(1, 'data')
-            ->assertJsonFragment($this->banner->only(['slug', 'name', 'active']))
-            ->assertJsonFragment($this->bannerMedia->only(['title', 'subtitle', 'url']))
-            ->assertJsonFragment(['min_screen_width' => 100])
-            ->assertJsonFragment(['min_screen_width' => 250])
-            ->assertJsonFragment(['min_screen_width' => 400]);
-    }
-
-    /**
-     * @dataProvider authProvider
-     */
-    public function testIndexUnauthorized($user): void
-    {
-        $this->{$user}->givePermissionTo('banners.show');
-
-        $this
-            ->getJson('/banners')
-            ->assertForbidden();
-    }
-
-    /**
-     * @dataProvider authProvider
-     */
-    public function testIndexWithoutPermissions($user): void
-    {
-        $this
-            ->actingAs($this->{$user})
-            ->getJson('/banners')
-            ->assertForbidden();
-    }
-
-    /**
-     * @dataProvider authProvider
-     */
-    public function testShow($user): void
-    {
-        $this->{$user}->givePermissionTo('banners.show');
-
-        Banner::factory()->count(4)->create();
-
-        $this
-            ->actingAs($this->{$user})
-            ->getJson("/banners/id:{$this->banner->getKey()}")
-            ->assertOk()
-            ->assertJsonFragment($this->banner->only(['slug', 'name', 'active']))
-            ->assertJsonFragment($this->bannerMedia->only(['title', 'subtitle', 'url']))
-            ->assertJsonFragment(['min_screen_width' => 100])
-            ->assertJsonFragment(['min_screen_width' => 250])
-            ->assertJsonFragment(['min_screen_width' => 400]);
-    }
-
-    /**
-     * @dataProvider authProvider
-     */
-    public function testShowNotExistingObject($user): void
-    {
-        $this->{$user}->givePermissionTo('banners.show');
-
-        $this->banner->delete();
-
-        $this
-            ->actingAs($this->{$user})
-            ->getJson("/banners/id:{$this->banner->getKey()}")
-            ->assertNotFound();
-    }
-
-    /**
-     * @dataProvider authProvider
-     */
-    public function testShowUnauthorized($user): void
-    {
-        $this->{$user}->givePermissionTo('banners.show');
-
-        $this
-            ->getJson("/banners/id:{$this->banner->getKey()}")
-            ->assertForbidden();
-    }
-
-    /**
-     * @dataProvider authProvider
-     */
-    public function testShowBySlug($user): void
-    {
-        $this->{$user}->givePermissionTo('banners.show');
-
-        Banner::factory()->count(4)->create();
-
-        $this
-            ->actingAs($this->{$user})
-            ->getJson("/banners/{$this->banner->slug}")
-            ->assertOk()
-            ->assertJsonFragment($this->banner->only(['slug', 'name', 'active']))
-            ->assertJsonFragment($this->bannerMedia->only(['title', 'subtitle', 'url']))
-            ->assertJsonFragment(['min_screen_width' => 100])
-            ->assertJsonFragment(['min_screen_width' => 250])
-            ->assertJsonFragment(['min_screen_width' => 400]);
-    }
-
-    /**
-     * @dataProvider authProvider
-     */
-    public function testShowBySlugNotExistingObject($user): void
-    {
-        $this->{$user}->givePermissionTo('banners.show');
-
-        $this->banner->delete();
-
-        $this
-            ->actingAs($this->{$user})
-            ->getJson("/banners/{$this->banner->slug}")
-            ->assertNotFound();
-    }
-
-    /**
-     * @dataProvider authProvider
-     */
-    public function testShowBySlugUnauthorized($user): void
-    {
-        $this->{$user}->givePermissionTo('banners.show');
-
-        $this
-            ->getJson("/banners/{$this->banner->slug}")
-            ->assertForbidden();
-    }
-
-    /**
-     * @dataProvider authProvider
-     */
-    public function testShowWithoutPermissions($user): void
-    {
-        $this
-            ->actingAs($this->{$user})
-            ->getJson("/banners/id:{$this->banner->getKey()}")
-            ->assertForbidden();
-    }
-
-    /**
-     * @dataProvider authProvider
-     */
-    public function testCreateBanner($user): void
-    {
-        $this->{$user}->givePermissionTo('banners.add');
-
-        $this
-            ->actingAs($this->{$user})
-            ->postJson('/banners', $this->newBanner + ['banner_media' => [$this->newBannerMedia + $this->medias]])
-            ->assertCreated()
-            ->assertJsonFragment($this->newBanner)
-            ->assertJsonFragment([
-                'min_screen_width' => $this->medias['media'][0]['min_screen_width'],
-            ])
-            ->assertJsonFragment([
-                'url' => $this->media[0]->url,
-            ])
-            ->assertJsonFragment([
-                'min_screen_width' => $this->medias['media'][1]['min_screen_width'],
-            ])
-            ->assertJsonFragment([
-                'url' => $this->media[1]->url,
-            ])
-            ->assertJsonFragment([
-                'min_screen_width' => $this->medias['media'][2]['min_screen_width'],
-            ])
-            ->assertJsonFragment([
-                'url' => $this->media[2]->url,
-            ])
-            ->assertJsonFragment([
-                'title' => $this->newBannerMedia['title'],
-                'subtitle' => $this->newBannerMedia['subtitle'],
-                'url' => $this->newBannerMedia['url'],
-            ]);
-    }
-
-    /**
-     * @dataProvider authProvider
-     */
-    public function testCreateBannerWithEmptyBannerMedia(string $user): void
-    {
-        $this->{$user}->givePermissionTo('banners.add');
-        $this
-            ->actingAs($this->{$user})
-            ->postJson('/banners', $this->newBanner + ['banner_media' => [$this->medias]])
-            ->assertCreated();
-    }
-
-    /**
-     * @dataProvider authProvider
-     */
-    public function testCreateBannerWithMetadata($user): void
-    {
-        $this->{$user}->givePermissionTo('banners.add');
-
-        $this
-            ->actingAs($this->{$user})
-            ->postJson(
-                '/banners',
-                $this->newBanner +
-                [
-                    'banner_media' => [$this->newBannerMedia + $this->medias],
-                    'metadata' => [
-                        'attributeMeta' => 'attributeValue',
-                    ],
-                ],
-            )
-            ->assertCreated()
-            ->assertJsonFragment($this->newBanner)
-            ->assertJsonFragment([
-                'metadata' => [
-                    'attributeMeta' => 'attributeValue',
-                ],
-            ]);
-    }
-
-    /**
-     * @dataProvider authProvider
-     */
-    public function testCreateBannerWithMetadataPrivate($user): void
-    {
-        $this->{$user}->givePermissionTo(['banners.add', 'banners.show_metadata_private']);
-
-        $this
-            ->actingAs($this->{$user})
-            ->postJson(
-                '/banners',
-                $this->newBanner +
-                [
-                    'banner_media' => [$this->newBannerMedia + $this->medias],
-                    'metadata_private' => [
-                        'attributeMetaPriv' => 'attributeValue',
-                    ],
-                ],
-            )
-            ->assertCreated()
-            ->assertJsonFragment($this->newBanner)
-            ->assertJsonFragment([
-                'metadata_private' => [
-                    'attributeMetaPriv' => 'attributeValue',
->>>>>>> 1bdf3d2c
                 ],
               ],
               'published' => [
@@ -1055,80 +757,8 @@
             'media' => [
               ['min_screen_width' => 150, 'media' => $media->getKey()],
             ],
-<<<<<<< HEAD
             'published' => [
               $this->lang,
-=======
-        ];
-
-        $this
-            ->actingAs($this->{$user})
-            ->patchJson(
-                "/banners/id:{$this->banner->getKey()}",
-                $banner + ['banner_media' => [$bannerMedia + $medias]],
-            )
-            ->assertOk()
-            ->assertJsonFragment($banner);
-    }
-
-    /**
-     * @dataProvider authProvider
-     */
-    public function testUpdateBannerUnauthorized($user): void
-    {
-        $this->{$user}->givePermissionTo('banners.edit');
-
-        $banner = [
-            'slug' => 'super-spring-banner',
-            'name' => 'Super spring banner',
-            'active' => true,
-        ];
-
-        $this
-            ->patchJson("/banners/id:{$this->banner->getKey()}", $banner + $this->medias)
-            ->assertForbidden();
-    }
-
-    /**
-     * @dataProvider authProvider
-     */
-    public function testUpdateBannerWithoutPermissions($user): void
-    {
-        $banner = [
-            'slug' => 'super-spring-banner',
-            'name' => 'Super spring banner',
-            'active' => true,
-        ];
-
-        $this
-            ->actingAs($this->{$user})
-            ->patchJson("/banners/id:{$this->banner->getKey()}", $banner + $this->medias)
-            ->assertForbidden();
-    }
-
-    /**
-     * @dataProvider authProvider
-     */
-    public function testUpdateBannerIncompleteData($user): void
-    {
-        $this->{$user}->givePermissionTo('banners.edit');
-
-        $banner = [
-            'name' => 'Super spring banner',
-            'active' => true,
-        ];
-
-        $response = $this
-            ->actingAs($this->{$user})
-            ->patchJson("/banners/id:{$this->banner->getKey()}", $banner);
-
-        $response
-            ->assertJson(['data' => [
-                'id' => $response->getData()->data->id,
-                'name' => $banner['name'],
-                'slug' => $this->banner->slug,
-                'active' => $banner['active'],
->>>>>>> 1bdf3d2c
             ],
           ],
         ],
