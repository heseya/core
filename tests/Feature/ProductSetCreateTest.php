--- conflicted
+++ resolved
@@ -148,7 +148,8 @@
         $this->assertDatabaseHas('product_sets', $defaults + [
             "name->{$this->lang}" => 'Test',
             'parent_id' => null,
-        ]);
+        ],
+        );
 
         Event::assertDispatched(ProductSetCreated::class);
     }
@@ -176,26 +177,7 @@
                 'slug_override' => false,
             ])
             ->assertCreated()
-<<<<<<< HEAD
             ->assertJsonFragment(['id' => $id]);
-=======
-            ->assertJson([
-                'data' => $set + $defaults + [
-                    'slug_override' => false,
-                    'slug_suffix' => 'test',
-                    'parent' => null,
-                    'children_ids' => [],
-                ],
-            ])
-            ->assertJsonMissing(['data' => 'children']);
-
-        $this->assertDatabaseHas(
-            'product_sets',
-            $set + $defaults + [
-                'parent_id' => null,
-            ],
-        );
->>>>>>> 1bdf3d2c
 
         $this->assertDatabaseHas('product_sets', [
             'id' => $id,
