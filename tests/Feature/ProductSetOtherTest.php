<?php

namespace Tests\Feature;

use App\Models\Product;
use App\Models\ProductSet;
use Tests\TestCase;

class ProductSetOtherTest extends TestCase
{
    public function testDeleteUnauthorized(): void
    {
        $newSet = ProductSet::factory()->create([
            'public' => true,
            'order' => 50,
        ]);

        $response = $this->deleteJson('/product-sets/id:' . $newSet->getKey());
        $response->assertUnauthorized();
    }

    public function testDelete(): void
    {
        $newSet = ProductSet::factory()->create([
            'public' => true,
            'order' => 60,
        ]);

        $this->assertDatabaseHas('product_sets', $newSet->toArray());

        $response = $this->actingAs($this->user)->deleteJson(
            '/product-sets/id:' . $newSet->getKey(),
        );
        $response->assertNoContent();
        $this->assertDeleted($newSet);
    }

    public function testDeleteWithProducts(): void
    {
        $newSet = ProductSet::factory()->create([
            'public' => true,
        ]);

        $product1 = Product::factory()->create();
        $product2 = Product::factory()->create();
        $product3 = Product::factory()->create();

        $newSet->products()->sync([
            $product1->getKey(),
            $product2->getKey(),
            $product3->getKey(),
        ]);

        $response = $this->actingAs($this->user)->delete(
            '/product-sets/id:' . $newSet->getKey(),
        );
        $response->assertNoContent();
        $this->assertDeleted($newSet);

        $this->assertDatabaseMissing('product_set_product', [
            'product_id' => $product1->getKey(),
            'product_set_id' => $newSet->getKey(),
        ]);

        $this->assertDatabaseMissing('product_set_product', [
            'product_id' => $product2->getKey(),
            'product_set_id' => $newSet->getKey(),
        ]);

        $this->assertDatabaseMissing('product_set_product', [
            'product_id' => $product3->getKey(),
            'product_set_id' => $newSet->getKey(),
        ]);
    }

    public function testDeleteWithSubsets(): void
    {
        $newSet = ProductSet::factory()->create([
            'public' => true,
        ]);

        $subset1 = ProductSet::factory()->create([
            'public' => true,
            'parent_id' => $newSet->getKey(),
        ]);

        $subset2 = ProductSet::factory()->create([
            'public' => true,
            'parent_id' => $newSet->getKey(),
        ]);

        $subset3 = ProductSet::factory()->create([
            'public' => true,
            'parent_id' => $newSet->getKey(),
        ]);

        $response = $this->actingAs($this->user)->delete(
            '/product-sets/id:' . $newSet->getKey(),
        );
        $response->assertNoContent();
        $this->assertDeleted($newSet);
        $this->assertDeleted($subset1);
        $this->assertDeleted($subset2);
        $this->assertDeleted($subset3);
    }

    public function testReorderRoot(): void
    {
        $set1 = ProductSet::factory()->create();
        $set2 = ProductSet::factory()->create();
        $set3 = ProductSet::factory()->create();

        $response = $this->actingAs($this->user)->postJson('/product-sets/reorder', [
            'product_sets' => [
                $set3->getKey(),
                $set2->getKey(),
                $set1->getKey(),
            ],
        ]);
        $response->assertNoContent();

        $this->assertDatabaseHas('product_sets', [
            'id' => $set3->getKey(),
            'order' => 0,
        ]);

        $this->assertDatabaseHas('product_sets', [
            'id' => $set2->getKey(),
            'order' => 1,
        ]);

        $this->assertDatabaseHas('product_sets', [
            'id' => $set1->getKey(),
            'order' => 2,
        ]);
    }

    public function testReorderChildren(): void
    {
        $parent = ProductSet::factory()->create();
        $set1 = ProductSet::factory()->create([
            'parent_id' => $parent->getKey(),
        ]);
        $set2 = ProductSet::factory()->create([
            'parent_id' => $parent->getKey(),
        ]);
        $set3 = ProductSet::factory()->create([
            'parent_id' => $parent->getKey(),
        ]);

        $response = $this->actingAs($this->user)->postJson('/product-sets/reorder/id:' . $parent->getKey(), [
            'product_sets' => [
                $set3->getKey(),
                $set2->getKey(),
                $set1->getKey(),
            ],
        ]);
        $response->assertNoContent();

        $this->assertDatabaseHas('product_sets', [
            'id' => $set3->getKey(),
            'order' => 0,
        ]);

        $this->assertDatabaseHas('product_sets', [
            'id' => $set2->getKey(),
            'order' => 1,
        ]);

        $this->assertDatabaseHas('product_sets', [
            'id' => $set1->getKey(),
            'order' => 2,
        ]);
    }

<<<<<<< HEAD
    public function testAttachProducts(): void
    {
        $set = ProductSet::factory()->create();

        $product1 = Product::factory()->create();
        $product2 = Product::factory()->create();
        $product3 = Product::factory()->create();

        $response = $this->actingAs($this->user)->postJson(
            '/product-sets/id:' . $set->getKey() . '/products',
            [
                'products' => [
                    $product1->getKey(),
                    $product2->getKey(),
                    $product3->getKey(),
                ],
            ],
        );

        $response
            ->assertOk()
            ->assertJsonCount(3, 'data');

        $this->assertDatabaseHas('product_set_product', [
            'product_id' => $product1->getKey(),
            'product_set_id' => $set->getKey(),
        ]);

        $this->assertDatabaseHas('product_set_product', [
            'product_id' => $product2->getKey(),
            'product_set_id' => $set->getKey(),
        ]);

        $this->assertDatabaseHas('product_set_product', [
            'product_id' => $product3->getKey(),
            'product_set_id' => $set->getKey(),
        ]);
    }

    public function testDetachProducts(): void
    {
        $set = ProductSet::factory()->create();

        $product1 = Product::factory()->create();
        $product2 = Product::factory()->create();
        $product3 = Product::factory()->create();
=======
    public function testShowProducts(): void
    {
        $set = ProductSet::factory()->create([
            'public' => true,
        ]);

        $product1 = Product::factory()->create([
            'public' => true,
        ]);
        $product2 = Product::factory()->create([
            'public' => false,
        ]);
        $productNotInSet = Product::factory()->create([
            'public' => true,
        ]);
>>>>>>> 4384e07f

        $set->products()->sync([
            $product1->getKey(),
            $product2->getKey(),
<<<<<<< HEAD
            $product3->getKey(),
        ]);

        $response = $this->actingAs($this->user)->postJson(
            '/product-sets/id:' . $set->getKey() . '/products',
            [
                'products' => [],
            ],
=======
        ]);

        $response = $this->actingAs($this->user)->getJson(
            '/product-sets/id:' . $set->getKey() . '/products',
>>>>>>> 4384e07f
        );

        $response
            ->assertOk()
<<<<<<< HEAD
            ->assertJsonCount(0, 'data');

        $this->assertDatabaseMissing('product_set_product', [
            'product_id' => $product1->getKey(),
            'product_set_id' => $set->getKey(),
        ]);

        $this->assertDatabaseMissing('product_set_product', [
            'product_id' => $product2->getKey(),
            'product_set_id' => $set->getKey(),
        ]);

        $this->assertDatabaseMissing('product_set_product', [
            'product_id' => $product3->getKey(),
            'product_set_id' => $set->getKey(),
        ]);
=======
            ->assertJsonCount(2, 'data')
            ->assertJsonFragment([
                'id' => $product1->getKey(),
                'name' => $product1->name,
                'slug' => $product1->slug,
            ])
            ->assertJsonFragment([
                'id' => $product2->getKey(),
                'name' => $product2->name,
                'slug' => $product2->slug,
            ]);
    }

    public function testShowProductsUnauthorized(): void
    {
        $set = ProductSet::factory()->create([
            'public' => true,
        ]);

        $product1 = Product::factory()->create([
            'public' => true,
        ]);
        $product2 = Product::factory()->create([
            'public' => false,
        ]);

        $set->products()->sync([
            $product1->getKey(),
            $product2->getKey(),
        ]);

        $response = $this->getJson('/product-sets/id:' . $set->getKey() . '/products');

        $response
            ->assertOk()
            ->assertJsonCount(1, 'data')
            ->assertJson(['data' => [
                [
                    'id' => $product1->getKey(),
                    'name' => $product1->name,
                    'slug' => $product1->slug,
                ]
            ]]);
>>>>>>> 4384e07f
    }
}<|MERGE_RESOLUTION|>--- conflicted
+++ resolved
@@ -173,7 +173,6 @@
         ]);
     }
 
-<<<<<<< HEAD
     public function testAttachProducts(): void
     {
         $set = ProductSet::factory()->create();
@@ -220,28 +219,10 @@
         $product1 = Product::factory()->create();
         $product2 = Product::factory()->create();
         $product3 = Product::factory()->create();
-=======
-    public function testShowProducts(): void
-    {
-        $set = ProductSet::factory()->create([
-            'public' => true,
-        ]);
-
-        $product1 = Product::factory()->create([
-            'public' => true,
-        ]);
-        $product2 = Product::factory()->create([
-            'public' => false,
-        ]);
-        $productNotInSet = Product::factory()->create([
-            'public' => true,
-        ]);
->>>>>>> 4384e07f
 
         $set->products()->sync([
             $product1->getKey(),
             $product2->getKey(),
-<<<<<<< HEAD
             $product3->getKey(),
         ]);
 
@@ -250,34 +231,55 @@
             [
                 'products' => [],
             ],
-=======
+        );
+
+        $response
+            ->assertOk()
+            ->assertJsonCount(0, 'data');
+
+        $this->assertDatabaseMissing('product_set_product', [
+            'product_id' => $product1->getKey(),
+            'product_set_id' => $set->getKey(),
+        ]);
+
+        $this->assertDatabaseMissing('product_set_product', [
+            'product_id' => $product2->getKey(),
+            'product_set_id' => $set->getKey(),
+        ]);
+
+        $this->assertDatabaseMissing('product_set_product', [
+            'product_id' => $product3->getKey(),
+            'product_set_id' => $set->getKey(),
+        ]);
+    }
+
+    public function testShowProducts(): void
+    {
+        $set = ProductSet::factory()->create([
+            'public' => true,
+        ]);
+
+        $product1 = Product::factory()->create([
+            'public' => true,
+        ]);
+        $product2 = Product::factory()->create([
+            'public' => false,
+        ]);
+        $productNotInSet = Product::factory()->create([
+            'public' => true,
+        ]);
+
+        $set->products()->sync([
+            $product1->getKey(),
+            $product2->getKey(),
         ]);
 
         $response = $this->actingAs($this->user)->getJson(
             '/product-sets/id:' . $set->getKey() . '/products',
->>>>>>> 4384e07f
         );
 
         $response
             ->assertOk()
-<<<<<<< HEAD
-            ->assertJsonCount(0, 'data');
-
-        $this->assertDatabaseMissing('product_set_product', [
-            'product_id' => $product1->getKey(),
-            'product_set_id' => $set->getKey(),
-        ]);
-
-        $this->assertDatabaseMissing('product_set_product', [
-            'product_id' => $product2->getKey(),
-            'product_set_id' => $set->getKey(),
-        ]);
-
-        $this->assertDatabaseMissing('product_set_product', [
-            'product_id' => $product3->getKey(),
-            'product_set_id' => $set->getKey(),
-        ]);
-=======
             ->assertJsonCount(2, 'data')
             ->assertJsonFragment([
                 'id' => $product1->getKey(),
@@ -321,6 +323,5 @@
                     'slug' => $product1->slug,
                 ]
             ]]);
->>>>>>> 4384e07f
     }
 }