--- conflicted
+++ resolved
@@ -7,15 +7,12 @@
 use App\Listeners\WebHookEventListener;
 use App\Models\Product;
 use App\Models\ProductSet;
-<<<<<<< HEAD
-use App\Models\SeoMetadata;
-=======
 use App\Models\WebHook;
 use Illuminate\Events\CallQueuedListener;
 use Illuminate\Support\Facades\Bus;
 use Illuminate\Support\Facades\Event;
 use Spatie\WebhookServer\CallWebhookJob;
->>>>>>> 237b8475
+use App\Models\SeoMetadata;
 use Tests\TestCase;
 
 class ProductSetOtherTest extends TestCase
@@ -193,7 +190,7 @@
             '/product-sets/id:' . $newSet->getKey(),
         );
         $response->assertNoContent();
-        $this->assertDeleted($newSet);
+        $this->assertSoftDeleted($newSet);
         $this->assertSoftDeleted($seo);
     }
 
