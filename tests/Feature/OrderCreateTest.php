<?php

namespace Tests\Feature;

use App\Enums\ConditionType;
use App\Enums\DiscountTargetType;
use App\Enums\ExceptionsEnums\Exceptions;
use App\Enums\RoleType;
use App\Enums\SchemaType;
use App\Enums\ShippingType;
use App\Events\ItemUpdatedQuantity;
use App\Events\OrderCreated;
use App\Exceptions\PublishingException;
use App\Listeners\WebHookEventListener;
use App\Models\Address;
use App\Models\ConditionGroup;
use App\Models\Country;
use App\Models\Deposit;
use App\Models\Discount;
use App\Models\Item;
use App\Models\Option;
use App\Models\Order;
use App\Models\Price;
use App\Models\PriceRange;
use App\Models\Product;
use App\Models\Role;
use App\Models\Status;
use App\Models\WebHook;
use App\Repositories\Contracts\ProductRepositoryContract;
use App\Repositories\DiscountRepository;
use App\Repositories\ProductRepository;
use App\Services\Contracts\ProductServiceContract;
use App\Services\ProductService;
use App\Services\SchemaCrudService;
use BenSampo\Enum\Exceptions\InvalidEnumMemberException;
use Brick\Math\Exception\MathException;
use Brick\Math\Exception\NumberFormatException;
use Brick\Math\Exception\RoundingNecessaryException;
use Brick\Money\Exception\MoneyMismatchException;
use Brick\Money\Exception\UnknownCurrencyException;
use Brick\Money\Money;
use Domain\Currency\Currency;
use Domain\Price\Dtos\PriceDto;
use Domain\Price\Enums\ProductPriceType;
use Domain\ProductSet\ProductSet;
use Domain\SalesChannel\Models\SalesChannel;
<<<<<<< HEAD
use Domain\SalesChannel\SalesChannelRepository;
=======
use Domain\ShippingMethod\Models\ShippingMethod;
>>>>>>> 21196c09
use Heseya\Dto\DtoException;
use Illuminate\Foundation\Testing\RefreshDatabase;
use Illuminate\Foundation\Testing\WithFaker;
use Illuminate\Support\Carbon;
use Illuminate\Support\Facades\App;
use Illuminate\Support\Facades\Bus;
use Illuminate\Support\Facades\Event;
use Illuminate\Support\Facades\Queue;
use Spatie\WebhookServer\CallWebhookJob;
use Tests\TestCase;
use Tests\Utils\FakeDto;

class OrderCreateTest extends TestCase
{
    use RefreshDatabase;
    use WithFaker;

    private ShippingMethod $shippingMethod;
    private ProductSet $category;
    private ProductSet $brand;
    private Address $address;
    private Product $product;
    private string $email;
<<<<<<< HEAD
    private SalesChannel $salesChannel;

=======
>>>>>>> 21196c09
    private Currency $currency;
    private Money $productPrice;
    private ProductService $productService;
    private DiscountRepository $discountRepository;
    private SchemaCrudService $schemaCrudService;
    private ProductRepository $productRepository;

    /**
     * @throws UnknownCurrencyException
     * @throws RoundingNecessaryException
     * @throws NumberFormatException
     * @throws DtoException
     */
    public function setUp(): void
    {
        parent::setUp();

        $this->discountRepository = App::make(DiscountRepository::class);

        $this->email = $this->faker->freeEmail;

        $this->productRepository = App::make(ProductRepository::class);

        $this->salesChannel = app(SalesChannelRepository::class)->getDefault();

        $this->shippingMethod = ShippingMethod::factory()->create([
            'public' => true,
            'shipping_type' => ShippingType::ADDRESS,
        ]);
        /** @var PriceRange $lowRange */
        $lowRange = PriceRange::query()->create([
            'start' => Money::zero(Currency::DEFAULT->value),
            'value' => Money::of(8.11, Currency::DEFAULT->value),
        ]);

        /** @var PriceRange $highRange */
        $highRange = PriceRange::query()->create([
            'start' => Money::of(210, Currency::DEFAULT->value),
            'value' => Money::of(0.0, Currency::DEFAULT->value),
        ]);

        $this->shippingMethod->priceRanges()->saveMany([$lowRange, $highRange]);

        $this->address = Address::factory()->make();

        $this->product = Product::factory()->create();
        $this->product->salesChannels()->attach($this->salesChannel);

        /** @var ProductRepositoryContract $productRepository */
        $productRepository = App::make(ProductRepositoryContract::class);
        $this->currency = Currency::DEFAULT;

        $productRepository->setProductPrices($this->product->getKey(), [
            ProductPriceType::PRICE_BASE->value => FakeDto::generatePricesInAllCurrencies(amount: 10),
        ]);

        $prices = $productRepository->getProductPrices($this->product->getKey(), [
            ProductPriceType::PRICE_BASE,
        ], $this->currency);

        $this->productPrice = $prices->get(ProductPriceType::PRICE_BASE->value)?->first()?->value;

        $this->productService = App::make(ProductService::class);
        $this->schemaCrudService = App::make(SchemaCrudService::class);
    }

    public function testCreateOrderUnauthorized(): void
    {
        Event::fake([OrderCreated::class]);

        $response = $this->postJson('/orders', [
            'currency' => $this->currency,
            'sales_channel_id' => $this->salesChannel->getKey(),
            'email' => $this->email,
            'shipping_method_id' => $this->shippingMethod->getKey(),
            'shipping_place' => $this->address->toArray(),
            'billing_address' => $this->address->toArray(),
            'items' => [
                [
                    'product_id' => $this->product->getKey(),
                    'quantity' => 2,
                    'schemas' => [],
                ],
            ],
        ]);

        $response->assertForbidden();
        Event::assertNotDispatched(OrderCreated::class);
    }

    /**
     * @dataProvider authProvider
     *
     * @throws MathException
     * @throws UnknownCurrencyException
     * @throws MoneyMismatchException
     */
    public function testCreateSimpleOrder($user): void
    {
        $this->{$user}->givePermissionTo('orders.add');

        Event::fake([OrderCreated::class]);

        $this->productPrice = Money::of(10, $this->currency->value);

        $this->productRepository->setProductPrices($this->product->getKey(), [
            ProductPriceType::PRICE_BASE->value => FakeDto::generatePricesInAllCurrencies(amount: 10),
        ]);

        $productQuantity = 20;
        $salesChannelId = SalesChannel::query()->value('id');

        $response = $this->actingAs($this->{$user})->postJson('/orders', [
            'sales_channel_id' => $salesChannelId,
            'currency' => $this->currency,
            'email' => $this->email,
            'shipping_method_id' => $this->shippingMethod->getKey(),
            'shipping_place' => $this->address->toArray(),
            'billing_address' => $this->address->toArray(),
            'items' => [
                [
                    'product_id' => $this->product->getKey(),
                    'quantity' => $productQuantity,
                ],
            ],
        ]);

        $response
            ->assertCreated()
            ->assertJsonFragment([
                'id' => $salesChannelId,
                'name' => 'Default',
            ]);
        $order = $response->getData()->data;

        $shippingPrice = $this->shippingMethod->getPrice(
            $this->productPrice->multipliedBy($productQuantity),
        );

        $summary = $this->productPrice
            ->multipliedBy($productQuantity)
            ->plus($shippingPrice);

        $this->assertDatabaseHas('orders', [
            'id' => $order->id,
            'email' => $this->email,
            'shipping_price' => $shippingPrice->getMinorAmount(),
            'summary' => $summary->getMinorAmount(),
            'sales_channel_id' => $salesChannelId,
        ]);
        $this->assertDatabaseHas('addresses', $this->address->toArray());
        $this->assertDatabaseHas('order_products', [
            'order_id' => $order->id,
            'product_id' => $this->product->getKey(),
            'quantity' => 20,
            'vat_rate' => '0',
        ]);

        Event::assertDispatched(OrderCreated::class);

        Queue::fake();

        $order = Order::find($order->id);
        $event = new OrderCreated($order);
        $listener = new WebHookEventListener();

        $listener->handle($event);

        Queue::assertNotPushed(CallWebhookJob::class);
    }

    /**
     * @dataProvider authProvider
     */
    public function testCreateSimpleOrderWithMetadata($user): void
    {
        $this->{$user}->givePermissionTo('orders.add');

        Event::fake([OrderCreated::class]);

        $this->productRepository->setProductPrices($this->product->getKey(), [
            ProductPriceType::PRICE_BASE->value => FakeDto::generatePricesInAllCurrencies(amount: 10),
        ]);

        $productQuantity = 20;

        $this
            ->actingAs($this->{$user})
            ->postJson('/orders', [
                'currency' => $this->currency,
                'sales_channel_id' => $this->salesChannel->getKey(),
                'email' => $this->email,
                'shipping_method_id' => $this->shippingMethod->getKey(),
                'billing_address' => $this->address->toArray(),
                'shipping_place' => $this->address->toArray(),
                'items' => [
                    [
                        'product_id' => $this->product->getKey(),
                        'quantity' => $productQuantity,
                    ],
                ],
                'metadata' => [
                    'attributeMeta' => 'attributeValue',
                ],
            ])
            ->assertCreated()
            ->assertJsonFragment([
                'metadata' => [
                    'attributeMeta' => 'attributeValue',
                ],
            ]);
    }

    /**
     * @dataProvider authProvider
     */
    public function testCreateSimpleOrderWithMetadataPrivate($user): void
    {
        $this->{$user}->givePermissionTo(['orders.add', 'orders.show_metadata_private']);

        Event::fake([OrderCreated::class]);

        $this->productRepository->setProductPrices($this->product->getKey(), [
            ProductPriceType::PRICE_BASE->value => FakeDto::generatePricesInAllCurrencies(amount: 10),
        ]);

        $productQuantity = 20;

        $this
            ->actingAs($this->{$user})
            ->postJson('/orders', [
                'currency' => $this->currency,
                'sales_channel_id' => $this->salesChannel->getKey(),
                'email' => $this->email,
                'shipping_method_id' => $this->shippingMethod->getKey(),
                'billing_address' => $this->address->toArray(),
                'shipping_place' => $this->address->toArray(),
                'items' => [
                    [
                        'product_id' => $this->product->getKey(),
                        'quantity' => $productQuantity,
                    ],
                ],
                'metadata_private' => [
                    'attributeMetaPriv' => 'attributeValue',
                ],
            ])
            ->assertCreated()
            ->assertJsonFragment([
                'metadata_private' => [
                    'attributeMetaPriv' => 'attributeValue',
                ],
            ]);
    }

    /**
     * @dataProvider authProvider
     *
     * @throws DtoException
     * @throws NumberFormatException
     * @throws RoundingNecessaryException
     * @throws UnknownCurrencyException
     */
    public function testCreateSimpleOrderPaid($user): void
    {
        $this->{$user}->givePermissionTo('orders.add');

        Event::fake([OrderCreated::class]);

<<<<<<< HEAD
        $product = $this->productService->create(FakeDto::productCreateDto([
            'prices_base' => [PriceDto::from(Money::zero($this->currency->value))],
        ]));
=======
        $product = $this->productService->create(
            FakeDto::productCreateDto([
                'public' => true,
                'prices_base' => [PriceDto::from(Money::zero($this->currency->value))],
            ])
        );
>>>>>>> 21196c09

        $productQuantity = 1;

        $freeShipping = ShippingMethod::factory()->create([
            'public' => true,
            'shipping_type' => ShippingType::ADDRESS,
        ]);
        $lowRange = PriceRange::query()->create([
            'start' => Money::zero(Currency::DEFAULT->value),
            'value' => Money::zero(Currency::DEFAULT->value),
        ]);

        $freeShipping->priceRanges()->save($lowRange);

        $response = $this->actingAs($this->{$user})->postJson('/orders', [
            'currency' => $this->currency,
            'sales_channel_id' => $this->salesChannel->getKey(),
            'email' => $this->email,
            'shipping_method_id' => $freeShipping->getKey(),
            'shipping_place' => $this->address->toArray(),
            'billing_address' => $this->address->toArray(),
            'items' => [
                [
                    'product_id' => $product->getKey(),
                    'quantity' => $productQuantity,
                ],
            ],
        ]);

        $response->assertCreated();
        $order = $response->getData()->data;

        $response->assertJsonFragment([
            'id' => $order->id,
            'summary' => '0.00',
            'paid' => true,
            'payable' => false,
        ]);

        $this->assertDatabaseHas('orders', [
            'id' => $order->id,
            'email' => $this->email,
            'shipping_price' => 0,
            'summary' => 0,
            'paid' => true,
        ]);

        Event::assertDispatched(OrderCreated::class);
    }

    /**
     * @dataProvider authProvider
     */
    public function testCreateSimpleOrderWithWebHookQueue($user): void
    {
        $this->{$user}->givePermissionTo('orders.add');

        WebHook::factory()->create([
            'events' => [
                'OrderCreated',
            ],
            'model_type' => $this->{$user}::class,
            'creator_id' => $this->{$user}->getKey(),
            'with_issuer' => false,
            'with_hidden' => false,
        ]);

        Event::fake([OrderCreated::class]);

        $productQuantity = 20;

        $response = $this->actingAs($this->{$user})->postJson('/orders', [
            'currency' => $this->currency,
            'sales_channel_id' => $this->salesChannel->getKey(),
            'email' => $this->email,
            'shipping_method_id' => $this->shippingMethod->getKey(),
            'billing_address' => $this->address->toArray(),
            'shipping_place' => $this->address->toArray(),
            'items' => [
                [
                    'product_id' => $this->product->getKey(),
                    'quantity' => $productQuantity,
                ],
            ],
        ]);

        $response->assertCreated();
        $order = $response->getData()->data;

        $orderTotal = $this->productPrice
            ->multipliedBy($productQuantity);

        $this->assertDatabaseHas('orders', [
            'id' => $order->id,
            'email' => $this->email,
            'shipping_price' => $this->shippingMethod->getPrice($orderTotal)->getMInorAmount(),
        ]);
        $this->assertDatabaseHas('addresses', $this->address->toArray());
        $this->assertDatabaseHas('order_products', [
            'order_id' => $order->id,
            'product_id' => $this->product->getKey(),
            'quantity' => 20,
        ]);

        Event::assertDispatched(OrderCreated::class);

        Queue::fake();

        $order = Order::find($order->id);
        $event = new OrderCreated($order);
        $listener = new WebHookEventListener();

        $listener->handle($event);

        Queue::assertPushed(CallWebhookJob::class);
    }

    public function testCreateSimpleOrderWithWebHookEvent(): array
    {
        $this->user->givePermissionTo('orders.add');

        Event::fake([OrderCreated::class]);

        $response = $this->actingAs($this->user)->postJson('/orders', [
            'currency' => $this->currency,
            'sales_channel_id' => $this->salesChannel->getKey(),
            'email' => $this->email,
            'shipping_method_id' => $this->shippingMethod->getKey(),
            'shipping_place' => $this->address->toArray(),
            'billing_address' => $this->address->toArray(),
            'items' => [
                [
                    'product_id' => $this->product->getKey(),
                    'quantity' => 20,
                ],
            ],
        ]);

        $order = Order::find($response->getData()->data->id)->with('shippingMethod')->first();

        Event::assertDispatched(OrderCreated::class);

        return [$order, new OrderCreated($order)];
    }

    public function testCreateSimpleOrderUnauthenticatedWithWebHookEvent(): array
    {
        $role = Role::where('type', RoleType::UNAUTHENTICATED)->firstOrFail();
        $role->givePermissionTo('orders.add');

        Event::fake([OrderCreated::class]);

        $response = $this->postJson('/orders', [
            'currency' => $this->currency,
            'sales_channel_id' => $this->salesChannel->getKey(),
            'email' => $this->email,
            'shipping_method_id' => $this->shippingMethod->getKey(),
            'shipping_place' => $this->address->toArray(),
            'billing_address' => $this->address->toArray(),
            'items' => [
                [
                    'product_id' => $this->product->getKey(),
                    'quantity' => 20,
                ],
            ],
        ]);

        $order = Order::find($response->getData()->data->id)->with('shippingMethod')->first();

        Event::assertDispatched(OrderCreated::class);

        return [$order, new OrderCreated($order)];
    }

    /**
     * @dataProvider authProvider
     */
    public function testCreateOrder($user): void
    {
        $this->{$user}->givePermissionTo('orders.add');

        Event::fake([OrderCreated::class]);

        $schema = $this->schemaCrudService->store(
            FakeDto::schemaDto([
                'type' => 'string',
                'prices' => [['value' => 10, 'currency' => $this->currency->value]],
                'hidden' => false,
            ])
        );

        $this->product->schemas()->sync([$schema->getKey()]);

        $productQuantity = 2;

        $response = $this->actingAs($this->{$user})->postJson('/orders', [
            'currency' => $this->currency,
            'sales_channel_id' => $this->salesChannel->getKey(),
            'email' => $this->email,
            'shipping_method_id' => $this->shippingMethod->getKey(),
            'shipping_place' => $this->address->toArray(),
            'billing_address' => $this->address->toArray(),
            'items' => [
                [
                    'product_id' => $this->product->getKey(),
                    'quantity' => $productQuantity,
                    'schemas' => [
                        $schema->getKey() => 'Test',
                    ],
                ],
            ],
        ]);

        $response->assertCreated();
        $order = Order::find($response->getData()->data->id);

        $schemaPrice = $schema->getPrice('Test', [
            $schema->getKey() => 'Test',
        ], $this->currency);

        $orderTotal = $this->productPrice
            ->plus($schemaPrice)
            ->multipliedBy($productQuantity);

        $shippingPrice = $this->shippingMethod->getPrice($orderTotal);

        $this->assertDatabaseHas('orders', [
            'id' => $order->getKey(),
            'email' => $this->email,
            'shipping_price' => $this->shippingMethod->getPrice($orderTotal)->getMinorAmount(),
            'summary' => $orderTotal->plus($shippingPrice)->getMinorAmount(),
        ]);
        $this->assertDatabaseHas('addresses', $this->address->toArray());
        $this->assertDatabaseHas('order_products', [
            'order_id' => $order->getKey(),
            'product_id' => $this->product->getKey(),
            'quantity' => 2,
        ]);
        $this->assertDatabaseHas('order_schemas', [
            'order_product_id' => $order->products[0]->getKey(),
            'name' => $schema->name,
            'value' => 'Test',
        ]);

        Event::assertDispatched(OrderCreated::class);
    }

    /**
     * @dataProvider authProvider
     *
     * @throws MathException
     * @throws UnknownCurrencyException
     * @throws MoneyMismatchException
     */
    public function testCreateOrderWithWebHook($user): void
    {
        $this->{$user}->givePermissionTo('orders.add');

        $webHook = WebHook::factory()->create([
            'events' => [
                'ItemUpdatedQuantity',
            ],
            'model_type' => $this->{$user}::class,
            'creator_id' => $this->{$user}->getKey(),
            'with_issuer' => false,
            'with_hidden' => false,
        ]);

        Event::fake([OrderCreated::class, ItemUpdatedQuantity::class]);

        $item = Item::factory()->create();

        Deposit::factory()->create([
            'item_id' => $item->getKey(),
            'quantity' => 100,
        ]);

        $schema = $this->schemaCrudService->store(
            FakeDto::schemaDto([
                'type' => 'select',
                'prices_base' => [['value' => 10, 'currency' => Currency::DEFAULT->value]],
                'hidden' => false,
            ])
        );

        $option = Option::factory()->create([
            'name' => 'A',
            'disabled' => false,
            'order' => 0,
            'schema_id' => $schema->getKey(),
        ]);

        $option->prices()->createMany(
            Price::factory(['value' => 1000])->prepareForCreateMany()
        );

        $option->items()->sync([
            $item->getKey(),
        ]);

        $this->product->schemas()->sync([$schema->getKey()]);

        $productQuantity = 2;

        $response = $this->actingAs($this->{$user})->postJson('/orders', [
            'currency' => $this->currency,
            'sales_channel_id' => $this->salesChannel->getKey(),
            'email' => $this->email,
            'shipping_method_id' => $this->shippingMethod->getKey(),
            'shipping_place' => $this->address->toArray(),
            'billing_address' => $this->address->toArray(),
            'items' => [
                [
                    'product_id' => $this->product->getKey(),
                    'quantity' => $productQuantity,
                    'schemas' => [
                        $schema->getKey() => $option->getKey(),
                    ],
                ],
            ],
        ]);

        $response->assertCreated();
        $order = Order::find($response->getData()->data->id);

        $schemaPrice = $schema->getPrice($option->getKey(), [
            $schema->getKey() => $option->getKey(),
        ], $this->currency);

        $orderTotal = $this->productPrice
            ->plus($schemaPrice)
            ->multipliedBy($productQuantity);

        $this->assertDatabaseHas('orders', [
            'id' => $order->id,
            'email' => $this->email,
            'shipping_price' => $this->shippingMethod->getPrice($orderTotal)->getMinorAmount(),
        ]);
        $this->assertDatabaseHas('addresses', $this->address->toArray());
        $this->assertDatabaseHas('order_products', [
            'order_id' => $order->getKey(),
            'product_id' => $this->product->getKey(),
            'quantity' => 2,
        ]);
        $this->assertDatabaseHas('order_schemas', [
            'order_product_id' => $order->products[0]->getKey(),
            'name' => $schema->name,
            'value' => $option->name,
        ]);

        Event::assertDispatched(OrderCreated::class);
        Event::assertDispatched(ItemUpdatedQuantity::class);

        Bus::fake();

        $item = Item::find($item->getKey());
        $event = new ItemUpdatedQuantity($item);
        $listener = new WebHookEventListener();

        $listener->handle($event);

        Bus::assertDispatched(CallWebhookJob::class, function ($job) use ($webHook, $item) {
            $payload = $job->payload;

            return $job->webhookUrl === $webHook->url
                && isset($job->headers['Signature'])
                && $payload['data']['id'] === $item->getKey()
                && $payload['data_type'] === 'Item'
                && $payload['event'] === 'ItemUpdatedQuantity';
        });
    }

    /**
     * @dataProvider authProvider
     */
    public function testCreateOrderHiddenSchema($user): void
    {
        $this->{$user}->givePermissionTo('orders.add');

        Event::fake([OrderCreated::class]);

        $schema = $this->schemaCrudService->store(
            FakeDto::schemaDto([
                'type' => 'string',
                'prices' => [['value' => 10, 'currency' => $this->currency->value]],
                'hidden' => true,
            ])
        );

        $this->product->schemas()->sync([$schema->getKey()]);

        $productQuantity = 2;

        $response = $this->actingAs($this->{$user})->postJson('/orders', [
            'currency' => $this->currency,
            'sales_channel_id' => $this->salesChannel->getKey(),
            'email' => $this->email,
            'shipping_method_id' => $this->shippingMethod->getKey(),
            'shipping_place' => $this->address->toArray(),
            'billing_address' => $this->address->toArray(),
            'items' => [
                [
                    'product_id' => $this->product->getKey(),
                    'quantity' => $productQuantity,
                    'schemas' => [
                        $schema->getKey() => 'Test',
                    ],
                ],
            ],
        ]);

        $response->assertCreated();
        $order = Order::find($response->getData()->data->id);

        $schemaPrice = $schema->getPrice('Test', [
            $schema->getKey() => 'Test',
        ], $this->currency);

        $orderTotal = $this->productPrice
            ->plus($schemaPrice)
            ->multipliedBy($productQuantity);

        $this->assertDatabaseHas('orders', [
            'id' => $order->id,
            'email' => $this->email,
            'shipping_price' => $this->shippingMethod->getPrice($orderTotal)->getMinorAmount(),
        ]);
        $this->assertDatabaseHas('addresses', $this->address->toArray());
        $this->assertDatabaseHas('order_products', [
            'order_id' => $order->getKey(),
            'product_id' => $this->product->getKey(),
            'quantity' => 2,
        ]);
        $this->assertDatabaseHas('order_schemas', [
            'order_product_id' => $order->products[0]->getKey(),
            'name' => $schema->name,
            'value' => 'Test',
        ]);

        Event::assertDispatched(OrderCreated::class);
    }

    /**
     * @dataProvider authProvider
     *
     * @throws MathException
     * @throws MoneyMismatchException
     * @throws PublishingException
     */
    public function testCreateOrderNonRequiredSchemaEmpty($user): void
    {
        $this->{$user}->givePermissionTo('orders.add');

        Event::fake([OrderCreated::class]);

        $schemaPrice = 10;
        $schema = $this->schemaCrudService->store(
            FakeDto::schemaDto([
                'type' => SchemaType::STRING->name,
                'prices' => [['value' => $schemaPrice, 'currency' => Currency::DEFAULT->value]],
                'required' => false, // Important!
            ])
        );

        $this->product->schemas()->sync([$schema->getKey()]);

        $response = $this->actingAs($this->{$user})->postJson('/orders', [
            'currency' => $this->currency,
            'sales_channel_id' => $this->salesChannel->getKey(),
            'email' => 'test@example.com',
            'shipping_method_id' => $this->shippingMethod->getKey(),
            'shipping_place' => $this->address->toArray(),
            'billing_address' => $this->address->toArray(),
            'items' => [
                [
                    'product_id' => $this->product->getKey(),
                    'quantity' => 1,
                    'schemas' => [
                        $schema->getKey() => '',
                    ],
                ],
            ],
        ]);

        $response->assertCreated();

        /** @var Order $order */
        $order = Order::findOrFail(
            $response->json('data.id'),
        );

        // Expected price doesn't include empty schema
        $expectedOrderPrice = $this->productPrice->plus(
            $this->shippingMethod->getPrice($this->productPrice),
        );
        $this->assertEquals($expectedOrderPrice, $order->summary);
    }

    /**
     * @dataProvider authProvider
     */
    public function testCreateOrderNoSalesIds($user): void
    {
        $this->{$user}->givePermissionTo('orders.add');

        Event::fake([OrderCreated::class]);

        $discount = Discount::factory()->create([
            'description' => 'Testowy kupon',
            'code' => null,
            'percentage' => '10',
            'target_type' => DiscountTargetType::PRODUCTS,
            'target_is_allow_list' => true,
        ]);
        $shippingMethod = ShippingMethod::factory()->create([
            'shipping_type' => ShippingType::ADDRESS,
        ]);
        $lowRange = PriceRange::query()->create([
            'start' => Money::zero(Currency::DEFAULT->value),
            'value' => Money::zero(Currency::DEFAULT->value),
        ]);
        $shippingMethod->priceRanges()->save($lowRange);
        $discount->products()->attach($this->product->getKey());

        $conditionGroup = ConditionGroup::create();

        $conditionGroup->conditions()->create([
            'type' => ConditionType::DATE_BETWEEN,
            'value' => [
                'end_at' => Carbon::yesterday(),
                'is_in_range' => true,
            ],
        ]);

        $discount->conditionGroups()->attach($conditionGroup);

        $response = $this->actingAs($this->{$user})->json('POST', '/orders', [
            'currency' => $this->currency,
            'sales_channel_id' => $this->salesChannel->getKey(),
            'email' => $this->email,
            'shipping_method_id' => $shippingMethod->getKey(),
            'billing_address' => $this->address->toArray(),
            'shipping_place' => $this->address->toArray(),
            'items' => [
                [
                    'product_id' => $this->product->getKey(),
                    'quantity' => 1,
                ],
            ],
        ]);

        $response->assertCreated();

        Event::assertDispatched(OrderCreated::class);
    }

    /**
     * @dataProvider authProvider
     */
    public function testCreateOrderWithDiscount($user): void
    {
        $this->{$user}->givePermissionTo('orders.add');

        Event::fake([OrderCreated::class]);

        $discount = Discount::factory()->create([
            'description' => 'Testowy kupon',
            'code' => 'S43SA2',
            'percentage' => '10',
            'target_type' => DiscountTargetType::PRODUCTS,
            'target_is_allow_list' => true,
        ]);
        $shippingMethod = ShippingMethod::factory()->create([
            'shipping_type' => ShippingType::ADDRESS,
        ]);
        $lowRange = PriceRange::query()->create([
            'start' => Money::zero(Currency::DEFAULT->value),
            'value' => Money::zero(Currency::DEFAULT->value),
        ]);
        $shippingMethod->priceRanges()->save($lowRange);
        $discount->products()->attach($this->product->getKey());

        $response = $this->actingAs($this->{$user})->json('POST', '/orders', [
            'currency' => $this->currency,
            'sales_channel_id' => $this->salesChannel->getKey(),
            'email' => $this->email,
            'shipping_method_id' => $shippingMethod->getKey(),
            'shipping_place' => $this->address->toArray(),
            'billing_address' => $this->address->toArray(),
            'items' => [
                [
                    'product_id' => $this->product->getKey(),
                    'quantity' => 1,
                ],
            ],
            'coupons' => [
                $discount->code,
            ],
        ]);

        $response->assertCreated();
        $order = Order::find($response->getData()->data->id);

        $orderTotal = $this->productPrice;
        $this->assertDatabaseHas('orders', [
            'id' => $order->getKey(),
            'email' => $this->email,
            'shipping_price' => $shippingMethod->getPrice($orderTotal)->getMinorAmount(),
        ]);

        Event::assertDispatched(OrderCreated::class);
    }

    /**
     * @dataProvider authProvider
     *
     * @throws DtoException
     * @throws NumberFormatException
     * @throws RoundingNecessaryException
     * @throws UnknownCurrencyException
     */
    public function testCreateOrderWithDiscountMinimalPrices($user): void
    {
        $this->{$user}->givePermissionTo('orders.add');

        Event::fake([OrderCreated::class]);

<<<<<<< HEAD
        $product = $this->productService->create(FakeDto::productCreateDto([
            'prices_base' => [PriceDto::from(Money::of(150, $this->currency->value))],
        ]));
=======
        $product = $this->productService->create(
            FakeDto::productCreateDto([
                'public' => true,
                'prices_base' => [PriceDto::from(Money::of(150, $this->currency->value))],
            ])
        );
>>>>>>> 21196c09

        $discount = Discount::factory()->create([
            'description' => 'Testowy kupon',
            'code' => 'S43SA2',
            'percentage' => '95',
            'target_type' => DiscountTargetType::PRODUCTS,
            'target_is_allow_list' => true,
        ]);

        $saleOrder = Discount::factory()->create([
            'description' => 'Testowy kupon',
            'name' => 'Kupon order',
            'percentage' => null,
            'target_type' => DiscountTargetType::ORDER_VALUE,
            'target_is_allow_list' => true,
            'code' => null,
        ]);

        $amounts = array_map(fn (Currency $currency) => PriceDto::fromMoney(
            Money::of(50, $currency->value),
        ), Currency::cases());

        $this->discountRepository::setDiscountAmounts($saleOrder->getKey(), $amounts);

        $couponShipping = Discount::factory()->create([
            'description' => 'Testowy kupon',
            'name' => 'Kupon shipping',
            'percentage' => null,
            'target_type' => DiscountTargetType::SHIPPING_PRICE,
            'target_is_allow_list' => false,
        ]);

        $amounts = array_map(fn (Currency $currency) => PriceDto::fromMoney(
            Money::of(15, $currency->value),
        ), Currency::cases());

        $this->discountRepository::setDiscountAmounts($couponShipping->getKey(), $amounts);

        $discount->products()->attach($product->getKey());

        $shippingMethod = ShippingMethod::factory()->create([
            'public' => true,
            'shipping_type' => ShippingType::ADDRESS,
        ]);
        $lowRange = PriceRange::query()->create([
            'start' => Money::zero(Currency::DEFAULT->value),
            'value' => Money::of(10, Currency::DEFAULT->value),
        ]);

        $shippingMethod->priceRanges()->saveMany([$lowRange]);

        $response = $this->actingAs($this->{$user})->json('POST', '/orders', [
            'currency' => $this->currency,
            'sales_channel_id' => $this->salesChannel->getKey(),
            'email' => $this->email,
            'shipping_method_id' => $shippingMethod->getKey(),
            'billing_address' => $this->address->toArray(),
            'shipping_place' => $this->address->toArray(),
            'items' => [
                [
                    'product_id' => $product->getKey(),
                    'quantity' => 1,
                ],
            ],
            'coupons' => [
                $discount->code,
                $couponShipping->code,
            ],
        ]);

        $response->assertCreated()
            ->assertJsonFragment([
                'cart_total_initial' => '150.00',
                'cart_total' => '0.01',
                'shipping_price_initial' => '10.00',
                'shipping_price' => '0.01',
                'summary' => '0.02',
            ]);
        $order = Order::find($response->getData()->data->id);

        $this->assertDatabaseHas('order_products', [
            'order_id' => $order->getKey(),
            'product_id' => $product->getKey(),
            'price_initial' => '15000',
            'price' => '750',
        ]);

        $this->assertDatabaseHas('order_discounts', [
            'discount_id' => $discount->getKey(),
            'applied_discount' => '14250', // -95%
        ]);

        $this->assertDatabaseHas('order_discounts', [
            'model_id' => $order->getKey(),
            'discount_id' => $saleOrder->getKey(),
            'applied_discount' => '749', // discount -50, but price should be 7.49 when discount is applied
        ]);

        $this->assertDatabaseHas('order_discounts', [
            'model_id' => $order->getKey(),
            'discount_id' => $couponShipping->getKey(),
            'applied_discount' => '999', // discount -15, but shipping_price_initial is 9.99
        ]);

        Event::assertDispatched(OrderCreated::class);
    }

    /**
     * @dataProvider authProvider
     */
    public function testCantCreateOrderWithoutItems($user): void
    {
        $this->{$user}->givePermissionTo('orders.add');

        $shippingMethod = ShippingMethod::factory()->create([
            'shipping_type' => ShippingType::ADDRESS,
        ]);
        $lowRange = PriceRange::query()->create([
            'start' => Money::zero(Currency::DEFAULT->value),
            'value' => Money::zero(Currency::DEFAULT->value),
        ]);
        $shippingMethod->priceRanges()->save($lowRange);

        $response = $this->actingAs($this->{$user})->json('POST', '/orders', [
            'currency' => $this->currency,
            'sales_channel_id' => $this->salesChannel->getKey(),
            'email' => $this->email,
            'shipping_method_id' => $shippingMethod->getKey(),
            'shipping_place' => [
                'name' => 'Wojtek Testowy',
                'phone' => '+48123321123',
                'address' => 'Gdańska 89/1',
                'zip' => '12-123',
                'city' => 'Bydgoszcz',
                'country' => 'PL',
            ],
            'items' => [],
        ]);

        $response->assertStatus(422);
    }

    /**
     * @dataProvider authProvider
     */
    public function testCantCreateOrderWithoutBillingAddress($user): void
    {
        $this->{$user}->givePermissionTo('orders.add');

        Event::fake([OrderCreated::class]);

        $this->productRepository->setProductPrices($this->product->getKey(), [
            ProductPriceType::PRICE_BASE->value => FakeDto::generatePricesInAllCurrencies(amount: 10),
        ]);

        $this
            ->actingAs($this->{$user})
            ->postJson('/orders', [
                'currency' => $this->currency,
                'sales_channel_id' => $this->salesChannel->getKey(),
                'email' => $this->email,
                'shipping_method_id' => $this->shippingMethod->getKey(),
                'shipping_address' => $this->address->toArray(),
                'items' => [
                    [
                        'product_id' => $this->product->getKey(),
                        'quantity' => 20,
                    ],
                ],
            ])
            ->assertUnprocessable();

        Event::assertNotDispatched(OrderCreated::class);
    }

    /**
     * @dataProvider authProvider
     */
    public function testCantCreateOrderWithExpiredDiscount($user): void
    {
        $this->{$user}->givePermissionTo('orders.add');

        $discount = Discount::factory()->create([
            'description' => 'Testowy kupon',
            'code' => 'S43SA2',
            'percentage' => '10',
            'target_type' => DiscountTargetType::ORDER_VALUE,
            'target_is_allow_list' => true,
        ]);

        $conditionGroup = ConditionGroup::create();

        $conditionGroup->conditions()->create([
            'type' => ConditionType::DATE_BETWEEN,
            'value' => [
                'end_at' => Carbon::yesterday(),
                'is_in_range' => true,
            ],
        ]);

        $discount->conditionGroups()->attach($conditionGroup);

        $shippingMethod = ShippingMethod::factory()->create([
            'shipping_type' => ShippingType::ADDRESS,
        ]);
        $lowRange = PriceRange::query()->create([
            'start' => Money::zero(Currency::DEFAULT->value),
            'value' => Money::zero(Currency::DEFAULT->value),
        ]);
        $shippingMethod->priceRanges()->save($lowRange);

        $response = $this->actingAs($this->{$user})->json('POST', '/orders', [
            'currency' => $this->currency,
            'sales_channel_id' => $this->salesChannel->getKey(),
            'email' => $this->email,
            'shipping_method_id' => $shippingMethod->getKey(),
            'shipping_address' => $this->address->toArray(),
            'billing_address' => $this->address->toArray(),
            'items' => [
                [
                    'product_id' => $this->product->getKey(),
                    'quantity' => 1,
                ],
            ],
            'coupons' => [
                $discount->code,
            ],
        ]);

        $response->assertStatus(422);
    }

    /**
     * @dataProvider authProvider
     */
    public function testCantCreateOrderWithDiscountBeforeStart($user): void
    {
        $this->{$user}->givePermissionTo('orders.add');

        $discount = Discount::factory()->create([
            'description' => 'Testowy kupon',
            'code' => 'S43SA2',
            'percentage' => '10',
            'target_type' => DiscountTargetType::ORDER_VALUE,
            'target_is_allow_list' => true,
        ]);

        $conditionGroup = ConditionGroup::create();

        $conditionGroup->conditions()->create([
            'type' => ConditionType::DATE_BETWEEN,
            'value' => [
                'start_at' => Carbon::tomorrow(),
                'is_in_range' => true,
            ],
        ]);

        $discount->conditionGroups()->attach($conditionGroup);

        $shippingMethod = ShippingMethod::factory()->create([
            'shipping_type' => ShippingType::ADDRESS,
        ]);
        $lowRange = PriceRange::query()->create([
            'start' => Money::zero(Currency::DEFAULT->value),
            'value' => Money::zero(Currency::DEFAULT->value),
        ]);
        $shippingMethod->priceRanges()->save($lowRange);

        $response = $this->actingAs($this->{$user})->json('POST', '/orders', [
            'currency' => $this->currency,
            'sales_channel_id' => $this->salesChannel->getKey(),
            'email' => $this->email,
            'shipping_method_id' => $shippingMethod->getKey(),
            'shipping_address' => $this->address->toArray(),
            'billing_address' => $this->address->toArray(),
            'items' => [
                [
                    'product_id' => $this->product->getKey(),
                    'quantity' => 1,
                ],
            ],
            'coupons' => [
                $discount->code,
            ],
        ]);

        $response->assertStatus(422);
    }

    /**
     * @dataProvider authProvider
     */
    public function testCreateOrderWithShippingMethodTypeAddress($user): void
    {
        $this->{$user}->givePermissionTo('orders.add');

        Event::fake([OrderCreated::class]);

        $schema = $this->schemaCrudService->store(
            FakeDto::schemaDto([
                'type' => 'string',
                'prices' => [['value' => 10, 'currency' => $this->currency->value]],
                'hidden' => false,
            ])
        );

        $this->product->schemas()->sync([$schema->getKey()]);

        $this->productRepository->setProductPrices($this->product->getKey(), [
            ProductPriceType::PRICE_BASE->value => FakeDto::generatePricesInAllCurrencies(amount: 100),
        ]);

        $productQuantity = 2;

        $shippingMethod = ShippingMethod::factory()->create([
            'public' => true,
            'shipping_type' => ShippingType::ADDRESS,
        ]);
        $lowRange = PriceRange::query()->create([
            'start' => Money::zero(Currency::DEFAULT->value),
            'value' => Money::zero(Currency::DEFAULT->value),
        ]);
        $shippingMethod->priceRanges()->save($lowRange);

        $response = $this->actingAs($this->{$user})->postJson('/orders', [
            'currency' => $this->currency,
            'sales_channel_id' => $this->salesChannel->getKey(),
            'email' => $this->email,
            'shipping_method_id' => $shippingMethod->getKey(),
            'invoice_requested' => true,
            'shipping_place' => $this->address,
            'billing_address' => Address::factory()->create(),
            'items' => [
                [
                    'product_id' => $this->product->getKey(),
                    'quantity' => $productQuantity,
                    'schemas' => [
                        $schema->getKey() => 'Test',
                    ],
                ],
            ],
        ]);

        $response->assertCreated();
        $order = Order::find($response->getData()->data->id);

        $this->assertDatabaseHas('orders', [
            'id' => $order->getKey(),
            'invoice_requested' => true,
            'shipping_place' => null,
            'shipping_address_id' => $order->shippingAddress->getKey(),
            'shipping_type' => ShippingType::ADDRESS->value,
        ]);

        Event::assertDispatched(OrderCreated::class);
    }

    /**
     * @dataProvider authProvider
     */
    public function testCreateOrderWithShippingMethodTypePoint($user): void
    {
        $this->{$user}->givePermissionTo('orders.add');

        Event::fake([OrderCreated::class]);

        $schema = $this->schemaCrudService->store(
            FakeDto::schemaDto([
                'type' => 'string',
                'prices' => [['value' => 10, 'currency' => $this->currency->value]],
                'hidden' => false,
            ])
        );

        $this->product->schemas()->sync([$schema->getKey()]);
        $this->product->update([
            'price' => 100,
        ]);

        $productQuantity = 2;

        $pointAddress = Address::factory()->create();

        $shippingMethod = ShippingMethod::factory()->create([
            'public' => true,
            'shipping_type' => ShippingType::POINT,
        ]);
        $lowRange = PriceRange::query()->create([
            'start' => Money::zero(Currency::DEFAULT->value),
            'value' => Money::zero(Currency::DEFAULT->value),
        ]);
        $shippingMethod->priceRanges()->save($lowRange);

        $shippingMethod->shippingPoints()->attach($pointAddress);

        $response = $this->actingAs($this->{$user})->postJson('/orders', [
            'currency' => $this->currency,
            'sales_channel_id' => $this->salesChannel->getKey(),
            'email' => $this->email,
            'shipping_method_id' => $shippingMethod->getKey(),
            'invoice_requested' => true,
            'shipping_place' => $pointAddress->getKey(),
            'billing_address' => Address::factory()->create(),
            'items' => [
                [
                    'product_id' => $this->product->getKey(),
                    'quantity' => $productQuantity,
                    'schemas' => [
                        $schema->getKey() => 'Test',
                    ],
                ],
            ],
        ]);

        $response->assertCreated();
        $order = Order::find($response->getData()->data->id);

        $this->assertDatabaseHas('orders', [
            'id' => $order->getKey(),
            'invoice_requested' => true,
            'shipping_place' => null,
            'shipping_address_id' => $pointAddress->getKey(),
            'shipping_type' => ShippingType::POINT->value,
        ]);

        Event::assertDispatched(OrderCreated::class);
    }

    /**
     * @dataProvider authProvider
     */
    public function testCreateOrderWithShippingMethodTypePointExternal($user): void
    {
        $this->{$user}->givePermissionTo('orders.add');

        Event::fake([OrderCreated::class]);

        $schema = $this->schemaCrudService->store(
            FakeDto::schemaDto([
                'type' => 'string',
                'prices' => [['value' => 10, 'currency' => $this->currency->value]],
                'hidden' => false,
            ])
        );

        $this->product->schemas()->sync([$schema->getKey()]);
        $this->product->update([
            'price' => 100,
        ]);

        $productQuantity = 2;

        $shippingMethod = ShippingMethod::factory()->create([
            'public' => true,
            'shipping_type' => ShippingType::POINT_EXTERNAL,
        ]);
        $lowRange = PriceRange::query()->create([
            'start' => Money::zero(Currency::DEFAULT->value),
            'value' => Money::zero(Currency::DEFAULT->value),
        ]);
        $shippingMethod->priceRanges()->save($lowRange);

        $response = $this->actingAs($this->{$user})->postJson('/orders', [
            'currency' => $this->currency,
            'sales_channel_id' => $this->salesChannel->getKey(),
            'email' => $this->email,
            'shipping_method_id' => $shippingMethod->getKey(),
            'invoice_requested' => true,
            'shipping_place' => 'Testowy numer domu w testowym mieście',
            'billing_address' => Address::factory()->create(),
            'items' => [
                [
                    'product_id' => $this->product->getKey(),
                    'quantity' => $productQuantity,
                    'schemas' => [
                        $schema->getKey() => 'Test',
                    ],
                ],
            ],
        ]);

        $response->assertCreated();
        $order = Order::find($response->getData()->data->id);

        $this->assertDatabaseHas('orders', [
            'id' => $order->getKey(),
            'invoice_requested' => true,
            'shipping_address_id' => null,
            'shipping_place' => 'Testowy numer domu w testowym mieście',
            'shipping_type' => ShippingType::POINT_EXTERNAL->value,
        ]);

        Event::assertDispatched(OrderCreated::class);
    }

    /**
     * @dataProvider authProvider
     */
    public function testCreateOrderWithMissingShippingAddress($user): void
    {
        $this->{$user}->givePermissionTo('orders.add');

        Event::fake([OrderCreated::class]);

        $schema = $this->schemaCrudService->store(
            FakeDto::schemaDto([
                'type' => 'string',
                'prices' => [['value' => 10, 'currency' => $this->currency->value]],
                'hidden' => false,
            ])
        );

        $this->product->schemas()->sync([$schema->getKey()]);
        $this->product->update([
            'price' => 100,
        ]);

        $productQuantity = 2;

        $shippingMethod = ShippingMethod::factory()->create([
            'public' => true,
            'shipping_type' => ShippingType::POINT,
        ]);
        $lowRange = PriceRange::query()->create([
            'start' => Money::zero(Currency::DEFAULT->value),
            'value' => Money::zero(Currency::DEFAULT->value),
        ]);
        $shippingMethod->priceRanges()->save($lowRange);

        $response = $this->actingAs($this->{$user})->postJson('/orders', [
            'currency' => $this->currency,
            'sales_channel_id' => $this->salesChannel->getKey(),
            'email' => $this->email,
            'shipping_method_id' => $shippingMethod->getKey(),
            'invoice_requested' => true,
            'billing_address' => Address::factory()->create(),
            'items' => [
                [
                    'product_id' => $this->product->getKey(),
                    'quantity' => $productQuantity,
                    'schemas' => [
                        $schema->getKey() => 'Test',
                    ],
                ],
            ],
        ]);

        $response->assertStatus(422);

        Event::assertNotDispatched(OrderCreated::class);
    }

    /**
     * @dataProvider authProvider
     */
    public function testCreateOrderWithMissingShippingPlace($user): void
    {
        $this->{$user}->givePermissionTo('orders.add');

        Event::fake([OrderCreated::class]);

        $schema = $this->schemaCrudService->store(
            FakeDto::schemaDto([
                'type' => 'string',
                'prices' => [['value' => 10, 'currency' => $this->currency->value]],
                'hidden' => false,
            ])
        );

        $this->product->schemas()->sync([$schema->getKey()]);
        $this->product->update([
            'price' => 100,
        ]);

        $productQuantity = 2;

        $shippingMethod = ShippingMethod::factory()->create([
            'public' => true,
            'shipping_type' => ShippingType::POINT_EXTERNAL,
        ]);
        $lowRange = PriceRange::query()->create([
            'start' => Money::zero(Currency::DEFAULT->value),
            'value' => Money::zero(Currency::DEFAULT->value),
        ]);
        $shippingMethod->priceRanges()->save($lowRange);

        $response = $this->actingAs($this->{$user})->postJson('/orders', [
            'currency' => $this->currency,
            'sales_channel_id' => $this->salesChannel->getKey(),
            'email' => $this->email,
            'shipping_method_id' => $shippingMethod->getKey(),
            'invoice_requested' => true,
            'billing_address' => Address::factory()->create(),
            'items' => [
                [
                    'product_id' => $this->product->getKey(),
                    'quantity' => $productQuantity,
                    'schemas' => [
                        $schema->getKey() => 'Test',
                    ],
                ],
            ],
        ]);

        $response->assertStatus(422);

        Event::assertNotDispatched(OrderCreated::class);
    }

    /**
     * @dataProvider authProvider
     */
    public function testCantCreateOrderWithInactiveCoupon($user): void
    {
        $this->{$user}->givePermissionTo('orders.add');

        $discount = Discount::factory()->create([
            'description' => 'Testowy kupon',
            'code' => 'S43SA2',
            'percentage' => '10',
            'target_type' => DiscountTargetType::ORDER_VALUE,
            'target_is_allow_list' => true,
            'active' => false,
        ]);

        $conditionGroup = ConditionGroup::create();

        $conditionGroup->conditions()->create([
            'type' => ConditionType::DATE_BETWEEN,
            'value' => [
                'end_at' => Carbon::tomorrow(),
                'is_in_range' => true,
            ],
        ]);

        $discount->conditionGroups()->attach($conditionGroup);

        $shippingMethod = ShippingMethod::factory()->create([
            'shipping_type' => ShippingType::ADDRESS,
        ]);
        $lowRange = PriceRange::query()->create([
            'start' => Money::zero(Currency::DEFAULT->value),
            'value' => Money::zero(Currency::DEFAULT->value),
        ]);
        $shippingMethod->priceRanges()->save($lowRange);

        $response = $this->actingAs($this->{$user})->json('POST', '/orders', [
            'currency' => $this->currency,
            'sales_channel_id' => $this->salesChannel->getKey(),
            'email' => $this->email,
            'shipping_method_id' => $shippingMethod->getKey(),
            'delivery_address' => $this->address->toArray(),
            'items' => [
                [
                    'product_id' => $this->product->getKey(),
                    'quantity' => 1,
                ],
            ],
            'coupons' => [
                $discount->code,
            ],
        ]);

        $response->assertStatus(422);
    }

    /**
     * @dataProvider authProvider
     */
    public function testCantCreateOrderWithInactiveSale($user): void
    {
        $this->{$user}->givePermissionTo('orders.add');

        $discount = Discount::factory()->create([
            'description' => 'Testowy kupon',
            'code' => null,
            'percentage' => '10',
            'target_type' => DiscountTargetType::ORDER_VALUE,
            'target_is_allow_list' => true,
            'active' => false,
        ]);

        $conditionGroup = ConditionGroup::create();

        $conditionGroup->conditions()->create([
            'type' => ConditionType::DATE_BETWEEN,
            'value' => [
                'end_at' => Carbon::tomorrow(),
                'is_in_range' => true,
            ],
        ]);

        $discount->conditionGroups()->attach($conditionGroup);

        $shippingMethod = ShippingMethod::factory()->create([
            'shipping_type' => ShippingType::ADDRESS,
        ]);
        $lowRange = PriceRange::query()->create([
            'start' => Money::zero(Currency::DEFAULT->value),
            'value' => Money::zero(Currency::DEFAULT->value),
        ]);
        $shippingMethod->priceRanges()->save($lowRange);

        $response = $this->actingAs($this->{$user})->json('POST', '/orders', [
            'currency' => $this->currency,
            'sales_channel_id' => $this->salesChannel->getKey(),
            'email' => $this->email,
            'shipping_method_id' => $shippingMethod->getKey(),
            'delivery_address' => $this->address->toArray(),
            'items' => [
                [
                    'product_id' => $this->product->getKey(),
                    'quantity' => 1,
                ],
            ],
            'sale_ids' => [
                $discount->getKey(),
            ],
        ]);

        $response->assertStatus(422);
    }

    public function testCreateOrderWithoutAnyStatuses(): void
    {
        Status::query()->delete();

        $this->user->givePermissionTo('orders.add');

        Event::fake([OrderCreated::class]);

        $response = $this->actingAs($this->user)->postJson('/orders', [
            'currency' => $this->currency,
            'sales_channel_id' => $this->salesChannel->getKey(),
            'email' => $this->email,
            'shipping_method_id' => $this->shippingMethod->getKey(),
            'billing_address' => $this->address->toArray(),
            'shipping_place' => $this->address->toArray(),
            'items' => [
                [
                    'product_id' => $this->product->getKey(),
                    'quantity' => 1,
                ],
            ],
        ]);

        $response
            ->assertStatus(500)
            ->assertJsonFragment(['message' => Exceptions::SERVER_ORDER_STATUSES_NOT_CONFIGURED]);

        Event::assertNotDispatched(OrderCreated::class);
    }

    public function testCreateOrderWithEmptyVat(): void
    {
        $this->user->givePermissionTo('orders.add');

        Event::fake([OrderCreated::class]);

        $address = [
            'name' => 'Johny Mielony',
            'address' => 'Street 89',
            'zip' => '80-200',
            'city' => 'City',
            'country' => 'PL',
            'phone' => '+48543234123',
        ];

        $this
            ->actingAs($this->user)
            ->postJson('/orders', [
                'currency' => $this->currency,
                'sales_channel_id' => $this->salesChannel->getKey(),
                'email' => $this->email,
                'shipping_method_id' => $this->shippingMethod->getKey(),
                'billing_address' => $address + [
                        'vat' => null,
                    ],
                'shipping_place' => $address + [
                        'vat' => null,
                    ],
                'items' => [
                    [
                        'product_id' => $this->product->getKey(),
                        'quantity' => 20,
                    ],
                ],
            ])
            ->assertCreated();

        $this->assertDatabaseHas(
            'addresses',
            $address + [
                'vat' => null,
            ]
        );
    }

    /**
     * @dataProvider authProvider
     */
    public function testCreateOrderPurchaseLimit($user): void
    {
        $this->{$user}->givePermissionTo('orders.add');

        Event::fake([OrderCreated::class]);

        $this->product->update([
            'price' => 10,
            'purchase_limit_per_user' => 10,
        ]);

        $productQuantity = 20;

        $this->actingAs($this->{$user})->postJson('/orders', [
            'currency' => $this->currency,
            'sales_channel_id' => $this->salesChannel->getKey(),
            'email' => $this->email,
            'shipping_method_id' => $this->shippingMethod->getKey(),
            'billing_address' => $this->address->toArray(),
            'shipping_place' => $this->address->toArray(),
            'items' => [
                [
                    'product_id' => $this->product->getKey(),
                    'quantity' => $productQuantity,
                ],
            ],
        ])->assertUnprocessable()
            ->assertJsonFragment([
                'message' => Exceptions::PRODUCT_PURCHASE_LIMIT,
            ]);
    }

    /**
     * @dataProvider authProvider
     */
    public function testCreateOrderPurchaseLimitAlreadyPurchased($user): void
    {
        $this->{$user}->givePermissionTo('orders.add');

        Event::fake([OrderCreated::class]);

        $this->product->update([
            'price' => 10,
            'purchase_limit_per_user' => 1,
        ]);

        $order = Order::factory()->create([
            'paid' => true,
        ]);
        $this->{$user}->orders()->save($order);
        $order->products()->create([
            'product_id' => $this->product->getKey(),
            'quantity' => 1,
            'price_initial' => Money::of(4600, $this->currency->value),
            'price' => Money::of(4600, $this->currency->value),
            'name' => $this->product->name,
        ]);

        $this->actingAs($this->{$user})->postJson('/orders', [
            'currency' => $this->currency,
            'sales_channel_id' => $this->salesChannel->getKey(),
            'email' => $this->email,
            'shipping_method_id' => $this->shippingMethod->getKey(),
            'billing_address' => $this->address->toArray(),
            'shipping_place' => $this->address->toArray(),
            'items' => [
                [
                    'product_id' => $this->product->getKey(),
                    'quantity' => 1,
                ],
            ],
        ])
            ->assertUnprocessable()
            ->assertJsonFragment([
                'message' => Exceptions::PRODUCT_PURCHASE_LIMIT,
            ]);
    }

    /**
     * @dataProvider authProvider
     */
    public function testCreateOrderPurchaseLimitSetAfterPurchase($user): void
    {
        $this->{$user}->givePermissionTo('orders.add');

        Event::fake([OrderCreated::class]);

        $order = Order::factory()->create([
            'paid' => true,
        ]);
        $this->{$user}->orders()->save($order);
        $order->products()->create([
            'product_id' => $this->product->getKey(),
            'quantity' => 2,
            'price_initial' => Money::of(4600, $this->currency->value),
            'price' => Money::of(4600, $this->currency->value),
            'name' => $this->product->name,
        ]);

        $this->product->update([
            'purchase_limit_per_user' => 1,
        ]);

        $this->actingAs($this->{$user})->postJson('/orders', [
            'currency' => $this->currency,
            'sales_channel_id' => $this->salesChannel->getKey(),
            'email' => $this->email,
            'shipping_method_id' => $this->shippingMethod->getKey(),
            'billing_address' => $this->address->toArray(),
            'shipping_place' => $this->address->toArray(),
            'items' => [
                [
                    'product_id' => $this->product->getKey(),
                    'quantity' => 1,
                ],
            ],
        ])
            ->assertUnprocessable()
            ->assertJsonFragment([
                'message' => Exceptions::PRODUCT_PURCHASE_LIMIT,
            ]);
    }

    /**
     * @dataProvider authProvider
     */
    public function testCreateOrderPurchaseLimitSetAfterPurchaseNotPaid($user): void
    {
        $this->{$user}->givePermissionTo('orders.add');

        Event::fake([OrderCreated::class]);

        $order = Order::factory()->create([
            'paid' => false,
        ]);
        $this->{$user}->orders()->save($order);
        $order->products()->create([
            'product_id' => $this->product->getKey(),
            'quantity' => 2,
            'price_initial' => Money::of(4600, $this->currency->value),
            'price' => Money::of(4600, $this->currency->value),
            'name' => $this->product->name,
        ]);

        $this->product->update([
            'purchase_limit_per_user' => 1,
        ]);

        $this->actingAs($this->{$user})->postJson('/orders', [
            'currency' => $this->currency,
            'sales_channel_id' => $this->salesChannel->getKey(),
            'email' => $this->email,
            'shipping_method_id' => $this->shippingMethod->getKey(),
            'billing_address' => $this->address->toArray(),
            'shipping_place' => $this->address->toArray(),
            'items' => [
                [
                    'product_id' => $this->product->getKey(),
                    'quantity' => 1,
                ],
            ],
        ])
            ->assertCreated();
    }

    /**
     * @dataProvider authProvider
     */
    public function testCreateOrderPurchaseLimitCanceledOrder($user): void
    {
        $this->{$user}->givePermissionTo('orders.add');

        Event::fake([OrderCreated::class]);

        $status = Status::factory()->create([
            'cancel' => true,
        ]);
        $order = Order::factory()->create([
            'status_id' => $status->getKey(),
        ]);
        $this->{$user}->orders()->save($order);
        $order->products()->create([
            'product_id' => $this->product->getKey(),
            'quantity' => 1,
            'price_initial' => Money::of(4600, $this->currency->value),
            'price' => Money::of(4600, $this->currency->value),
            'name' => $this->product->name,
        ]);

        $this->product->update([
            'purchase_limit_per_user' => 1,
        ]);

        $response = $this->actingAs($this->{$user})->postJson('/orders', [
            'currency' => $this->currency,
            'sales_channel_id' => $this->salesChannel->getKey(),
            'email' => $this->email,
            'shipping_method_id' => $this->shippingMethod->getKey(),
            'billing_address' => $this->address->toArray(),
            'shipping_place' => $this->address->toArray(),
            'items' => [
                [
                    'product_id' => $this->product->getKey(),
                    'quantity' => 1,
                ],
            ],
        ]);

        $response->assertValid()->assertCreated();
    }

    /**
     * @dataProvider authProvider
     *
     * @throws MathException
     * @throws UnknownCurrencyException
     * @throws MoneyMismatchException
     */
    public function testCreateSimpleOrderWithWrongCountry($user): void
    {
        $this->{$user}->givePermissionTo('orders.add');

        Event::fake([OrderCreated::class]);

        $this->productPrice = Money::of(10, $this->currency->value);

        $this->productRepository->setProductPrices($this->product->getKey(), [
            ProductPriceType::PRICE_BASE->value => FakeDto::generatePricesInAllCurrencies(amount: 10),
        ]);

        $productQuantity = 20;

        $country = Country::query()->firstOrCreate([
            'code' => 'PL',
        ], [
            'name' => 'Poland',
        ]);

        $this->shippingMethod->countries()->attach($country);
        $this->shippingMethod->block_list = false;
        $this->shippingMethod->save();

        $this->address->country = $country->code;
        $this->address->save();

        $response = $this->actingAs($this->{$user})->postJson('/orders', [
            'currency' => $this->currency,
            'sales_channel_id' => $this->salesChannel->getKey(),
            'email' => $this->email,
            'shipping_method_id' => $this->shippingMethod->getKey(),
            'shipping_place' => $this->address->toArray(),
            'billing_address' => $this->address->toArray(),
            'items' => [
                [
                    'product_id' => $this->product->getKey(),
                    'quantity' => $productQuantity,
                ],
            ],
            'currency' => Currency::DEFAULT->value,
        ]);

        $response->assertValid()->assertCreated();

        Event::assertDispatchedTimes(OrderCreated::class, 1);

        $country2 = Country::query()->firstOrCreate([
            'code' => 'DE',
        ], [
            'name' => 'Germany',
        ]);
        $address2 = Address::factory()->create([
            'country' => $country2->code,
        ]);

        $response = $this->actingAs($this->{$user})->postJson('/orders', [
            'currency' => $this->currency,
            'sales_channel_id' => $this->salesChannel->getKey(),
            'email' => $this->email,
            'shipping_method_id' => $this->shippingMethod->getKey(),
            'shipping_place' => $address2->toArray(),
            'billing_address' => $address2->toArray(),
            'items' => [
                [
                    'product_id' => $this->product->getKey(),
                    'quantity' => $productQuantity,
                ],
            ],
            'currency' => Currency::DEFAULT->value,
        ]);

        $response->assertUnprocessable();
        $response->assertJsonFragment(['message' => Exceptions::CLIENT_SHIPPING_METHOD_INVALID_COUNTRY->value]);

        Event::assertDispatchedTimes(OrderCreated::class, 1); // no increase
    }
}<|MERGE_RESOLUTION|>--- conflicted
+++ resolved
@@ -29,10 +29,8 @@
 use App\Repositories\Contracts\ProductRepositoryContract;
 use App\Repositories\DiscountRepository;
 use App\Repositories\ProductRepository;
-use App\Services\Contracts\ProductServiceContract;
 use App\Services\ProductService;
 use App\Services\SchemaCrudService;
-use BenSampo\Enum\Exceptions\InvalidEnumMemberException;
 use Brick\Math\Exception\MathException;
 use Brick\Math\Exception\NumberFormatException;
 use Brick\Math\Exception\RoundingNecessaryException;
@@ -44,11 +42,8 @@
 use Domain\Price\Enums\ProductPriceType;
 use Domain\ProductSet\ProductSet;
 use Domain\SalesChannel\Models\SalesChannel;
-<<<<<<< HEAD
 use Domain\SalesChannel\SalesChannelRepository;
-=======
 use Domain\ShippingMethod\Models\ShippingMethod;
->>>>>>> 21196c09
 use Heseya\Dto\DtoException;
 use Illuminate\Foundation\Testing\RefreshDatabase;
 use Illuminate\Foundation\Testing\WithFaker;
@@ -72,11 +67,8 @@
     private Address $address;
     private Product $product;
     private string $email;
-<<<<<<< HEAD
     private SalesChannel $salesChannel;
 
-=======
->>>>>>> 21196c09
     private Currency $currency;
     private Money $productPrice;
     private ProductService $productService;
@@ -346,18 +338,9 @@
 
         Event::fake([OrderCreated::class]);
 
-<<<<<<< HEAD
         $product = $this->productService->create(FakeDto::productCreateDto([
             'prices_base' => [PriceDto::from(Money::zero($this->currency->value))],
         ]));
-=======
-        $product = $this->productService->create(
-            FakeDto::productCreateDto([
-                'public' => true,
-                'prices_base' => [PriceDto::from(Money::zero($this->currency->value))],
-            ])
-        );
->>>>>>> 21196c09
 
         $productQuantity = 1;
 
@@ -985,18 +968,9 @@
 
         Event::fake([OrderCreated::class]);
 
-<<<<<<< HEAD
         $product = $this->productService->create(FakeDto::productCreateDto([
             'prices_base' => [PriceDto::from(Money::of(150, $this->currency->value))],
         ]));
-=======
-        $product = $this->productService->create(
-            FakeDto::productCreateDto([
-                'public' => true,
-                'prices_base' => [PriceDto::from(Money::of(150, $this->currency->value))],
-            ])
-        );
->>>>>>> 21196c09
 
         $discount = Discount::factory()->create([
             'description' => 'Testowy kupon',
@@ -1773,11 +1747,11 @@
                 'email' => $this->email,
                 'shipping_method_id' => $this->shippingMethod->getKey(),
                 'billing_address' => $address + [
-                        'vat' => null,
-                    ],
+                    'vat' => null,
+                ],
                 'shipping_place' => $address + [
-                        'vat' => null,
-                    ],
+                    'vat' => null,
+                ],
                 'items' => [
                     [
                         'product_id' => $this->product->getKey(),
