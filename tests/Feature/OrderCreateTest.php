--- conflicted
+++ resolved
@@ -2426,34 +2426,6 @@
 
     /**
      * @dataProvider authProvider
-<<<<<<< HEAD
-     *
-     * @throws MathException
-     * @throws UnknownCurrencyException
-     * @throws MoneyMismatchException
-     */
-    public function testCreateInvalidSchema($user): void
-    {
-        $this->{$user}->givePermissionTo('orders.add');
-
-        $this->productPrice = Money::of(10, $this->currency->value);
-
-        $this->productRepository->setProductPrices($this->product->getKey(), [
-            ProductPriceType::PRICE_BASE->value => FakeDto::generatePricesInAllCurrencies(amount: 10),
-        ]);
-
-        $productQuantity = 20;
-        $salesChannelId = SalesChannel::query()->value('id');
-
-        $schemaID = Str::uuid()->toString();
-        $this->actingAs($this->{$user})->postJson('/orders', [
-            'sales_channel_id' => $salesChannelId,
-            'currency' => $this->currency,
-            'email' => $this->email,
-            'shipping_method_id' => $this->shippingMethod->getKey(),
-            'shipping_place' => $this->address->toArray(),
-            'billing_address' => $this->address->toArray(),
-=======
      */
     public function testCreateOrderInvalidAddress($user): void
     {
@@ -2482,135 +2454,10 @@
                 'city' => 'Gdańsk',
                 'country' => 'PL',
             ],
->>>>>>> 95062bc8
             'items' => [
                 [
                     'product_id' => $this->product->getKey(),
                     'quantity' => $productQuantity,
-<<<<<<< HEAD
-                    'schemas' => [
-                        $schemaID => Str::uuid()->toString(),
-                    ]
-                ],
-            ],
-        ])
-            ->assertUnprocessable()
-            ->assertJsonFragment([
-                'message' => Exceptions::CLIENT_SCHEMA_INVALID->value . ': ' . $schemaID,
-            ]);
-    }
-
-    /**
-     * @dataProvider authProvider
-     *
-     * @throws MathException
-     * @throws UnknownCurrencyException
-     * @throws MoneyMismatchException
-     */
-    public function testCreateInvalidSchemaOption($user): void
-    {
-        $this->{$user}->givePermissionTo('orders.add');
-
-        $this->productPrice = Money::of(10, $this->currency->value);
-
-        $this->productRepository->setProductPrices($this->product->getKey(), [
-            ProductPriceType::PRICE_BASE->value => FakeDto::generatePricesInAllCurrencies(amount: 10),
-        ]);
-
-        $productQuantity = 20;
-        $salesChannelId = SalesChannel::query()->value('id');
-
-        $schema = $this->schemaCrudService->store(
-            FakeDto::schemaDto([
-                'type' => SchemaType::SELECT,
-                'prices' => [['value' => 10, 'currency' => $this->currency->value]],
-                'hidden' => false,
-            ])
-        );
-
-        $this->product->schemas()->sync([$schema->getKey()]);
-
-        $optionId = Str::uuid()->toString();
-        $this->actingAs($this->{$user})->postJson('/orders', [
-            'sales_channel_id' => $salesChannelId,
-            'currency' => $this->currency,
-            'email' => $this->email,
-            'shipping_method_id' => $this->shippingMethod->getKey(),
-            'shipping_place' => $this->address->toArray(),
-            'billing_address' => $this->address->toArray(),
-            'items' => [
-                [
-                    'product_id' => $this->product->getKey(),
-                    'quantity' => $productQuantity,
-                    'schemas' => [
-                        $schema->getKey() => $optionId,
-                    ]
-                ],
-            ],
-        ])
-            ->assertUnprocessable()
-            ->assertJsonFragment([
-                'message' => Exceptions::CLIENT_SCHEMA_OPTIONS_INVALID->value . ': ' . $optionId,
-            ]);
-    }
-
-    /**
-     * @dataProvider authProvider
-     *
-     * @throws MathException
-     * @throws UnknownCurrencyException
-     * @throws MoneyMismatchException
-     */
-    public function testCreateNoRequiredSchema($user): void
-    {
-        $this->{$user}->givePermissionTo('orders.add');
-
-        $this->productPrice = Money::of(10, $this->currency->value);
-
-        $this->productRepository->setProductPrices($this->product->getKey(), [
-            ProductPriceType::PRICE_BASE->value => FakeDto::generatePricesInAllCurrencies(amount: 10),
-        ]);
-
-        $productQuantity = 20;
-        $salesChannelId = SalesChannel::query()->value('id');
-
-        $schema = $this->schemaCrudService->store(
-            FakeDto::schemaDto([
-                'type' => SchemaType::SELECT,
-                'prices' => [['value' => 10, 'currency' => $this->currency->value]],
-                'hidden' => false,
-                'required' => true,
-            ])
-        );
-
-        Option::factory()->create([
-            'name' => 'A',
-            'disabled' => false,
-            'order' => 0,
-            'schema_id' => $schema->getKey(),
-        ]);
-
-        $this->product->schemas()->sync([$schema->getKey()]);
-
-        $this->actingAs($this->{$user})->postJson('/orders', [
-            'sales_channel_id' => $salesChannelId,
-            'currency' => $this->currency,
-            'email' => $this->email,
-            'shipping_method_id' => $this->shippingMethod->getKey(),
-            'shipping_place' => $this->address->toArray(),
-            'billing_address' => $this->address->toArray(),
-            'items' => [
-                [
-                    'product_id' => $this->product->getKey(),
-                    'quantity' => $productQuantity,
-                ],
-            ],
-        ])
-            ->assertUnprocessable()
-            ->assertJsonFragment([
-                'key' => Exceptions::CLIENT_PRODUCT_OPTION->name,
-                'message' => Exceptions::CLIENT_PRODUCT_OPTION->value,
-=======
                 ],
             ],
         ])
@@ -2637,7 +2484,163 @@
                     'key' => ValidationError::STREETNUMBER->value,
                     'message' => Exceptions::CLIENT_STREET_NUMBER->value,
                 ]]
->>>>>>> 95062bc8
             ]);
     }
+
+    /**
+     * @dataProvider authProvider
+     *
+     * @throws MathException
+     * @throws UnknownCurrencyException
+     * @throws MoneyMismatchException
+     */
+    public function testCreateInvalidSchema($user): void
+    {
+        $this->{$user}->givePermissionTo('orders.add');
+
+        $this->productPrice = Money::of(10, $this->currency->value);
+
+        $this->productRepository->setProductPrices($this->product->getKey(), [
+            ProductPriceType::PRICE_BASE->value => FakeDto::generatePricesInAllCurrencies(amount: 10),
+        ]);
+
+        $productQuantity = 20;
+        $salesChannelId = SalesChannel::query()->value('id');
+
+        $schemaID = Str::uuid()->toString();
+        $this->actingAs($this->{$user})->postJson('/orders', [
+            'sales_channel_id' => $salesChannelId,
+            'currency' => $this->currency,
+            'email' => $this->email,
+            'shipping_method_id' => $this->shippingMethod->getKey(),
+            'shipping_place' => $this->address->toArray(),
+            'billing_address' => $this->address->toArray(),
+            'items' => [
+                [
+                    'product_id' => $this->product->getKey(),
+                    'quantity' => $productQuantity,
+                    'schemas' => [
+                        $schemaID => Str::uuid()->toString(),
+                    ]
+                ],
+            ],
+        ])
+            ->assertUnprocessable()
+            ->assertJsonFragment([
+                'message' => Exceptions::CLIENT_SCHEMA_INVALID->value . ': ' . $schemaID,
+            ]);
+    }
+
+    /**
+     * @dataProvider authProvider
+     *
+     * @throws MathException
+     * @throws UnknownCurrencyException
+     * @throws MoneyMismatchException
+     */
+    public function testCreateInvalidSchemaOption($user): void
+    {
+        $this->{$user}->givePermissionTo('orders.add');
+
+        $this->productPrice = Money::of(10, $this->currency->value);
+
+        $this->productRepository->setProductPrices($this->product->getKey(), [
+            ProductPriceType::PRICE_BASE->value => FakeDto::generatePricesInAllCurrencies(amount: 10),
+        ]);
+
+        $productQuantity = 20;
+        $salesChannelId = SalesChannel::query()->value('id');
+
+        $schema = $this->schemaCrudService->store(
+            FakeDto::schemaDto([
+                'type' => SchemaType::SELECT,
+                'prices' => [['value' => 10, 'currency' => $this->currency->value]],
+                'hidden' => false,
+            ])
+        );
+
+        $this->product->schemas()->sync([$schema->getKey()]);
+
+        $optionId = Str::uuid()->toString();
+        $this->actingAs($this->{$user})->postJson('/orders', [
+            'sales_channel_id' => $salesChannelId,
+            'currency' => $this->currency,
+            'email' => $this->email,
+            'shipping_method_id' => $this->shippingMethod->getKey(),
+            'shipping_place' => $this->address->toArray(),
+            'billing_address' => $this->address->toArray(),
+            'items' => [
+                [
+                    'product_id' => $this->product->getKey(),
+                    'quantity' => $productQuantity,
+                    'schemas' => [
+                        $schema->getKey() => $optionId,
+                    ]
+                ],
+            ],
+        ])
+            ->assertUnprocessable()
+            ->assertJsonFragment([
+                'message' => Exceptions::CLIENT_SCHEMA_OPTIONS_INVALID->value . ': ' . $optionId,
+            ]);
+    }
+
+    /**
+     * @dataProvider authProvider
+     *
+     * @throws MathException
+     * @throws UnknownCurrencyException
+     * @throws MoneyMismatchException
+     */
+    public function testCreateNoRequiredSchema($user): void
+    {
+        $this->{$user}->givePermissionTo('orders.add');
+
+        $this->productPrice = Money::of(10, $this->currency->value);
+
+        $this->productRepository->setProductPrices($this->product->getKey(), [
+            ProductPriceType::PRICE_BASE->value => FakeDto::generatePricesInAllCurrencies(amount: 10),
+        ]);
+
+        $productQuantity = 20;
+        $salesChannelId = SalesChannel::query()->value('id');
+
+        $schema = $this->schemaCrudService->store(
+            FakeDto::schemaDto([
+                'type' => SchemaType::SELECT,
+                'prices' => [['value' => 10, 'currency' => $this->currency->value]],
+                'hidden' => false,
+                'required' => true,
+            ])
+        );
+
+        Option::factory()->create([
+            'name' => 'A',
+            'disabled' => false,
+            'order' => 0,
+            'schema_id' => $schema->getKey(),
+        ]);
+
+        $this->product->schemas()->sync([$schema->getKey()]);
+
+        $this->actingAs($this->{$user})->postJson('/orders', [
+            'sales_channel_id' => $salesChannelId,
+            'currency' => $this->currency,
+            'email' => $this->email,
+            'shipping_method_id' => $this->shippingMethod->getKey(),
+            'shipping_place' => $this->address->toArray(),
+            'billing_address' => $this->address->toArray(),
+            'items' => [
+                [
+                    'product_id' => $this->product->getKey(),
+                    'quantity' => $productQuantity,
+                ],
+            ],
+        ])
+            ->assertUnprocessable()
+            ->assertJsonFragment([
+                'key' => Exceptions::CLIENT_PRODUCT_OPTION->name,
+                'message' => Exceptions::CLIENT_PRODUCT_OPTION->value,
+            ]);
+    }
 }