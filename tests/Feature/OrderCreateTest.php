<?php

namespace Tests\Feature;

use App\Enums\ConditionType;
use App\Enums\DiscountTargetType;
use App\Enums\ExceptionsEnums\Exceptions;
use App\Enums\RoleType;
use App\Enums\SchemaType;
use App\Enums\ShippingType;
use App\Events\ItemUpdatedQuantity;
use App\Events\OrderCreated;
use App\Exceptions\PublishingException;
use App\Listeners\WebHookEventListener;
use App\Models\Address;
use App\Models\ConditionGroup;
use App\Models\Country;
use App\Models\Deposit;
use App\Models\Discount;
use App\Models\Item;
use App\Models\Option;
use App\Models\Order;
use App\Models\Price;
use App\Models\PriceRange;
use App\Models\Product;
use App\Models\Role;
use App\Models\Status;
use App\Models\WebHook;
use App\Repositories\Contracts\ProductRepositoryContract;
use App\Repositories\DiscountRepository;
use App\Repositories\ProductRepository;
use App\Services\ProductService;
use App\Services\SchemaCrudService;
use Brick\Math\Exception\MathException;
use Brick\Math\Exception\NumberFormatException;
use Brick\Math\Exception\RoundingNecessaryException;
use Brick\Money\Exception\MoneyMismatchException;
use Brick\Money\Exception\UnknownCurrencyException;
use Brick\Money\Money;
use Domain\Currency\Currency;
use Domain\Price\Dtos\PriceDto;
use Domain\Price\Enums\ProductPriceType;
use Domain\ProductSet\ProductSet;
use Domain\SalesChannel\Models\SalesChannel;
use Domain\SalesChannel\SalesChannelRepository;
use Domain\ShippingMethod\Models\ShippingMethod;
use Heseya\Dto\DtoException;
use Illuminate\Foundation\Testing\RefreshDatabase;
use Illuminate\Foundation\Testing\WithFaker;
use Illuminate\Support\Carbon;
use Illuminate\Support\Facades\App;
use Illuminate\Support\Facades\Bus;
use Illuminate\Support\Facades\Event;
use Illuminate\Support\Facades\Queue;
use Spatie\WebhookServer\CallWebhookJob;
use Tests\TestCase;
use Tests\Utils\FakeDto;

class OrderCreateTest extends TestCase
{
    use RefreshDatabase;
    use WithFaker;

    private ShippingMethod $shippingMethod;
    private ProductSet $category;
    private ProductSet $brand;
    private Address $address;
    private Product $product;
    private string $email;
    private SalesChannel $salesChannel;

    private Currency $currency;
    private Money $productPrice;
    private ProductService $productService;
    private DiscountRepository $discountRepository;
    private SchemaCrudService $schemaCrudService;
    private ProductRepository $productRepository;

    /**
     * @throws UnknownCurrencyException
     * @throws RoundingNecessaryException
     * @throws NumberFormatException
     * @throws DtoException
     */
    public function setUp(): void
    {
        parent::setUp();

        $this->discountRepository = App::make(DiscountRepository::class);

        $this->email = $this->faker->freeEmail;

        $this->productRepository = App::make(ProductRepository::class);

        $this->salesChannel = app(SalesChannelRepository::class)->getDefault();

        $this->shippingMethod = ShippingMethod::factory()->create([
            'public' => true,
            'shipping_type' => ShippingType::ADDRESS,
        ]);
        /** @var PriceRange $lowRange */
        $lowRange = PriceRange::query()->create([
            'start' => Money::zero(Currency::DEFAULT->value),
            'value' => Money::of(8.11, Currency::DEFAULT->value),
        ]);

        /** @var PriceRange $highRange */
        $highRange = PriceRange::query()->create([
            'start' => Money::of(210, Currency::DEFAULT->value),
            'value' => Money::of(0.0, Currency::DEFAULT->value),
        ]);

        $this->shippingMethod->priceRanges()->saveMany([$lowRange, $highRange]);

        $this->address = Address::factory()->make();

        $this->product = Product::factory()->withoutPrice()->create();
        $this->product->salesChannels()->attach($this->salesChannel);

        /** @var ProductRepositoryContract $productRepository */
        $productRepository = App::make(ProductRepositoryContract::class);
        $this->currency = Currency::DEFAULT;

        $productRepository->setProductPrices($this->product->getKey(), [
            ProductPriceType::PRICE_BASE->value => FakeDto::generatePricesInAllCurrencies(amount: 10, salesChannel: $this->salesChannel),
        ]);

        $prices = $productRepository->getProductPrices($this->product->getKey(), [
            ProductPriceType::PRICE_BASE,
        ], $this->currency);

        $this->productPrice = $prices->get(ProductPriceType::PRICE_BASE->value)?->first()?->value;

        $this->productService = App::make(ProductService::class);
        $this->schemaCrudService = App::make(SchemaCrudService::class);
    }

    public function testCreateOrderUnauthorized(): void
    {
        Event::fake([OrderCreated::class]);

        $response = $this->postJson('/orders', [
            'currency' => $this->currency,
            'sales_channel_id' => $this->salesChannel->getKey(),
            'email' => $this->email,
            'shipping_method_id' => $this->shippingMethod->getKey(),
            'shipping_place' => $this->address->toArray(),
            'billing_address' => $this->address->toArray(),
            'items' => [
                [
                    'product_id' => $this->product->getKey(),
                    'quantity' => 2,
                    'schemas' => [],
                ],
            ],
        ]);

        $response->assertForbidden();
        Event::assertNotDispatched(OrderCreated::class);
    }

    /**
     * @dataProvider authProvider
     *
     * @throws MathException
     * @throws UnknownCurrencyException
     * @throws MoneyMismatchException
     */
    public function testCreateSimpleOrder($user): void
    {
        $this->{$user}->givePermissionTo('orders.add');

        Event::fake([OrderCreated::class]);

        $this->productPrice = Money::of(10, $this->currency->value);

        $this->productRepository->setProductPrices($this->product->getKey(), [
            ProductPriceType::PRICE_BASE->value => FakeDto::generatePricesInAllCurrencies(amount: 10),
        ]);

        $productQuantity = 20;
        $salesChannelId = SalesChannel::query()->value('id');

        $response = $this->actingAs($this->{$user})->postJson('/orders', [
            'sales_channel_id' => $salesChannelId,
            'currency' => $this->currency,
            'email' => $this->email,
            'shipping_method_id' => $this->shippingMethod->getKey(),
            'shipping_place' => $this->address->toArray(),
            'billing_address' => $this->address->toArray(),
            'items' => [
                [
                    'product_id' => $this->product->getKey(),
                    'quantity' => $productQuantity,
                ],
            ],
        ]);

        $response
            ->assertCreated()
            ->assertJsonFragment([
                'id' => $salesChannelId,
                'name' => 'Default',
            ]);
        $order = $response->getData()->data;

        $shippingPrice = $this->shippingMethod->getPrice(
            $this->productPrice->multipliedBy($productQuantity),
        );

        $summary = $this->productPrice
            ->multipliedBy($productQuantity)
            ->plus($shippingPrice);

        $this->assertDatabaseHas('orders', [
            'id' => $order->id,
            'email' => $this->email,
            'shipping_price' => $shippingPrice->getMinorAmount(),
            'summary' => $summary->getMinorAmount(),
            'sales_channel_id' => $salesChannelId,
        ]);
        $this->assertDatabaseHas('addresses', $this->address->toArray());
        $this->assertDatabaseHas('order_products', [
            'order_id' => $order->id,
            'product_id' => $this->product->getKey(),
            'quantity' => 20,
            'vat_rate' => '0',
        ]);

        Event::assertDispatched(OrderCreated::class);

        Queue::fake();

        $order = Order::find($order->id);
        $event = new OrderCreated($order);
        $listener = new WebHookEventListener();

        $listener->handle($event);

        Queue::assertNotPushed(CallWebhookJob::class);
    }

    /**
     * @dataProvider authProvider
     */
    public function testCreateSimpleOrderWithMetadata($user): void
    {
        $this->{$user}->givePermissionTo('orders.add');

        Event::fake([OrderCreated::class]);

        $this->productRepository->setProductPrices($this->product->getKey(), [
            ProductPriceType::PRICE_BASE->value => FakeDto::generatePricesInAllCurrencies(amount: 10),
        ]);

        $productQuantity = 20;

        $this
            ->actingAs($this->{$user})
            ->postJson('/orders', [
                'currency' => $this->currency,
                'sales_channel_id' => $this->salesChannel->getKey(),
                'email' => $this->email,
                'shipping_method_id' => $this->shippingMethod->getKey(),
                'billing_address' => $this->address->toArray(),
                'shipping_place' => $this->address->toArray(),
                'items' => [
                    [
                        'product_id' => $this->product->getKey(),
                        'quantity' => $productQuantity,
                    ],
                ],
                'metadata' => [
                    'attributeMeta' => 'attributeValue',
                ],
            ])
            ->assertCreated()
            ->assertJsonFragment([
                'metadata' => [
                    'attributeMeta' => 'attributeValue',
                ],
            ]);
    }

    /**
     * @dataProvider authProvider
     */
    public function testCreateSimpleOrderWithMetadataPrivate($user): void
    {
        $this->{$user}->givePermissionTo(['orders.add', 'orders.show_metadata_private']);

        Event::fake([OrderCreated::class]);

        $this->productRepository->setProductPrices($this->product->getKey(), [
            ProductPriceType::PRICE_BASE->value => FakeDto::generatePricesInAllCurrencies(amount: 10),
        ]);

        $productQuantity = 20;

        $this
            ->actingAs($this->{$user})
            ->postJson('/orders', [
                'currency' => $this->currency,
                'sales_channel_id' => $this->salesChannel->getKey(),
                'email' => $this->email,
                'shipping_method_id' => $this->shippingMethod->getKey(),
                'billing_address' => $this->address->toArray(),
                'shipping_place' => $this->address->toArray(),
                'items' => [
                    [
                        'product_id' => $this->product->getKey(),
                        'quantity' => $productQuantity,
                    ],
                ],
                'metadata_private' => [
                    'attributeMetaPriv' => 'attributeValue',
                ],
            ])
            ->assertCreated()
            ->assertJsonFragment([
                'metadata_private' => [
                    'attributeMetaPriv' => 'attributeValue',
                ],
            ]);
    }

    /**
     * @dataProvider authProvider
     *
     * @throws DtoException
     * @throws NumberFormatException
     * @throws RoundingNecessaryException
     * @throws UnknownCurrencyException
     */
    public function testCreateSimpleOrderPaid($user): void
    {
        $this->{$user}->givePermissionTo('orders.add');

        Event::fake([OrderCreated::class]);

        $product = $this->productService->create(FakeDto::productCreateDto(
            data: [
                'prices_base' => [PriceDto::from(Money::zero($this->currency->value))],
            ],
            salesChannel: $this->salesChannel
        ));

        $productQuantity = 1;

        $freeShipping = ShippingMethod::factory()->create([
            'public' => true,
            'shipping_type' => ShippingType::ADDRESS,
        ]);
        $lowRange = PriceRange::query()->create([
            'start' => Money::zero(Currency::DEFAULT->value),
            'value' => Money::zero(Currency::DEFAULT->value),
        ]);

        $freeShipping->priceRanges()->save($lowRange);

        $response = $this->actingAs($this->{$user})->postJson('/orders', [
            'currency' => $this->currency,
            'sales_channel_id' => $this->salesChannel->getKey(),
            'email' => $this->email,
            'shipping_method_id' => $freeShipping->getKey(),
            'shipping_place' => $this->address->toArray(),
            'billing_address' => $this->address->toArray(),
            'items' => [
                [
                    'product_id' => $product->getKey(),
                    'quantity' => $productQuantity,
                ],
            ],
        ]);

        $response->assertCreated();
        $order = $response->getData()->data;

        $response->assertJsonFragment([
            'id' => $order->id,
            'summary' => [
                'currency' => Currency::DEFAULT->value,
                'gross' => '0.00',
                'net' => '0.00',
            ],
            'paid' => true,
            'payable' => false,
        ]);

        $this->assertDatabaseHas('orders', [
            'id' => $order->id,
            'email' => $this->email,
            'shipping_price' => 0,
            'summary' => 0,
            'paid' => true,
        ]);

        Event::assertDispatched(OrderCreated::class);
    }

    /**
     * @dataProvider authProvider
     */
    public function testCreateSimpleOrderWithWebHookQueue($user): void
    {
        $this->{$user}->givePermissionTo('orders.add');

        WebHook::factory()->create([
            'events' => [
                'OrderCreated',
            ],
            'model_type' => $this->{$user}::class,
            'creator_id' => $this->{$user}->getKey(),
            'with_issuer' => false,
            'with_hidden' => false,
        ]);

        Event::fake([OrderCreated::class]);

        $productQuantity = 20;

        $response = $this->actingAs($this->{$user})->postJson('/orders', [
            'currency' => $this->currency,
            'sales_channel_id' => $this->salesChannel->getKey(),
            'email' => $this->email,
            'shipping_method_id' => $this->shippingMethod->getKey(),
            'billing_address' => $this->address->toArray(),
            'shipping_place' => $this->address->toArray(),
            'items' => [
                [
                    'product_id' => $this->product->getKey(),
                    'quantity' => $productQuantity,
                ],
            ],
        ]);

        $response->assertCreated();
        $order = $response->getData()->data;

        $orderTotal = $this->productPrice
            ->multipliedBy($productQuantity);

        $this->assertDatabaseHas('orders', [
            'id' => $order->id,
            'email' => $this->email,
            'shipping_price' => $this->shippingMethod->getPrice($orderTotal)->getMInorAmount(),
        ]);
        $this->assertDatabaseHas('addresses', $this->address->toArray());
        $this->assertDatabaseHas('order_products', [
            'order_id' => $order->id,
            'product_id' => $this->product->getKey(),
            'quantity' => 20,
        ]);

        Event::assertDispatched(OrderCreated::class);

        Queue::fake();

        $order = Order::find($order->id);
        $event = new OrderCreated($order);
        $listener = new WebHookEventListener();

        $listener->handle($event);

        Queue::assertPushed(CallWebhookJob::class);
    }

    public function testCreateSimpleOrderWithWebHookEvent(): array
    {
        $this->user->givePermissionTo('orders.add');

        Event::fake([OrderCreated::class]);

        $response = $this->actingAs($this->user)->postJson('/orders', [
            'currency' => $this->currency,
            'sales_channel_id' => $this->salesChannel->getKey(),
            'email' => $this->email,
            'shipping_method_id' => $this->shippingMethod->getKey(),
            'shipping_place' => $this->address->toArray(),
            'billing_address' => $this->address->toArray(),
            'items' => [
                [
                    'product_id' => $this->product->getKey(),
                    'quantity' => 20,
                ],
            ],
        ]);

        $order = Order::find($response->getData()->data->id)->with('shippingMethod')->first();

        Event::assertDispatched(OrderCreated::class);

        return [$order, new OrderCreated($order)];
    }

    public function testCreateSimpleOrderUnauthenticatedWithWebHookEvent(): array
    {
        $role = Role::where('type', RoleType::UNAUTHENTICATED)->firstOrFail();
        $role->givePermissionTo('orders.add');

        Event::fake([OrderCreated::class]);

        $response = $this->postJson('/orders', [
            'currency' => $this->currency,
            'sales_channel_id' => $this->salesChannel->getKey(),
            'email' => $this->email,
            'shipping_method_id' => $this->shippingMethod->getKey(),
            'shipping_place' => $this->address->toArray(),
            'billing_address' => $this->address->toArray(),
            'items' => [
                [
                    'product_id' => $this->product->getKey(),
                    'quantity' => 20,
                ],
            ],
        ]);

        $order = Order::find($response->getData()->data->id)->with('shippingMethod')->first();

        Event::assertDispatched(OrderCreated::class);

        return [$order, new OrderCreated($order)];
    }

    /**
     * @dataProvider authProvider
     */
    public function testCreateOrder($user): void
    {
        $this->{$user}->givePermissionTo('orders.add');

        Event::fake([OrderCreated::class]);

        $schema = $this->schemaCrudService->store(
            FakeDto::schemaDto([
                'type' => 'string',
                'prices' => [['value' => 10, 'currency' => $this->currency->value]],
                'hidden' => false,
            ])
        );

        $this->product->schemas()->sync([$schema->getKey()]);

        $productQuantity = 2;

        $response = $this->actingAs($this->{$user})->postJson('/orders', [
            'currency' => $this->currency,
            'sales_channel_id' => $this->salesChannel->getKey(),
            'email' => $this->email,
            'shipping_method_id' => $this->shippingMethod->getKey(),
            'shipping_place' => $this->address->toArray(),
            'billing_address' => $this->address->toArray(),
            'items' => [
                [
                    'product_id' => $this->product->getKey(),
                    'quantity' => $productQuantity,
                    'schemas' => [
                        $schema->getKey() => 'Test',
                    ],
                ],
            ],
        ]);

        $response->assertCreated();
        $order = Order::find($response->getData()->data->id);

        $schemaPrice = $schema->getPrice('Test', [
            $schema->getKey() => 'Test',
        ], $this->currency);

        $orderTotal = $this->productPrice
            ->plus($schemaPrice)
            ->multipliedBy($productQuantity);

        $shippingPrice = $this->shippingMethod->getPrice($orderTotal);

        $this->assertDatabaseHas('orders', [
            'id' => $order->getKey(),
            'email' => $this->email,
            'shipping_price' => $this->shippingMethod->getPrice($orderTotal)->getMinorAmount(),
            'summary' => $orderTotal->plus($shippingPrice)->getMinorAmount(),
        ]);
        $this->assertDatabaseHas('addresses', $this->address->toArray());
        $this->assertDatabaseHas('order_products', [
            'order_id' => $order->getKey(),
            'product_id' => $this->product->getKey(),
            'quantity' => 2,
        ]);
        $this->assertDatabaseHas('order_schemas', [
            'order_product_id' => $order->products[0]->getKey(),
            'name' => $schema->name,
            'value' => 'Test',
        ]);

        Event::assertDispatched(OrderCreated::class);
    }

    /**
     * @dataProvider authProvider
     *
     * @throws MathException
     * @throws UnknownCurrencyException
     * @throws MoneyMismatchException
     */
    public function testCreateOrderWithWebHook($user): void
    {
        $this->{$user}->givePermissionTo('orders.add');

        $webHook = WebHook::factory()->create([
            'events' => [
                'ItemUpdatedQuantity',
            ],
            'model_type' => $this->{$user}::class,
            'creator_id' => $this->{$user}->getKey(),
            'with_issuer' => false,
            'with_hidden' => false,
        ]);

        Event::fake([OrderCreated::class, ItemUpdatedQuantity::class]);

        $item = Item::factory()->create();

        Deposit::factory()->create([
            'item_id' => $item->getKey(),
            'quantity' => 100,
        ]);

        $schema = $this->schemaCrudService->store(
            FakeDto::schemaDto([
                'type' => 'select',
                'prices_base' => [['value' => 10, 'currency' => Currency::DEFAULT->value]],
                'hidden' => false,
            ])
        );

        $option = Option::factory()->create([
            'name' => 'A',
            'disabled' => false,
            'order' => 0,
            'schema_id' => $schema->getKey(),
        ]);

        $option->prices()->createMany(
            Price::factory(['value' => 1000])->prepareForCreateMany()
        );

        $option->items()->sync([
            $item->getKey(),
        ]);

        $this->product->schemas()->sync([$schema->getKey()]);

        $productQuantity = 2;

        $response = $this->actingAs($this->{$user})->postJson('/orders', [
            'currency' => $this->currency,
            'sales_channel_id' => $this->salesChannel->getKey(),
            'email' => $this->email,
            'shipping_method_id' => $this->shippingMethod->getKey(),
            'shipping_place' => $this->address->toArray(),
            'billing_address' => $this->address->toArray(),
            'items' => [
                [
                    'product_id' => $this->product->getKey(),
                    'quantity' => $productQuantity,
                    'schemas' => [
                        $schema->getKey() => $option->getKey(),
                    ],
                ],
            ],
        ]);

        $response->assertCreated();
        $order = Order::find($response->getData()->data->id);

        $schemaPrice = $schema->getPrice($option->getKey(), [
            $schema->getKey() => $option->getKey(),
        ], $this->currency);

        $orderTotal = $this->productPrice
            ->plus($schemaPrice)
            ->multipliedBy($productQuantity);

        $this->assertDatabaseHas('orders', [
            'id' => $order->id,
            'email' => $this->email,
            'shipping_price' => $this->shippingMethod->getPrice($orderTotal)->getMinorAmount(),
        ]);
        $this->assertDatabaseHas('addresses', $this->address->toArray());
        $this->assertDatabaseHas('order_products', [
            'order_id' => $order->getKey(),
            'product_id' => $this->product->getKey(),
            'quantity' => 2,
        ]);
        $this->assertDatabaseHas('order_schemas', [
            'order_product_id' => $order->products[0]->getKey(),
            'name' => $schema->name,
            'value' => $option->name,
        ]);

        Event::assertDispatched(OrderCreated::class);
        Event::assertDispatched(ItemUpdatedQuantity::class);

        Bus::fake();

        $item = Item::find($item->getKey());
        $event = new ItemUpdatedQuantity($item);
        $listener = new WebHookEventListener();

        $listener->handle($event);

        Bus::assertDispatched(CallWebhookJob::class, function ($job) use ($webHook, $item) {
            $payload = $job->payload;

            return $job->webhookUrl === $webHook->url
                && isset($job->headers['Signature'])
                && $payload['data']['id'] === $item->getKey()
                && $payload['data_type'] === 'Item'
                && $payload['event'] === 'ItemUpdatedQuantity';
        });
    }

    /**
     * @dataProvider authProvider
     */
    public function testCreateOrderHiddenSchema($user): void
    {
        $this->{$user}->givePermissionTo('orders.add');

        Event::fake([OrderCreated::class]);

        $schema = $this->schemaCrudService->store(
            FakeDto::schemaDto([
                'type' => 'string',
                'prices' => [['value' => 10, 'currency' => $this->currency->value]],
                'hidden' => true,
            ])
        );

        $this->product->schemas()->sync([$schema->getKey()]);

        $productQuantity = 2;

        $response = $this->actingAs($this->{$user})->postJson('/orders', [
            'currency' => $this->currency,
            'sales_channel_id' => $this->salesChannel->getKey(),
            'email' => $this->email,
            'shipping_method_id' => $this->shippingMethod->getKey(),
            'shipping_place' => $this->address->toArray(),
            'billing_address' => $this->address->toArray(),
            'items' => [
                [
                    'product_id' => $this->product->getKey(),
                    'quantity' => $productQuantity,
                    'schemas' => [
                        $schema->getKey() => 'Test',
                    ],
                ],
            ],
        ]);

        $response->assertCreated();
        $order = Order::find($response->getData()->data->id);

        $schemaPrice = $schema->getPrice('Test', [
            $schema->getKey() => 'Test',
        ], $this->currency);

        $orderTotal = $this->productPrice
            ->plus($schemaPrice)
            ->multipliedBy($productQuantity);

        $this->assertDatabaseHas('orders', [
            'id' => $order->id,
            'email' => $this->email,
            'shipping_price' => $this->shippingMethod->getPrice($orderTotal)->getMinorAmount(),
        ]);
        $this->assertDatabaseHas('addresses', $this->address->toArray());
        $this->assertDatabaseHas('order_products', [
            'order_id' => $order->getKey(),
            'product_id' => $this->product->getKey(),
            'quantity' => 2,
        ]);
        $this->assertDatabaseHas('order_schemas', [
            'order_product_id' => $order->products[0]->getKey(),
            'name' => $schema->name,
            'value' => 'Test',
        ]);

        Event::assertDispatched(OrderCreated::class);
    }

    /**
     * @dataProvider authProvider
     *
     * @throws MathException
     * @throws MoneyMismatchException
     * @throws PublishingException
     */
    public function testCreateOrderNonRequiredSchemaEmpty($user): void
    {
        $this->{$user}->givePermissionTo('orders.add');

        Event::fake([OrderCreated::class]);

        $schemaPrice = 10;
        $schema = $this->schemaCrudService->store(
            FakeDto::schemaDto([
                'type' => SchemaType::STRING->name,
                'prices' => [['value' => $schemaPrice, 'currency' => Currency::DEFAULT->value]],
                'required' => false, // Important!
            ])
        );

        $this->product->schemas()->sync([$schema->getKey()]);

        $response = $this->actingAs($this->{$user})->postJson('/orders', [
            'currency' => $this->currency,
            'sales_channel_id' => $this->salesChannel->getKey(),
            'email' => 'test@example.com',
            'shipping_method_id' => $this->shippingMethod->getKey(),
            'shipping_place' => $this->address->toArray(),
            'billing_address' => $this->address->toArray(),
            'items' => [
                [
                    'product_id' => $this->product->getKey(),
                    'quantity' => 1,
                    'schemas' => [
                        $schema->getKey() => '',
                    ],
                ],
            ],
        ]);

        $response->assertCreated();

        /** @var Order $order */
        $order = Order::findOrFail(
            $response->json('data.id'),
        );

        // Expected price doesn't include empty schema
        $expectedOrderPrice = $this->productPrice->plus(
            $this->shippingMethod->getPrice($this->productPrice),
        );
        $this->assertEquals($expectedOrderPrice, $order->summary);
    }

    /**
     * @dataProvider authProvider
     */
    public function testCreateOrderNoSalesIds($user): void
    {
        $this->{$user}->givePermissionTo('orders.add');

        Event::fake([OrderCreated::class]);

        $discount = Discount::factory()->create([
            'description' => 'Testowy kupon',
            'code' => null,
            'percentage' => '10',
            'target_type' => DiscountTargetType::PRODUCTS,
            'target_is_allow_list' => true,
        ]);
        $shippingMethod = ShippingMethod::factory()->create([
            'shipping_type' => ShippingType::ADDRESS,
        ]);
        $lowRange = PriceRange::query()->create([
            'start' => Money::zero(Currency::DEFAULT->value),
            'value' => Money::zero(Currency::DEFAULT->value),
        ]);
        $shippingMethod->priceRanges()->save($lowRange);
        $discount->products()->attach($this->product->getKey());

        $conditionGroup = ConditionGroup::create();

        $conditionGroup->conditions()->create([
            'type' => ConditionType::DATE_BETWEEN,
            'value' => [
                'end_at' => Carbon::yesterday(),
                'is_in_range' => true,
            ],
        ]);

        $discount->conditionGroups()->attach($conditionGroup);

        $response = $this->actingAs($this->{$user})->json('POST', '/orders', [
            'currency' => $this->currency,
            'sales_channel_id' => $this->salesChannel->getKey(),
            'email' => $this->email,
            'shipping_method_id' => $shippingMethod->getKey(),
            'billing_address' => $this->address->toArray(),
            'shipping_place' => $this->address->toArray(),
            'items' => [
                [
                    'product_id' => $this->product->getKey(),
                    'quantity' => 1,
                ],
            ],
        ]);

        $response->assertCreated();

        Event::assertDispatched(OrderCreated::class);
    }

    /**
     * @dataProvider authProvider
     */
    public function testCreateOrderWithDiscount($user): void
    {
        $this->{$user}->givePermissionTo('orders.add');

        Event::fake([OrderCreated::class]);

        $discount = Discount::factory()->create([
            'description' => 'Testowy kupon',
            'code' => 'S43SA2',
            'percentage' => '10',
            'target_type' => DiscountTargetType::PRODUCTS,
            'target_is_allow_list' => true,
        ]);
        $shippingMethod = ShippingMethod::factory()->create([
            'shipping_type' => ShippingType::ADDRESS,
        ]);
        $lowRange = PriceRange::query()->create([
            'start' => Money::zero(Currency::DEFAULT->value),
            'value' => Money::zero(Currency::DEFAULT->value),
        ]);
        $shippingMethod->priceRanges()->save($lowRange);
        $discount->products()->attach($this->product->getKey());

        $response = $this->actingAs($this->{$user})->json('POST', '/orders', [
            'currency' => $this->currency,
            'sales_channel_id' => $this->salesChannel->getKey(),
            'email' => $this->email,
            'shipping_method_id' => $shippingMethod->getKey(),
            'shipping_place' => $this->address->toArray(),
            'billing_address' => $this->address->toArray(),
            'items' => [
                [
                    'product_id' => $this->product->getKey(),
                    'quantity' => 1,
                ],
            ],
            'coupons' => [
                $discount->code,
            ],
        ]);

        $response->assertCreated();
        $order = Order::find($response->getData()->data->id);

        $orderTotal = $this->productPrice;
        $this->assertDatabaseHas('orders', [
            'id' => $order->getKey(),
            'email' => $this->email,
            'shipping_price' => $shippingMethod->getPrice($orderTotal)->getMinorAmount(),
        ]);

        Event::assertDispatched(OrderCreated::class);
    }

    /**
     * @dataProvider authProvider
     *
     * @throws DtoException
     * @throws NumberFormatException
     * @throws RoundingNecessaryException
     * @throws UnknownCurrencyException
     */
    public function testCreateOrderWithDiscountMinimalPrices($user): void
    {
        $this->{$user}->givePermissionTo('orders.add');

        Event::fake([OrderCreated::class]);

        $product = $this->productService->create(FakeDto::productCreateDto(
            data: [
                'prices_base' => [PriceDto::from(Money::of(150, $this->currency->value))],
            ],
            salesChannel: $this->salesChannel
        ));

        $discount = Discount::factory()->create([
            'description' => 'Testowy kupon',
            'code' => 'S43SA2',
            'percentage' => '95',
            'target_type' => DiscountTargetType::PRODUCTS,
            'target_is_allow_list' => true,
        ]);

        $saleOrder = Discount::factory()->create([
            'description' => 'Testowy kupon',
            'name' => 'Kupon order',
            'percentage' => null,
            'target_type' => DiscountTargetType::ORDER_VALUE,
            'target_is_allow_list' => true,
            'code' => null,
        ]);

        $amounts = array_map(fn (Currency $currency) => PriceDto::fromMoney(
            Money::of(50, $currency->value),
        ), Currency::cases());

        $this->discountRepository::setDiscountAmounts($saleOrder->getKey(), $amounts);

        $couponShipping = Discount::factory()->create([
            'description' => 'Testowy kupon',
            'name' => 'Kupon shipping',
            'percentage' => null,
            'target_type' => DiscountTargetType::SHIPPING_PRICE,
            'target_is_allow_list' => false,
        ]);

        $amounts = array_map(fn (Currency $currency) => PriceDto::fromMoney(
            Money::of(15, $currency->value),
        ), Currency::cases());

        $this->discountRepository::setDiscountAmounts($couponShipping->getKey(), $amounts);

        $discount->products()->attach($product->getKey());

        $shippingMethod = ShippingMethod::factory()->create([
            'public' => true,
            'shipping_type' => ShippingType::ADDRESS,
        ]);
        $lowRange = PriceRange::query()->create([
            'start' => Money::zero(Currency::DEFAULT->value),
            'value' => Money::of(10, Currency::DEFAULT->value),
        ]);

        $shippingMethod->priceRanges()->saveMany([$lowRange]);

        $response = $this->actingAs($this->{$user})->json('POST', '/orders', [
            'currency' => $this->currency,
            'sales_channel_id' => $this->salesChannel->getKey(),
            'email' => $this->email,
            'shipping_method_id' => $shippingMethod->getKey(),
            'billing_address' => $this->address->toArray(),
            'shipping_place' => $this->address->toArray(),
            'items' => [
                [
                    'product_id' => $product->getKey(),
                    'quantity' => 1,
                ],
            ],
            'coupons' => [
                $discount->code,
                $couponShipping->code,
            ],
        ]);

<<<<<<< HEAD
=======
        $response->assertCreated()
            ->assertJsonFragment([
                'cart_total_initial' => [
                    'currency' => Currency::DEFAULT->value,
                    'gross' => '150.00',
                    'net' => '150.00',
                ],
                'cart_total' => [
                    'currency' => Currency::DEFAULT->value,
                    'gross' => '0.01',
                    'net' => '0.01',
                ],
                'shipping_price_initial' => [
                    'currency' => Currency::DEFAULT->value,
                    'gross' => '10.00',
                    'net' => '10.00',
                ],
                'shipping_price' => [
                    'currency' => Currency::DEFAULT->value,
                    'gross' => '0.01',
                    'net' => '0.01',
                ],
                'summary' => [
                    'currency' => Currency::DEFAULT->value,
                    'gross' => '0.02',
                    'net' => '0.02',
                ],
            ]);
>>>>>>> 809f3744
        $order = Order::find($response->getData()->data->id);

        $this->assertDatabaseHas('order_products', [
            'order_id' => $order->getKey(),
            'product_id' => $product->getKey(),
            'price_initial' => '15000',
            'price' => '750',
        ]);

        $this->assertDatabaseHas('order_discounts', [
            'discount_id' => $discount->getKey(),
            'applied_discount' => '14250', // -95%
        ]);

        $this->assertDatabaseHas('order_discounts', [
            'model_id' => $order->getKey(),
            'discount_id' => $saleOrder->getKey(),
            'applied_discount' => '749', // discount -50, but price should be 7.49 when discount is applied
        ]);

        $this->assertDatabaseHas('order_discounts', [
            'model_id' => $order->getKey(),
            'discount_id' => $couponShipping->getKey(),
            'applied_discount' => '999', // discount -15, but shipping_price_initial is 9.99
        ]);

        $response->assertCreated()
            ->assertJsonFragment([
                'cart_total_initial' => '150.00',
                'cart_total' => '0.01',
                'shipping_price_initial' => '10.00',
                'shipping_price' => '0.01',
                'summary' => '0.02',
            ]);

        Event::assertDispatched(OrderCreated::class);
    }

    /**
     * @dataProvider authProvider
     */
    public function testCantCreateOrderWithoutItems($user): void
    {
        $this->{$user}->givePermissionTo('orders.add');

        $shippingMethod = ShippingMethod::factory()->create([
            'shipping_type' => ShippingType::ADDRESS,
        ]);
        $lowRange = PriceRange::query()->create([
            'start' => Money::zero(Currency::DEFAULT->value),
            'value' => Money::zero(Currency::DEFAULT->value),
        ]);
        $shippingMethod->priceRanges()->save($lowRange);

        $response = $this->actingAs($this->{$user})->json('POST', '/orders', [
            'currency' => $this->currency,
            'sales_channel_id' => $this->salesChannel->getKey(),
            'email' => $this->email,
            'shipping_method_id' => $shippingMethod->getKey(),
            'shipping_place' => [
                'name' => 'Wojtek Testowy',
                'phone' => '+48123321123',
                'address' => 'Gdańska 89/1',
                'zip' => '12-123',
                'city' => 'Bydgoszcz',
                'country' => 'PL',
            ],
            'items' => [],
        ]);

        $response->assertStatus(422);
    }

    /**
     * @dataProvider authProvider
     */
    public function testCantCreateOrderWithoutBillingAddress($user): void
    {
        $this->{$user}->givePermissionTo('orders.add');

        Event::fake([OrderCreated::class]);

        $this->productRepository->setProductPrices($this->product->getKey(), [
            ProductPriceType::PRICE_BASE->value => FakeDto::generatePricesInAllCurrencies(amount: 10),
        ]);

        $this
            ->actingAs($this->{$user})
            ->postJson('/orders', [
                'currency' => $this->currency,
                'sales_channel_id' => $this->salesChannel->getKey(),
                'email' => $this->email,
                'shipping_method_id' => $this->shippingMethod->getKey(),
                'shipping_address' => $this->address->toArray(),
                'items' => [
                    [
                        'product_id' => $this->product->getKey(),
                        'quantity' => 20,
                    ],
                ],
            ])
            ->assertUnprocessable();

        Event::assertNotDispatched(OrderCreated::class);
    }

    /**
     * @dataProvider authProvider
     */
    public function testCantCreateOrderWithExpiredDiscount($user): void
    {
        $this->{$user}->givePermissionTo('orders.add');

        $discount = Discount::factory()->create([
            'description' => 'Testowy kupon',
            'code' => 'S43SA2',
            'percentage' => '10',
            'target_type' => DiscountTargetType::ORDER_VALUE,
            'target_is_allow_list' => true,
        ]);

        $conditionGroup = ConditionGroup::create();

        $conditionGroup->conditions()->create([
            'type' => ConditionType::DATE_BETWEEN,
            'value' => [
                'end_at' => Carbon::yesterday(),
                'is_in_range' => true,
            ],
        ]);

        $discount->conditionGroups()->attach($conditionGroup);

        $shippingMethod = ShippingMethod::factory()->create([
            'shipping_type' => ShippingType::ADDRESS,
        ]);
        $lowRange = PriceRange::query()->create([
            'start' => Money::zero(Currency::DEFAULT->value),
            'value' => Money::zero(Currency::DEFAULT->value),
        ]);
        $shippingMethod->priceRanges()->save($lowRange);

        $response = $this->actingAs($this->{$user})->json('POST', '/orders', [
            'currency' => $this->currency,
            'sales_channel_id' => $this->salesChannel->getKey(),
            'email' => $this->email,
            'shipping_method_id' => $shippingMethod->getKey(),
            'shipping_address' => $this->address->toArray(),
            'billing_address' => $this->address->toArray(),
            'items' => [
                [
                    'product_id' => $this->product->getKey(),
                    'quantity' => 1,
                ],
            ],
            'coupons' => [
                $discount->code,
            ],
        ]);

        $response->assertStatus(422);
    }

    /**
     * @dataProvider authProvider
     */
    public function testCantCreateOrderWithDiscountBeforeStart($user): void
    {
        $this->{$user}->givePermissionTo('orders.add');

        $discount = Discount::factory()->create([
            'description' => 'Testowy kupon',
            'code' => 'S43SA2',
            'percentage' => '10',
            'target_type' => DiscountTargetType::ORDER_VALUE,
            'target_is_allow_list' => true,
        ]);

        $conditionGroup = ConditionGroup::create();

        $conditionGroup->conditions()->create([
            'type' => ConditionType::DATE_BETWEEN,
            'value' => [
                'start_at' => Carbon::tomorrow(),
                'is_in_range' => true,
            ],
        ]);

        $discount->conditionGroups()->attach($conditionGroup);

        $shippingMethod = ShippingMethod::factory()->create([
            'shipping_type' => ShippingType::ADDRESS,
        ]);
        $lowRange = PriceRange::query()->create([
            'start' => Money::zero(Currency::DEFAULT->value),
            'value' => Money::zero(Currency::DEFAULT->value),
        ]);
        $shippingMethod->priceRanges()->save($lowRange);

        $response = $this->actingAs($this->{$user})->json('POST', '/orders', [
            'currency' => $this->currency,
            'sales_channel_id' => $this->salesChannel->getKey(),
            'email' => $this->email,
            'shipping_method_id' => $shippingMethod->getKey(),
            'shipping_address' => $this->address->toArray(),
            'billing_address' => $this->address->toArray(),
            'items' => [
                [
                    'product_id' => $this->product->getKey(),
                    'quantity' => 1,
                ],
            ],
            'coupons' => [
                $discount->code,
            ],
        ]);

        $response->assertStatus(422);
    }

    /**
     * @dataProvider authProvider
     */
    public function testCreateOrderWithShippingMethodTypeAddress($user): void
    {
        $this->{$user}->givePermissionTo('orders.add');

        Event::fake([OrderCreated::class]);

        $schema = $this->schemaCrudService->store(
            FakeDto::schemaDto([
                'type' => 'string',
                'prices' => [['value' => 10, 'currency' => $this->currency->value]],
                'hidden' => false,
            ])
        );

        $this->product->schemas()->sync([$schema->getKey()]);

        $this->productRepository->setProductPrices($this->product->getKey(), [
            ProductPriceType::PRICE_BASE->value => FakeDto::generatePricesInAllCurrencies(amount: 100),
        ]);

        $productQuantity = 2;

        $shippingMethod = ShippingMethod::factory()->create([
            'public' => true,
            'shipping_type' => ShippingType::ADDRESS,
        ]);
        $lowRange = PriceRange::query()->create([
            'start' => Money::zero(Currency::DEFAULT->value),
            'value' => Money::zero(Currency::DEFAULT->value),
        ]);
        $shippingMethod->priceRanges()->save($lowRange);

        $response = $this->actingAs($this->{$user})->postJson('/orders', [
            'currency' => $this->currency,
            'sales_channel_id' => $this->salesChannel->getKey(),
            'email' => $this->email,
            'shipping_method_id' => $shippingMethod->getKey(),
            'invoice_requested' => true,
            'shipping_place' => $this->address,
            'billing_address' => Address::factory()->create(),
            'items' => [
                [
                    'product_id' => $this->product->getKey(),
                    'quantity' => $productQuantity,
                    'schemas' => [
                        $schema->getKey() => 'Test',
                    ],
                ],
            ],
        ]);

        $response->assertCreated();
        $order = Order::find($response->getData()->data->id);

        $this->assertDatabaseHas('orders', [
            'id' => $order->getKey(),
            'invoice_requested' => true,
            'shipping_place' => null,
            'shipping_address_id' => $order->shippingAddress->getKey(),
            'shipping_type' => ShippingType::ADDRESS->value,
        ]);

        Event::assertDispatched(OrderCreated::class);
    }

    /**
     * @dataProvider authProvider
     */
    public function testCreateOrderWithShippingMethodTypePoint($user): void
    {
        $this->{$user}->givePermissionTo('orders.add');

        Event::fake([OrderCreated::class]);

        $schema = $this->schemaCrudService->store(
            FakeDto::schemaDto([
                'type' => 'string',
                'prices' => [['value' => 10, 'currency' => $this->currency->value]],
                'hidden' => false,
            ])
        );

        $this->product->schemas()->sync([$schema->getKey()]);
        $this->product->update([
            'price' => 100,
        ]);

        $productQuantity = 2;

        $pointAddress = Address::factory()->create();

        $shippingMethod = ShippingMethod::factory()->create([
            'public' => true,
            'shipping_type' => ShippingType::POINT,
        ]);
        $lowRange = PriceRange::query()->create([
            'start' => Money::zero(Currency::DEFAULT->value),
            'value' => Money::zero(Currency::DEFAULT->value),
        ]);
        $shippingMethod->priceRanges()->save($lowRange);

        $shippingMethod->shippingPoints()->attach($pointAddress);

        $response = $this->actingAs($this->{$user})->postJson('/orders', [
            'currency' => $this->currency,
            'sales_channel_id' => $this->salesChannel->getKey(),
            'email' => $this->email,
            'shipping_method_id' => $shippingMethod->getKey(),
            'invoice_requested' => true,
            'shipping_place' => $pointAddress->getKey(),
            'billing_address' => Address::factory()->create(),
            'items' => [
                [
                    'product_id' => $this->product->getKey(),
                    'quantity' => $productQuantity,
                    'schemas' => [
                        $schema->getKey() => 'Test',
                    ],
                ],
            ],
        ]);

        $response->assertCreated();
        $order = Order::find($response->getData()->data->id);

        $this->assertDatabaseHas('orders', [
            'id' => $order->getKey(),
            'invoice_requested' => true,
            'shipping_place' => null,
            'shipping_address_id' => $pointAddress->getKey(),
            'shipping_type' => ShippingType::POINT->value,
        ]);

        Event::assertDispatched(OrderCreated::class);
    }

    /**
     * @dataProvider authProvider
     */
    public function testCreateOrderWithShippingMethodTypePointExternal($user): void
    {
        $this->{$user}->givePermissionTo('orders.add');

        Event::fake([OrderCreated::class]);

        $schema = $this->schemaCrudService->store(
            FakeDto::schemaDto([
                'type' => 'string',
                'prices' => [['value' => 10, 'currency' => $this->currency->value]],
                'hidden' => false,
            ])
        );

        $this->product->schemas()->sync([$schema->getKey()]);
        $this->product->update([
            'price' => 100,
        ]);

        $productQuantity = 2;

        $shippingMethod = ShippingMethod::factory()->create([
            'public' => true,
            'shipping_type' => ShippingType::POINT_EXTERNAL,
        ]);
        $lowRange = PriceRange::query()->create([
            'start' => Money::zero(Currency::DEFAULT->value),
            'value' => Money::zero(Currency::DEFAULT->value),
        ]);
        $shippingMethod->priceRanges()->save($lowRange);

        $response = $this->actingAs($this->{$user})->postJson('/orders', [
            'currency' => $this->currency,
            'sales_channel_id' => $this->salesChannel->getKey(),
            'email' => $this->email,
            'shipping_method_id' => $shippingMethod->getKey(),
            'invoice_requested' => true,
            'shipping_place' => 'Testowy numer domu w testowym mieście',
            'billing_address' => Address::factory()->create(),
            'items' => [
                [
                    'product_id' => $this->product->getKey(),
                    'quantity' => $productQuantity,
                    'schemas' => [
                        $schema->getKey() => 'Test',
                    ],
                ],
            ],
        ]);

        $response->assertCreated();
        $order = Order::find($response->getData()->data->id);

        $this->assertDatabaseHas('orders', [
            'id' => $order->getKey(),
            'invoice_requested' => true,
            'shipping_address_id' => null,
            'shipping_place' => 'Testowy numer domu w testowym mieście',
            'shipping_type' => ShippingType::POINT_EXTERNAL->value,
        ]);

        Event::assertDispatched(OrderCreated::class);
    }

    /**
     * @dataProvider authProvider
     */
    public function testCreateOrderWithMissingShippingAddress($user): void
    {
        $this->{$user}->givePermissionTo('orders.add');

        Event::fake([OrderCreated::class]);

        $schema = $this->schemaCrudService->store(
            FakeDto::schemaDto([
                'type' => 'string',
                'prices' => [['value' => 10, 'currency' => $this->currency->value]],
                'hidden' => false,
            ])
        );

        $this->product->schemas()->sync([$schema->getKey()]);
        $this->product->update([
            'price' => 100,
        ]);

        $productQuantity = 2;

        $shippingMethod = ShippingMethod::factory()->create([
            'public' => true,
            'shipping_type' => ShippingType::POINT,
        ]);
        $lowRange = PriceRange::query()->create([
            'start' => Money::zero(Currency::DEFAULT->value),
            'value' => Money::zero(Currency::DEFAULT->value),
        ]);
        $shippingMethod->priceRanges()->save($lowRange);

        $response = $this->actingAs($this->{$user})->postJson('/orders', [
            'currency' => $this->currency,
            'sales_channel_id' => $this->salesChannel->getKey(),
            'email' => $this->email,
            'shipping_method_id' => $shippingMethod->getKey(),
            'invoice_requested' => true,
            'billing_address' => Address::factory()->create(),
            'items' => [
                [
                    'product_id' => $this->product->getKey(),
                    'quantity' => $productQuantity,
                    'schemas' => [
                        $schema->getKey() => 'Test',
                    ],
                ],
            ],
        ]);

        $response->assertStatus(422);

        Event::assertNotDispatched(OrderCreated::class);
    }

    /**
     * @dataProvider authProvider
     */
    public function testCreateOrderWithMissingShippingPlace($user): void
    {
        $this->{$user}->givePermissionTo('orders.add');

        Event::fake([OrderCreated::class]);

        $schema = $this->schemaCrudService->store(
            FakeDto::schemaDto([
                'type' => 'string',
                'prices' => [['value' => 10, 'currency' => $this->currency->value]],
                'hidden' => false,
            ])
        );

        $this->product->schemas()->sync([$schema->getKey()]);
        $this->product->update([
            'price' => 100,
        ]);

        $productQuantity = 2;

        $shippingMethod = ShippingMethod::factory()->create([
            'public' => true,
            'shipping_type' => ShippingType::POINT_EXTERNAL,
        ]);
        $lowRange = PriceRange::query()->create([
            'start' => Money::zero(Currency::DEFAULT->value),
            'value' => Money::zero(Currency::DEFAULT->value),
        ]);
        $shippingMethod->priceRanges()->save($lowRange);

        $response = $this->actingAs($this->{$user})->postJson('/orders', [
            'currency' => $this->currency,
            'sales_channel_id' => $this->salesChannel->getKey(),
            'email' => $this->email,
            'shipping_method_id' => $shippingMethod->getKey(),
            'invoice_requested' => true,
            'billing_address' => Address::factory()->create(),
            'items' => [
                [
                    'product_id' => $this->product->getKey(),
                    'quantity' => $productQuantity,
                    'schemas' => [
                        $schema->getKey() => 'Test',
                    ],
                ],
            ],
        ]);

        $response->assertStatus(422);

        Event::assertNotDispatched(OrderCreated::class);
    }

    /**
     * @dataProvider authProvider
     */
    public function testCantCreateOrderWithInactiveCoupon($user): void
    {
        $this->{$user}->givePermissionTo('orders.add');

        $discount = Discount::factory()->create([
            'description' => 'Testowy kupon',
            'code' => 'S43SA2',
            'percentage' => '10',
            'target_type' => DiscountTargetType::ORDER_VALUE,
            'target_is_allow_list' => true,
            'active' => false,
        ]);

        $conditionGroup = ConditionGroup::create();

        $conditionGroup->conditions()->create([
            'type' => ConditionType::DATE_BETWEEN,
            'value' => [
                'end_at' => Carbon::tomorrow(),
                'is_in_range' => true,
            ],
        ]);

        $discount->conditionGroups()->attach($conditionGroup);

        $shippingMethod = ShippingMethod::factory()->create([
            'shipping_type' => ShippingType::ADDRESS,
        ]);
        $lowRange = PriceRange::query()->create([
            'start' => Money::zero(Currency::DEFAULT->value),
            'value' => Money::zero(Currency::DEFAULT->value),
        ]);
        $shippingMethod->priceRanges()->save($lowRange);

        $response = $this->actingAs($this->{$user})->json('POST', '/orders', [
            'currency' => $this->currency,
            'sales_channel_id' => $this->salesChannel->getKey(),
            'email' => $this->email,
            'shipping_method_id' => $shippingMethod->getKey(),
            'delivery_address' => $this->address->toArray(),
            'items' => [
                [
                    'product_id' => $this->product->getKey(),
                    'quantity' => 1,
                ],
            ],
            'coupons' => [
                $discount->code,
            ],
        ]);

        $response->assertStatus(422);
    }

    /**
     * @dataProvider authProvider
     */
    public function testCantCreateOrderWithInactiveSale($user): void
    {
        $this->{$user}->givePermissionTo('orders.add');

        $discount = Discount::factory()->create([
            'description' => 'Testowy kupon',
            'code' => null,
            'percentage' => '10',
            'target_type' => DiscountTargetType::ORDER_VALUE,
            'target_is_allow_list' => true,
            'active' => false,
        ]);

        $conditionGroup = ConditionGroup::create();

        $conditionGroup->conditions()->create([
            'type' => ConditionType::DATE_BETWEEN,
            'value' => [
                'end_at' => Carbon::tomorrow(),
                'is_in_range' => true,
            ],
        ]);

        $discount->conditionGroups()->attach($conditionGroup);

        $shippingMethod = ShippingMethod::factory()->create([
            'shipping_type' => ShippingType::ADDRESS,
        ]);
        $lowRange = PriceRange::query()->create([
            'start' => Money::zero(Currency::DEFAULT->value),
            'value' => Money::zero(Currency::DEFAULT->value),
        ]);
        $shippingMethod->priceRanges()->save($lowRange);

        $response = $this->actingAs($this->{$user})->json('POST', '/orders', [
            'currency' => $this->currency,
            'sales_channel_id' => $this->salesChannel->getKey(),
            'email' => $this->email,
            'shipping_method_id' => $shippingMethod->getKey(),
            'delivery_address' => $this->address->toArray(),
            'items' => [
                [
                    'product_id' => $this->product->getKey(),
                    'quantity' => 1,
                ],
            ],
            'sale_ids' => [
                $discount->getKey(),
            ],
        ]);

        $response->assertStatus(422);
    }

    public function testCreateOrderWithoutAnyStatuses(): void
    {
        Status::query()->delete();

        $this->user->givePermissionTo('orders.add');

        Event::fake([OrderCreated::class]);

        $response = $this->actingAs($this->user)->postJson('/orders', [
            'currency' => $this->currency,
            'sales_channel_id' => $this->salesChannel->getKey(),
            'email' => $this->email,
            'shipping_method_id' => $this->shippingMethod->getKey(),
            'billing_address' => $this->address->toArray(),
            'shipping_place' => $this->address->toArray(),
            'items' => [
                [
                    'product_id' => $this->product->getKey(),
                    'quantity' => 1,
                ],
            ],
        ]);

        $response
            ->assertStatus(500)
            ->assertJsonFragment(['message' => Exceptions::SERVER_ORDER_STATUSES_NOT_CONFIGURED]);

        Event::assertNotDispatched(OrderCreated::class);
    }

    public function testCreateOrderWithEmptyVat(): void
    {
        $this->user->givePermissionTo('orders.add');

        Event::fake([OrderCreated::class]);

        $address = [
            'name' => 'Johny Mielony',
            'address' => 'Street 89',
            'zip' => '80-200',
            'city' => 'City',
            'country' => 'PL',
            'phone' => '+48543234123',
        ];

        $this
            ->actingAs($this->user)
            ->postJson('/orders', [
                'currency' => $this->currency,
                'sales_channel_id' => $this->salesChannel->getKey(),
                'email' => $this->email,
                'shipping_method_id' => $this->shippingMethod->getKey(),
                'billing_address' => $address + [
                    'vat' => null,
                ],
                'shipping_place' => $address + [
                    'vat' => null,
                ],
                'items' => [
                    [
                        'product_id' => $this->product->getKey(),
                        'quantity' => 20,
                    ],
                ],
            ])
            ->assertCreated();

        $this->assertDatabaseHas(
            'addresses',
            $address + [
                'vat' => null,
            ]
        );
    }

    /**
     * @dataProvider authProvider
     */
    public function testCreateOrderPurchaseLimit($user): void
    {
        $this->{$user}->givePermissionTo('orders.add');

        Event::fake([OrderCreated::class]);

        $this->product->update([
            'price' => 10,
            'purchase_limit_per_user' => 10,
        ]);

        $productQuantity = 20;

        $this->actingAs($this->{$user})->postJson('/orders', [
            'currency' => $this->currency,
            'sales_channel_id' => $this->salesChannel->getKey(),
            'email' => $this->email,
            'shipping_method_id' => $this->shippingMethod->getKey(),
            'billing_address' => $this->address->toArray(),
            'shipping_place' => $this->address->toArray(),
            'items' => [
                [
                    'product_id' => $this->product->getKey(),
                    'quantity' => $productQuantity,
                ],
            ],
        ])->assertUnprocessable()
            ->assertJsonFragment([
                'message' => Exceptions::PRODUCT_PURCHASE_LIMIT,
            ]);
    }

    /**
     * @dataProvider authProvider
     */
    public function testCreateOrderPurchaseLimitAlreadyPurchased($user): void
    {
        $this->{$user}->givePermissionTo('orders.add');

        Event::fake([OrderCreated::class]);

        $this->product->update([
            'price' => 10,
            'purchase_limit_per_user' => 1,
        ]);

        $order = Order::factory()->create([
            'paid' => true,
        ]);
        $this->{$user}->orders()->save($order);
        $order->products()->create([
            'product_id' => $this->product->getKey(),
            'quantity' => 1,
            'price_initial' => Money::of(4600, $this->currency->value),
            'price' => Money::of(4600, $this->currency->value),
            'name' => $this->product->name,
        ]);

        $this->actingAs($this->{$user})->postJson('/orders', [
            'currency' => $this->currency,
            'sales_channel_id' => $this->salesChannel->getKey(),
            'email' => $this->email,
            'shipping_method_id' => $this->shippingMethod->getKey(),
            'billing_address' => $this->address->toArray(),
            'shipping_place' => $this->address->toArray(),
            'items' => [
                [
                    'product_id' => $this->product->getKey(),
                    'quantity' => 1,
                ],
            ],
        ])
            ->assertUnprocessable()
            ->assertJsonFragment([
                'message' => Exceptions::PRODUCT_PURCHASE_LIMIT,
            ]);
    }

    /**
     * @dataProvider authProvider
     */
    public function testCreateOrderPurchaseLimitSetAfterPurchase($user): void
    {
        $this->{$user}->givePermissionTo('orders.add');

        Event::fake([OrderCreated::class]);

        $order = Order::factory()->create([
            'paid' => true,
        ]);
        $this->{$user}->orders()->save($order);
        $order->products()->create([
            'product_id' => $this->product->getKey(),
            'quantity' => 2,
            'price_initial' => Money::of(4600, $this->currency->value),
            'price' => Money::of(4600, $this->currency->value),
            'name' => $this->product->name,
        ]);

        $this->product->update([
            'purchase_limit_per_user' => 1,
        ]);

        $this->actingAs($this->{$user})->postJson('/orders', [
            'currency' => $this->currency,
            'sales_channel_id' => $this->salesChannel->getKey(),
            'email' => $this->email,
            'shipping_method_id' => $this->shippingMethod->getKey(),
            'billing_address' => $this->address->toArray(),
            'shipping_place' => $this->address->toArray(),
            'items' => [
                [
                    'product_id' => $this->product->getKey(),
                    'quantity' => 1,
                ],
            ],
        ])
            ->assertUnprocessable()
            ->assertJsonFragment([
                'message' => Exceptions::PRODUCT_PURCHASE_LIMIT,
            ]);
    }

    /**
     * @dataProvider authProvider
     */
    public function testCreateOrderPurchaseLimitSetAfterPurchaseNotPaid($user): void
    {
        $this->{$user}->givePermissionTo('orders.add');

        Event::fake([OrderCreated::class]);

        $order = Order::factory()->create([
            'paid' => false,
        ]);
        $this->{$user}->orders()->save($order);
        $order->products()->create([
            'product_id' => $this->product->getKey(),
            'quantity' => 2,
            'price_initial' => Money::of(4600, $this->currency->value),
            'price' => Money::of(4600, $this->currency->value),
            'name' => $this->product->name,
        ]);

        $this->product->update([
            'purchase_limit_per_user' => 1,
        ]);

        $this->actingAs($this->{$user})->postJson('/orders', [
            'currency' => $this->currency,
            'sales_channel_id' => $this->salesChannel->getKey(),
            'email' => $this->email,
            'shipping_method_id' => $this->shippingMethod->getKey(),
            'billing_address' => $this->address->toArray(),
            'shipping_place' => $this->address->toArray(),
            'items' => [
                [
                    'product_id' => $this->product->getKey(),
                    'quantity' => 1,
                ],
            ],
        ])
            ->assertCreated();
    }

    /**
     * @dataProvider authProvider
     */
    public function testCreateOrderPurchaseLimitCanceledOrder($user): void
    {
        $this->{$user}->givePermissionTo('orders.add');

        Event::fake([OrderCreated::class]);

        $status = Status::factory()->create([
            'cancel' => true,
        ]);
        $order = Order::factory()->create([
            'status_id' => $status->getKey(),
        ]);
        $this->{$user}->orders()->save($order);
        $order->products()->create([
            'product_id' => $this->product->getKey(),
            'quantity' => 1,
            'price_initial' => Money::of(4600, $this->currency->value),
            'price' => Money::of(4600, $this->currency->value),
            'name' => $this->product->name,
        ]);

        $this->product->update([
            'purchase_limit_per_user' => 1,
        ]);

        $response = $this->actingAs($this->{$user})->postJson('/orders', [
            'currency' => $this->currency,
            'sales_channel_id' => $this->salesChannel->getKey(),
            'email' => $this->email,
            'shipping_method_id' => $this->shippingMethod->getKey(),
            'billing_address' => $this->address->toArray(),
            'shipping_place' => $this->address->toArray(),
            'items' => [
                [
                    'product_id' => $this->product->getKey(),
                    'quantity' => 1,
                ],
            ],
        ]);

        $response->assertValid()->assertCreated();
    }

    /**
     * @dataProvider authProvider
     *
     * @throws MathException
     * @throws UnknownCurrencyException
     * @throws MoneyMismatchException
     */
    public function testCreateSimpleOrderWithWrongCountry($user): void
    {
        $this->{$user}->givePermissionTo('orders.add');

        Event::fake([OrderCreated::class]);

        $this->productPrice = Money::of(10, $this->currency->value);

        $this->productRepository->setProductPrices($this->product->getKey(), [
            ProductPriceType::PRICE_BASE->value => FakeDto::generatePricesInAllCurrencies(amount: 10),
        ]);

        $productQuantity = 20;

        $country = Country::query()->firstOrCreate([
            'code' => 'PL',
        ], [
            'name' => 'Poland',
        ]);

        $this->shippingMethod->countries()->attach($country);
        $this->shippingMethod->block_list = false;
        $this->shippingMethod->save();

        $this->address->country = $country->code;
        $this->address->save();

        $response = $this->actingAs($this->{$user})->postJson('/orders', [
            'currency' => $this->currency,
            'sales_channel_id' => $this->salesChannel->getKey(),
            'email' => $this->email,
            'shipping_method_id' => $this->shippingMethod->getKey(),
            'shipping_place' => $this->address->toArray(),
            'billing_address' => $this->address->toArray(),
            'items' => [
                [
                    'product_id' => $this->product->getKey(),
                    'quantity' => $productQuantity,
                ],
            ],
            'currency' => Currency::DEFAULT->value,
        ]);

        $response->assertValid()->assertCreated();

        Event::assertDispatchedTimes(OrderCreated::class, 1);

        $country2 = Country::query()->firstOrCreate([
            'code' => 'DE',
        ], [
            'name' => 'Germany',
        ]);
        $address2 = Address::factory()->create([
            'country' => $country2->code,
        ]);

        $response = $this->actingAs($this->{$user})->postJson('/orders', [
            'currency' => $this->currency,
            'sales_channel_id' => $this->salesChannel->getKey(),
            'email' => $this->email,
            'shipping_method_id' => $this->shippingMethod->getKey(),
            'shipping_place' => $address2->toArray(),
            'billing_address' => $address2->toArray(),
            'items' => [
                [
                    'product_id' => $this->product->getKey(),
                    'quantity' => $productQuantity,
                ],
            ],
            'currency' => Currency::DEFAULT->value,
        ]);

        $response->assertUnprocessable();
        $response->assertJsonFragment(['message' => Exceptions::CLIENT_SHIPPING_METHOD_INVALID_COUNTRY->value]);

        Event::assertDispatchedTimes(OrderCreated::class, 1); // no increase
    }
}<|MERGE_RESOLUTION|>--- conflicted
+++ resolved
@@ -1051,8 +1051,6 @@
             ],
         ]);
 
-<<<<<<< HEAD
-=======
         $response->assertCreated()
             ->assertJsonFragment([
                 'cart_total_initial' => [
@@ -1081,7 +1079,7 @@
                     'net' => '0.02',
                 ],
             ]);
->>>>>>> 809f3744
+
         $order = Order::find($response->getData()->data->id);
 
         $this->assertDatabaseHas('order_products', [
