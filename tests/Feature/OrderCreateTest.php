<?php

namespace Tests\Feature;

use App\Enums\ConditionType;
use App\Enums\DiscountTargetType;
use App\Enums\DiscountType;
use App\Enums\ExceptionsEnums\Exceptions;
use App\Enums\Product\ProductPriceType;
use App\Enums\RoleType;
use App\Enums\SchemaType;
use App\Enums\ShippingType;
use App\Events\ItemUpdatedQuantity;
use App\Events\OrderCreated;
use App\Exceptions\PublishingException;
use App\Listeners\WebHookEventListener;
use App\Models\Address;
use App\Models\ConditionGroup;
use App\Models\Country;
use App\Models\Deposit;
use App\Models\Discount;
use App\Models\Item;
use App\Models\Option;
use App\Models\Order;
use App\Models\Price;
use App\Models\PriceRange;
use App\Models\Product;
use App\Models\Role;
use App\Models\ShippingMethod;
use App\Models\Status;
use App\Models\WebHook;
use App\Repositories\Contracts\ProductRepositoryContract;
use App\Repositories\ProductRepository;
use App\Services\ProductService;
use App\Services\SchemaCrudService;
use App\Repositories\DiscountRepository;
use App\Services\Contracts\ProductServiceContract;
use BenSampo\Enum\Exceptions\InvalidEnumMemberException;
use Brick\Math\Exception\MathException;
use Brick\Math\Exception\NumberFormatException;
use Brick\Math\Exception\RoundingNecessaryException;
use Brick\Money\Exception\MoneyMismatchException;
use Brick\Money\Exception\UnknownCurrencyException;
use Brick\Money\Money;
use Domain\Currency\Currency;
use Domain\Price\Dtos\PriceDto;
use Domain\ProductSet\ProductSet;
use Domain\SalesChannel\Models\SalesChannel;
use Heseya\Dto\DtoException;
use Illuminate\Foundation\Testing\RefreshDatabase;
use Illuminate\Foundation\Testing\WithFaker;
use Illuminate\Support\Carbon;
use Illuminate\Support\Facades\App;
use Illuminate\Support\Facades\Bus;
use Illuminate\Support\Facades\Event;
use Illuminate\Support\Facades\Queue;
use Spatie\WebhookServer\CallWebhookJob;
use Tests\TestCase;
use Tests\Utils\FakeDto;

class OrderCreateTest extends TestCase
{
    use RefreshDatabase;
    use WithFaker;

    private ShippingMethod $shippingMethod;
    private ProductSet $category;
    private ProductSet $brand;
    private Address $address;
    private Product $product;
    private string $email;

    private Currency $currency;
    private Money $productPrice;
    private ProductService $productService;

    private DiscountRepository $discountRepository;
    private SchemaCrudService $schemaCrudService;
    private ProductRepository $productRepository;

    /**
     * @throws UnknownCurrencyException
     * @throws RoundingNecessaryException
     * @throws NumberFormatException
     * @throws DtoException
     */
    public function setUp(): void
    {
        parent::setUp();

        $this->discountRepository = App::make(DiscountRepository::class);

        $this->email = $this->faker->freeEmail;

        $this->productRepository = App::make(ProductRepository::class);

        $this->shippingMethod = ShippingMethod::factory()->create([
            'public' => true,
            'shipping_type' => ShippingType::ADDRESS,
        ]);
        /** @var PriceRange $lowRange */
        $lowRange = PriceRange::query()->create([
            'start' => Money::zero(Currency::DEFAULT->value),
            'value' => Money::of(8.11, Currency::DEFAULT->value),
        ]);

        /** @var PriceRange $highRange */
        $highRange = PriceRange::query()->create([
            'start' => Money::of(210, Currency::DEFAULT->value),
            'value' => Money::of(0.0, Currency::DEFAULT->value),
        ]);

        $this->shippingMethod->priceRanges()->saveMany([$lowRange, $highRange]);

        $this->address = Address::factory()->make();

        $this->product = Product::factory()->create([
            'public' => true,
        ]);

        /** @var ProductRepositoryContract $productRepository */
        $productRepository = App::make(ProductRepositoryContract::class);
        $this->currency = Currency::DEFAULT;

        $productRepository->setProductPrices($this->product->getKey(), [
            ProductPriceType::PRICE_BASE->value => FakeDto::generatePricesInAllCurrencies(amount: 10),
        ]);

        $prices = $productRepository->getProductPrices($this->product->getKey(), [
            ProductPriceType::PRICE_BASE,
        ], $this->currency);

        $this->productPrice = $prices->get(ProductPriceType::PRICE_BASE->value)?->first()?->value;

        $this->productService = App::make(ProductService::class);
        $this->schemaCrudService = App::make(SchemaCrudService::class);
    }

    public function testCreateOrderUnauthorized(): void
    {
        Event::fake([OrderCreated::class]);

        $response = $this->postJson('/orders', [
            'currency' => $this->currency,
            'sales_channel_id' => SalesChannel::query()->value('id'),
            'email' => $this->email,
            'shipping_method_id' => $this->shippingMethod->getKey(),
            'shipping_place' => $this->address->toArray(),
            'billing_address' => $this->address->toArray(),
            'items' => [
                [
                    'product_id' => $this->product->getKey(),
                    'quantity' => 2,
                    'schemas' => [],
                ],
            ],
        ]);

        $response->assertForbidden();
        Event::assertNotDispatched(OrderCreated::class);
    }

    /**
     * @dataProvider authProvider
     *
     * @throws MathException
     * @throws UnknownCurrencyException
     * @throws MoneyMismatchException
     */
    public function testCreateSimpleOrder($user): void
    {
        $this->{$user}->givePermissionTo('orders.add');

        Event::fake([OrderCreated::class]);

        $this->productPrice = Money::of(10, $this->currency->value);

        $this->productRepository->setProductPrices($this->product->getKey(), [
            ProductPriceType::PRICE_BASE->value => FakeDto::generatePricesInAllCurrencies(amount: 10),
        ]);

        $productQuantity = 20;
        $salesChannelId = SalesChannel::query()->value('id');

        $response = $this->actingAs($this->{$user})->postJson('/orders', [
            'sales_channel_id' => $salesChannelId,
            'currency' => $this->currency,
<<<<<<< HEAD
=======
            'sales_channel_id' => SalesChannel::query()->value('id'),
>>>>>>> be703817
            'email' => $this->email,
            'shipping_method_id' => $this->shippingMethod->getKey(),
            'shipping_place' => $this->address->toArray(),
            'billing_address' => $this->address->toArray(),
            'items' => [
                [
                    'product_id' => $this->product->getKey(),
                    'quantity' => $productQuantity,
                ],
            ],
        ]);

        $response
            ->assertCreated()
            ->assertJsonFragment([
                'id' => $salesChannelId,
                'name' => 'Default',
            ]);
        $order = $response->getData()->data;

        $shippingPrice = $this->shippingMethod->getPrice(
            $this->productPrice->multipliedBy($productQuantity),
        );

        $summary = $this->productPrice
            ->multipliedBy($productQuantity)
            ->plus($shippingPrice);

        $this->assertDatabaseHas('orders', [
            'id' => $order->id,
            'email' => $this->email,
            'shipping_price' => $shippingPrice->getMinorAmount(),
            'summary' => $summary->getMinorAmount(),
            'sales_channel_id' => $salesChannelId,
        ]);
        $this->assertDatabaseHas('addresses', $this->address->toArray());
        $this->assertDatabaseHas('order_products', [
            'order_id' => $order->id,
            'product_id' => $this->product->getKey(),
            'quantity' => 20,
            'vat_rate' => '0',
        ]);

        Event::assertDispatched(OrderCreated::class);

        Queue::fake();

        $order = Order::find($order->id);
        $event = new OrderCreated($order);
        $listener = new WebHookEventListener();

        $listener->handle($event);

        Queue::assertNotPushed(CallWebhookJob::class);
    }

    /**
     * @dataProvider authProvider
     */
    public function testCreateSimpleOrderWithMetadata($user): void
    {
        $this->{$user}->givePermissionTo('orders.add');

        Event::fake([OrderCreated::class]);

        $this->productRepository->setProductPrices($this->product->getKey(), [
            ProductPriceType::PRICE_BASE->value => FakeDto::generatePricesInAllCurrencies(amount: 10),
        ]);

        $productQuantity = 20;

        $this
            ->actingAs($this->{$user})
            ->postJson('/orders', [
                'currency' => $this->currency,
                'sales_channel_id' => SalesChannel::query()->value('id'),
                'email' => $this->email,
                'shipping_method_id' => $this->shippingMethod->getKey(),
                'billing_address' => $this->address->toArray(),
                'shipping_place' => $this->address->toArray(),
                'items' => [
                    [
                        'product_id' => $this->product->getKey(),
                        'quantity' => $productQuantity,
                    ],
                ],
                'metadata' => [
                    'attributeMeta' => 'attributeValue',
                ],
            ])
            ->assertCreated()
            ->assertJsonFragment([
                'metadata' => [
                    'attributeMeta' => 'attributeValue',
                ],
            ]);
    }

    /**
     * @dataProvider authProvider
     */
    public function testCreateSimpleOrderWithMetadataPrivate($user): void
    {
        $this->{$user}->givePermissionTo(['orders.add', 'orders.show_metadata_private']);

        Event::fake([OrderCreated::class]);

        $this->productRepository->setProductPrices($this->product->getKey(), [
            ProductPriceType::PRICE_BASE->value => FakeDto::generatePricesInAllCurrencies(amount: 10),
        ]);

        $productQuantity = 20;

        $this
            ->actingAs($this->{$user})
            ->postJson('/orders', [
                'currency' => $this->currency,
                'sales_channel_id' => SalesChannel::query()->value('id'),
                'email' => $this->email,
                'shipping_method_id' => $this->shippingMethod->getKey(),
                'billing_address' => $this->address->toArray(),
                'shipping_place' => $this->address->toArray(),
                'items' => [
                    [
                        'product_id' => $this->product->getKey(),
                        'quantity' => $productQuantity,
                    ],
                ],
                'metadata_private' => [
                    'attributeMetaPriv' => 'attributeValue',
                ],
            ])
            ->assertCreated()
            ->assertJsonFragment([
                'metadata_private' => [
                    'attributeMetaPriv' => 'attributeValue',
                ],
            ]);
    }

    /**
     * @dataProvider authProvider
     *
     * @throws DtoException
     * @throws NumberFormatException
     * @throws RoundingNecessaryException
     * @throws UnknownCurrencyException
     */
    public function testCreateSimpleOrderPaid($user): void
    {
        $this->{$user}->givePermissionTo('orders.add');

        Event::fake([OrderCreated::class]);

        $product = $this->productService->create(FakeDto::productCreateDto([
            'public' => true,
            'prices_base' => [PriceDto::from(Money::zero($this->currency->value))],
        ]));

        $productQuantity = 1;

        $freeShipping = ShippingMethod::factory()->create([
            'public' => true,
            'shipping_type' => ShippingType::ADDRESS,
        ]);
        $lowRange = PriceRange::query()->create([
            'start' => Money::zero(Currency::DEFAULT->value),
            'value' => Money::zero(Currency::DEFAULT->value),
        ]);

        $freeShipping->priceRanges()->save($lowRange);

        $response = $this->actingAs($this->{$user})->postJson('/orders', [
            'currency' => $this->currency,
            'sales_channel_id' => SalesChannel::query()->value('id'),
            'email' => $this->email,
            'shipping_method_id' => $freeShipping->getKey(),
            'shipping_place' => $this->address->toArray(),
            'billing_address' => $this->address->toArray(),
            'items' => [
                [
                    'product_id' => $product->getKey(),
                    'quantity' => $productQuantity,
                ],
            ],
        ]);

        $response->assertCreated();
        $order = $response->getData()->data;

        $response->assertJsonFragment([
            'id' => $order->id,
            'summary' => '0.00',
            'paid' => true,
            'payable' => false,
        ]);

        $this->assertDatabaseHas('orders', [
            'id' => $order->id,
            'email' => $this->email,
            'shipping_price' => 0,
            'summary' => 0,
            'paid' => true,
        ]);

        Event::assertDispatched(OrderCreated::class);
    }

    /**
     * @dataProvider authProvider
     */
    public function testCreateSimpleOrderWithWebHookQueue($user): void
    {
        $this->{$user}->givePermissionTo('orders.add');

        WebHook::factory()->create([
            'events' => [
                'OrderCreated',
            ],
            'model_type' => $this->{$user}::class,
            'creator_id' => $this->{$user}->getKey(),
            'with_issuer' => false,
            'with_hidden' => false,
        ]);

        Event::fake([OrderCreated::class]);

        $productQuantity = 20;

        $response = $this->actingAs($this->{$user})->postJson('/orders', [
            'currency' => $this->currency,
            'sales_channel_id' => SalesChannel::query()->value('id'),
            'email' => $this->email,
            'shipping_method_id' => $this->shippingMethod->getKey(),
            'billing_address' => $this->address->toArray(),
            'shipping_place' => $this->address->toArray(),
            'items' => [
                [
                    'product_id' => $this->product->getKey(),
                    'quantity' => $productQuantity,
                ],
            ],
        ]);

        $response->assertCreated();
        $order = $response->getData()->data;

        $orderTotal = $this->productPrice
            ->multipliedBy($productQuantity);

        $this->assertDatabaseHas('orders', [
            'id' => $order->id,
            'email' => $this->email,
            'shipping_price' => $this->shippingMethod->getPrice($orderTotal)->getMInorAmount(),
        ]);
        $this->assertDatabaseHas('addresses', $this->address->toArray());
        $this->assertDatabaseHas('order_products', [
            'order_id' => $order->id,
            'product_id' => $this->product->getKey(),
            'quantity' => 20,
        ]);

        Event::assertDispatched(OrderCreated::class);

        Queue::fake();

        $order = Order::find($order->id);
        $event = new OrderCreated($order);
        $listener = new WebHookEventListener();

        $listener->handle($event);

        Queue::assertPushed(CallWebhookJob::class);
    }

    public function testCreateSimpleOrderWithWebHookEvent(): array
    {
        $this->user->givePermissionTo('orders.add');

        Event::fake([OrderCreated::class]);

        $response = $this->actingAs($this->user)->postJson('/orders', [
            'currency' => $this->currency,
            'sales_channel_id' => SalesChannel::query()->value('id'),
            'email' => $this->email,
            'shipping_method_id' => $this->shippingMethod->getKey(),
            'shipping_place' => $this->address->toArray(),
            'billing_address' => $this->address->toArray(),
            'items' => [
                [
                    'product_id' => $this->product->getKey(),
                    'quantity' => 20,
                ],
            ],
        ]);

        $order = Order::find($response->getData()->data->id)->with('shippingMethod')->first();

        Event::assertDispatched(OrderCreated::class);

        return [$order, new OrderCreated($order)];
    }

    public function testCreateSimpleOrderUnauthenticatedWithWebHookEvent(): array
    {
        $role = Role::where('type', RoleType::UNAUTHENTICATED)->firstOrFail();
        $role->givePermissionTo('orders.add');

        Event::fake([OrderCreated::class]);

        $response = $this->postJson('/orders', [
            'currency' => $this->currency,
            'sales_channel_id' => SalesChannel::query()->value('id'),
            'email' => $this->email,
            'shipping_method_id' => $this->shippingMethod->getKey(),
            'shipping_place' => $this->address->toArray(),
            'billing_address' => $this->address->toArray(),
            'items' => [
                [
                    'product_id' => $this->product->getKey(),
                    'quantity' => 20,
                ],
            ],
        ]);

        $order = Order::find($response->getData()->data->id)->with('shippingMethod')->first();

        Event::assertDispatched(OrderCreated::class);

        return [$order, new OrderCreated($order)];
    }

    /**
     * @dataProvider authProvider
     */
    public function testCreateOrder($user): void
    {
        $this->{$user}->givePermissionTo('orders.add');

        Event::fake([OrderCreated::class]);

        $schema = $this->schemaCrudService->store(FakeDto::schemaDto([
            'type' => 'string',
            'prices' => [['value' => 10, 'currency' => $this->currency->value]],
            'hidden' => false,
        ]));

        $this->product->schemas()->sync([$schema->getKey()]);

        $productQuantity = 2;

        $response = $this->actingAs($this->{$user})->postJson('/orders', [
            'currency' => $this->currency,
            'sales_channel_id' => SalesChannel::query()->value('id'),
            'email' => $this->email,
            'shipping_method_id' => $this->shippingMethod->getKey(),
            'shipping_place' => $this->address->toArray(),
            'billing_address' => $this->address->toArray(),
            'items' => [
                [
                    'product_id' => $this->product->getKey(),
                    'quantity' => $productQuantity,
                    'schemas' => [
                        $schema->getKey() => 'Test',
                    ],
                ],
            ],
        ]);

        $response->assertCreated();
        $order = Order::find($response->getData()->data->id);

        $schemaPrice = $schema->getPrice('Test', [
            $schema->getKey() => 'Test',
        ], $this->currency);

        $orderTotal = $this->productPrice
            ->plus($schemaPrice)
            ->multipliedBy($productQuantity);

        $shippingPrice = $this->shippingMethod->getPrice($orderTotal);

        $this->assertDatabaseHas('orders', [
            'id' => $order->getKey(),
            'email' => $this->email,
            'shipping_price' => $this->shippingMethod->getPrice($orderTotal)->getMinorAmount(),
            'summary' => $orderTotal->plus($shippingPrice)->getMinorAmount(),
        ]);
        $this->assertDatabaseHas('addresses', $this->address->toArray());
        $this->assertDatabaseHas('order_products', [
            'order_id' => $order->getKey(),
            'product_id' => $this->product->getKey(),
            'quantity' => 2,
        ]);
        $this->assertDatabaseHas('order_schemas', [
            'order_product_id' => $order->products[0]->getKey(),
            'name' => $schema->name,
            'value' => 'Test',
        ]);

        Event::assertDispatched(OrderCreated::class);
    }

    /**
     * @dataProvider authProvider
     *
     * @throws MathException
     * @throws UnknownCurrencyException
     * @throws MoneyMismatchException
     */
    public function testCreateOrderWithWebHook($user): void
    {
        $this->{$user}->givePermissionTo('orders.add');

        $webHook = WebHook::factory()->create([
            'events' => [
                'ItemUpdatedQuantity',
            ],
            'model_type' => $this->{$user}::class,
            'creator_id' => $this->{$user}->getKey(),
            'with_issuer' => false,
            'with_hidden' => false,
        ]);

        Event::fake([OrderCreated::class, ItemUpdatedQuantity::class]);

        $item = Item::factory()->create();

        Deposit::factory()->create([
            'item_id' => $item->getKey(),
            'quantity' => 100,
        ]);

        $schema = $this->schemaCrudService->store(FakeDto::schemaDto([
            'type' => 'select',
            'prices_base' => [['value' => 10, 'currency' => Currency::DEFAULT->value]],
            'hidden' => false,
        ]));

        $option = Option::factory()->create([
            'name' => 'A',
            'disabled' => false,
            'order' => 0,
            'schema_id' => $schema->getKey(),
        ]);

        $option->prices()->createMany(
            Price::factory(['value' => 1000])->prepareForCreateMany()
        );

        $option->items()->sync([
            $item->getKey(),
        ]);

        $this->product->schemas()->sync([$schema->getKey()]);

        $productQuantity = 2;

        $response = $this->actingAs($this->{$user})->postJson('/orders', [
            'currency' => $this->currency,
            'sales_channel_id' => SalesChannel::query()->value('id'),
            'email' => $this->email,
            'shipping_method_id' => $this->shippingMethod->getKey(),
            'shipping_place' => $this->address->toArray(),
            'billing_address' => $this->address->toArray(),
            'items' => [
                [
                    'product_id' => $this->product->getKey(),
                    'quantity' => $productQuantity,
                    'schemas' => [
                        $schema->getKey() => $option->getKey(),
                    ],
                ],
            ],
        ]);

        $response->assertCreated();
        $order = Order::find($response->getData()->data->id);

        $schemaPrice = $schema->getPrice($option->getKey(), [
            $schema->getKey() => $option->getKey(),
        ], $this->currency);

        $orderTotal = $this->productPrice
            ->plus($schemaPrice)
            ->multipliedBy($productQuantity);

        $this->assertDatabaseHas('orders', [
            'id' => $order->id,
            'email' => $this->email,
            'shipping_price' => $this->shippingMethod->getPrice($orderTotal)->getMinorAmount(),
        ]);
        $this->assertDatabaseHas('addresses', $this->address->toArray());
        $this->assertDatabaseHas('order_products', [
            'order_id' => $order->getKey(),
            'product_id' => $this->product->getKey(),
            'quantity' => 2,
        ]);
        $this->assertDatabaseHas('order_schemas', [
            'order_product_id' => $order->products[0]->getKey(),
            'name' => $schema->name,
            'value' => $option->name,
        ]);

        Event::assertDispatched(OrderCreated::class);
        Event::assertDispatched(ItemUpdatedQuantity::class);

        Bus::fake();

        $item = Item::find($item->getKey());
        $event = new ItemUpdatedQuantity($item);
        $listener = new WebHookEventListener();

        $listener->handle($event);

        Bus::assertDispatched(CallWebhookJob::class, function ($job) use ($webHook, $item) {
            $payload = $job->payload;

            return $job->webhookUrl === $webHook->url
                && isset($job->headers['Signature'])
                && $payload['data']['id'] === $item->getKey()
                && $payload['data_type'] === 'Item'
                && $payload['event'] === 'ItemUpdatedQuantity';
        });
    }

    /**
     * @dataProvider authProvider
     */
    public function testCreateOrderHiddenSchema($user): void
    {
        $this->{$user}->givePermissionTo('orders.add');

        Event::fake([OrderCreated::class]);

        $schema = $this->schemaCrudService->store(FakeDto::schemaDto([
            'type' => 'string',
            'prices' => [['value' => 10, 'currency' => $this->currency->value]],
            'hidden' => true,
        ]));

        $this->product->schemas()->sync([$schema->getKey()]);

        $productQuantity = 2;

        $response = $this->actingAs($this->{$user})->postJson('/orders', [
            'currency' => $this->currency,
            'sales_channel_id' => SalesChannel::query()->value('id'),
            'email' => $this->email,
            'shipping_method_id' => $this->shippingMethod->getKey(),
            'shipping_place' => $this->address->toArray(),
            'billing_address' => $this->address->toArray(),
            'items' => [
                [
                    'product_id' => $this->product->getKey(),
                    'quantity' => $productQuantity,
                    'schemas' => [
                        $schema->getKey() => 'Test',
                    ],
                ],
            ],
        ]);

        $response->assertCreated();
        $order = Order::find($response->getData()->data->id);

        $schemaPrice = $schema->getPrice('Test', [
            $schema->getKey() => 'Test',
        ], $this->currency);

        $orderTotal = $this->productPrice
            ->plus($schemaPrice)
            ->multipliedBy($productQuantity);

        $this->assertDatabaseHas('orders', [
            'id' => $order->id,
            'email' => $this->email,
            'shipping_price' => $this->shippingMethod->getPrice($orderTotal)->getMinorAmount(),
        ]);
        $this->assertDatabaseHas('addresses', $this->address->toArray());
        $this->assertDatabaseHas('order_products', [
            'order_id' => $order->getKey(),
            'product_id' => $this->product->getKey(),
            'quantity' => 2,
        ]);
        $this->assertDatabaseHas('order_schemas', [
            'order_product_id' => $order->products[0]->getKey(),
            'name' => $schema->name,
            'value' => 'Test',
        ]);

        Event::assertDispatched(OrderCreated::class);
    }

    /**
     * @dataProvider authProvider
     *
     * @throws MathException
     * @throws MoneyMismatchException
     * @throws PublishingException
     */
    public function testCreateOrderNonRequiredSchemaEmpty($user): void
    {
        $this->{$user}->givePermissionTo('orders.add');

        Event::fake([OrderCreated::class]);

        $schemaPrice = 10;
        $schema = $this->schemaCrudService->store(FakeDto::schemaDto([
            'type' => SchemaType::STRING->name,
            'prices' => [['value' => $schemaPrice, 'currency' => Currency::DEFAULT->value]],
            'required' => false, // Important!
        ]));

        $this->product->schemas()->sync([$schema->getKey()]);

        $response = $this->actingAs($this->{$user})->postJson('/orders', [
            'currency' => $this->currency,
            'sales_channel_id' => SalesChannel::query()->value('id'),
            'email' => 'test@example.com',
            'shipping_method_id' => $this->shippingMethod->getKey(),
            'shipping_place' => $this->address->toArray(),
            'billing_address' => $this->address->toArray(),
            'items' => [
                [
                    'product_id' => $this->product->getKey(),
                    'quantity' => 1,
                    'schemas' => [
                        $schema->getKey() => '',
                    ],
                ],
            ],
        ]);

        $response->assertCreated();

        /** @var Order $order */
        $order = Order::findOrFail(
            $response->json('data.id'),
        );

        // Expected price doesn't include empty schema
        $expectedOrderPrice = $this->productPrice->plus(
            $this->shippingMethod->getPrice($this->productPrice),
        );
        $this->assertEquals($expectedOrderPrice, $order->summary);
    }

    /**
     * @dataProvider authProvider
     */
    public function testCreateOrderNoSalesIds($user): void
    {
        $this->{$user}->givePermissionTo('orders.add');

        Event::fake([OrderCreated::class]);

        $discount = Discount::factory()->create([
            'description' => 'Testowy kupon',
            'code' => null,
            'percentage' => '10',
            'target_type' => DiscountTargetType::PRODUCTS,
            'target_is_allow_list' => true,
        ]);
        $shippingMethod = ShippingMethod::factory()->create([
            'shipping_type' => ShippingType::ADDRESS,
        ]);
        $lowRange = PriceRange::query()->create([
            'start' => Money::zero(Currency::DEFAULT->value),
            'value' => Money::zero(Currency::DEFAULT->value),
        ]);
        $shippingMethod->priceRanges()->save($lowRange);
        $discount->products()->attach($this->product->getKey());

        $conditionGroup = ConditionGroup::create();

        $conditionGroup->conditions()->create([
            'type' => ConditionType::DATE_BETWEEN,
            'value' => [
                'end_at' => Carbon::yesterday(),
                'is_in_range' => true,
            ],
        ]);

        $discount->conditionGroups()->attach($conditionGroup);

        $response = $this->actingAs($this->{$user})->json('POST', '/orders', [
            'currency' => $this->currency,
            'sales_channel_id' => SalesChannel::query()->value('id'),
            'email' => $this->email,
            'shipping_method_id' => $shippingMethod->getKey(),
            'billing_address' => $this->address->toArray(),
            'shipping_place' => $this->address->toArray(),
            'items' => [
                [
                    'product_id' => $this->product->getKey(),
                    'quantity' => 1,
                ],
            ],
        ]);

        $response->assertCreated();

        Event::assertDispatched(OrderCreated::class);
    }

    /**
     * @dataProvider authProvider
     */
    public function testCreateOrderWithDiscount($user): void
    {
        $this->{$user}->givePermissionTo('orders.add');

        Event::fake([OrderCreated::class]);

        $discount = Discount::factory()->create([
            'description' => 'Testowy kupon',
            'code' => 'S43SA2',
            'percentage' => '10',
            'target_type' => DiscountTargetType::PRODUCTS,
            'target_is_allow_list' => true,
        ]);
        $shippingMethod = ShippingMethod::factory()->create([
            'shipping_type' => ShippingType::ADDRESS,
        ]);
        $lowRange = PriceRange::query()->create([
            'start' => Money::zero(Currency::DEFAULT->value),
            'value' => Money::zero(Currency::DEFAULT->value),
        ]);
        $shippingMethod->priceRanges()->save($lowRange);
        $discount->products()->attach($this->product->getKey());

        $response = $this->actingAs($this->{$user})->json('POST', '/orders', [
            'currency' => $this->currency,
            'sales_channel_id' => SalesChannel::query()->value('id'),
            'email' => $this->email,
            'shipping_method_id' => $shippingMethod->getKey(),
            'shipping_place' => $this->address->toArray(),
            'billing_address' => $this->address->toArray(),
            'items' => [
                [
                    'product_id' => $this->product->getKey(),
                    'quantity' => 1,
                ],
            ],
            'coupons' => [
                $discount->code,
            ],
        ]);

        $response->assertCreated();
        $order = Order::find($response->getData()->data->id);

        $orderTotal = $this->productPrice;
        $this->assertDatabaseHas('orders', [
            'id' => $order->getKey(),
            'email' => $this->email,
            'shipping_price' => $shippingMethod->getPrice($orderTotal)->getMinorAmount(),
        ]);

        Event::assertDispatched(OrderCreated::class);
    }

    /**
     * @dataProvider authProvider
     *
     * @throws DtoException
     * @throws NumberFormatException
     * @throws RoundingNecessaryException
     * @throws UnknownCurrencyException
     */
    public function testCreateOrderWithDiscountMinimalPrices($user): void
    {
        $this->{$user}->givePermissionTo('orders.add');

        Event::fake([OrderCreated::class]);

        $product = $this->productService->create(FakeDto::productCreateDto([
            'public' => true,
            'prices_base' => [PriceDto::from(Money::of(150, $this->currency->value))],
        ]));

        $discount = Discount::factory()->create([
            'description' => 'Testowy kupon',
            'code' => 'S43SA2',
            'percentage' => '95',
            'target_type' => DiscountTargetType::PRODUCTS,
            'target_is_allow_list' => true,
        ]);

        $saleOrder = Discount::factory()->create([
            'description' => 'Testowy kupon',
            'name' => 'Kupon order',
            'percentage' => null,
            'target_type' => DiscountTargetType::ORDER_VALUE,
            'target_is_allow_list' => true,
            'code' => null,
        ]);

        $amounts = array_map(fn (Currency $currency) => PriceDto::fromMoney(
            Money::of(50, $currency->value),
        ), Currency::cases());

        $this->discountRepository::setDiscountAmounts($saleOrder->getKey(), $amounts);

        $couponShipping = Discount::factory()->create([
            'description' => 'Testowy kupon',
            'name' => 'Kupon shipping',
            'percentage' => null,
            'target_type' => DiscountTargetType::SHIPPING_PRICE,
            'target_is_allow_list' => false,
        ]);

        $amounts = array_map(fn (Currency $currency) => PriceDto::fromMoney(
            Money::of(15, $currency->value),
        ), Currency::cases());

        $this->discountRepository::setDiscountAmounts($couponShipping->getKey(), $amounts);

        $discount->products()->attach($product->getKey());

        $shippingMethod = ShippingMethod::factory()->create([
            'public' => true,
            'shipping_type' => ShippingType::ADDRESS,
        ]);
        $lowRange = PriceRange::query()->create([
            'start' => Money::zero(Currency::DEFAULT->value),
            'value' => Money::of(10, Currency::DEFAULT->value),
        ]);

        $shippingMethod->priceRanges()->saveMany([$lowRange]);

        $response = $this->actingAs($this->{$user})->json('POST', '/orders', [
            'currency' => $this->currency,
            'sales_channel_id' => SalesChannel::query()->value('id'),
            'email' => $this->email,
            'shipping_method_id' => $shippingMethod->getKey(),
            'billing_address' => $this->address->toArray(),
            'shipping_place' => $this->address->toArray(),
            'items' => [
                [
                    'product_id' => $product->getKey(),
                    'quantity' => 1,
                ],
            ],
            'coupons' => [
                $discount->code,
                $couponShipping->code,
            ],
        ]);

        $response->assertCreated()
            ->assertJsonFragment([
                'cart_total_initial' => '150.00',
                'cart_total' => '0.01',
                'shipping_price_initial' => '10.00',
                'shipping_price' => '0.01',
                'summary' => '0.02',
            ]);
        $order = Order::find($response->getData()->data->id);

        $this->assertDatabaseHas('order_products', [
            'order_id' => $order->getKey(),
            'product_id' => $product->getKey(),
            'price_initial' => '15000',
            'price' => '750',
        ]);

        $this->assertDatabaseHas('order_discounts', [
            'discount_id' => $discount->getKey(),
            'applied_discount' => '14250', // -95%
        ]);

        $this->assertDatabaseHas('order_discounts', [
            'model_id' => $order->getKey(),
            'discount_id' => $saleOrder->getKey(),
            'applied_discount' => '749', // discount -50, but price should be 7.49 when discount is applied
        ]);

        $this->assertDatabaseHas('order_discounts', [
            'model_id' => $order->getKey(),
            'discount_id' => $couponShipping->getKey(),
            'applied_discount' => '999', // discount -15, but shipping_price_initial is 9.99
        ]);

        Event::assertDispatched(OrderCreated::class);
    }

    /**
     * @dataProvider authProvider
     */
    public function testCantCreateOrderWithoutItems($user): void
    {
        $this->{$user}->givePermissionTo('orders.add');

        $shippingMethod = ShippingMethod::factory()->create([
            'shipping_type' => ShippingType::ADDRESS,
        ]);
        $lowRange = PriceRange::query()->create([
            'start' => Money::zero(Currency::DEFAULT->value),
            'value' => Money::zero(Currency::DEFAULT->value),
        ]);
        $shippingMethod->priceRanges()->save($lowRange);

        $response = $this->actingAs($this->{$user})->json('POST', '/orders', [
            'currency' => $this->currency,
            'sales_channel_id' => SalesChannel::query()->value('id'),
            'email' => $this->email,
            'shipping_method_id' => $shippingMethod->getKey(),
            'shipping_place' => [
                'name' => 'Wojtek Testowy',
                'phone' => '+48123321123',
                'address' => 'Gdańska 89/1',
                'zip' => '12-123',
                'city' => 'Bydgoszcz',
                'country' => 'PL',
            ],
            'items' => [],
        ]);

        $response->assertStatus(422);
    }

    /**
     * @dataProvider authProvider
     */
    public function testCantCreateOrderWithoutBillingAddress($user): void
    {
        $this->{$user}->givePermissionTo('orders.add');

        Event::fake([OrderCreated::class]);

        $this->productRepository->setProductPrices($this->product->getKey(), [
            ProductPriceType::PRICE_BASE->value => FakeDto::generatePricesInAllCurrencies(amount: 10),
        ]);

        $this
            ->actingAs($this->{$user})
            ->postJson('/orders', [
                'currency' => $this->currency,
                'sales_channel_id' => SalesChannel::query()->value('id'),
                'email' => $this->email,
                'shipping_method_id' => $this->shippingMethod->getKey(),
                'shipping_address' => $this->address->toArray(),
                'items' => [
                    [
                        'product_id' => $this->product->getKey(),
                        'quantity' => 20,
                    ],
                ],
            ])
            ->assertUnprocessable();

        Event::assertNotDispatched(OrderCreated::class);
    }

    /**
     * @dataProvider authProvider
     */
    public function testCantCreateOrderWithExpiredDiscount($user): void
    {
        $this->{$user}->givePermissionTo('orders.add');

        $discount = Discount::factory()->create([
            'description' => 'Testowy kupon',
            'code' => 'S43SA2',
            'percentage' => '10',
            'target_type' => DiscountTargetType::ORDER_VALUE,
            'target_is_allow_list' => true,
        ]);

        $conditionGroup = ConditionGroup::create();

        $conditionGroup->conditions()->create([
            'type' => ConditionType::DATE_BETWEEN,
            'value' => [
                'end_at' => Carbon::yesterday(),
                'is_in_range' => true,
            ],
        ]);

        $discount->conditionGroups()->attach($conditionGroup);

        $shippingMethod = ShippingMethod::factory()->create([
            'shipping_type' => ShippingType::ADDRESS,
        ]);
        $lowRange = PriceRange::query()->create([
            'start' => Money::zero(Currency::DEFAULT->value),
            'value' => Money::zero(Currency::DEFAULT->value),
        ]);
        $shippingMethod->priceRanges()->save($lowRange);

        $response = $this->actingAs($this->{$user})->json('POST', '/orders', [
            'currency' => $this->currency,
            'sales_channel_id' => SalesChannel::query()->value('id'),
            'email' => $this->email,
            'shipping_method_id' => $shippingMethod->getKey(),
            'shipping_address' => $this->address->toArray(),
            'billing_address' => $this->address->toArray(),
            'items' => [
                [
                    'product_id' => $this->product->getKey(),
                    'quantity' => 1,
                ],
            ],
            'coupons' => [
                $discount->code,
            ],
        ]);

        $response->assertStatus(422);
    }

    /**
     * @dataProvider authProvider
     */
    public function testCantCreateOrderWithDiscountBeforeStart($user): void
    {
        $this->{$user}->givePermissionTo('orders.add');

        $discount = Discount::factory()->create([
            'description' => 'Testowy kupon',
            'code' => 'S43SA2',
            'percentage' => '10',
            'target_type' => DiscountTargetType::ORDER_VALUE,
            'target_is_allow_list' => true,
        ]);

        $conditionGroup = ConditionGroup::create();

        $conditionGroup->conditions()->create([
            'type' => ConditionType::DATE_BETWEEN,
            'value' => [
                'start_at' => Carbon::tomorrow(),
                'is_in_range' => true,
            ],
        ]);

        $discount->conditionGroups()->attach($conditionGroup);

        $shippingMethod = ShippingMethod::factory()->create([
            'shipping_type' => ShippingType::ADDRESS,
        ]);
        $lowRange = PriceRange::query()->create([
            'start' => Money::zero(Currency::DEFAULT->value),
            'value' => Money::zero(Currency::DEFAULT->value),
        ]);
        $shippingMethod->priceRanges()->save($lowRange);

        $response = $this->actingAs($this->{$user})->json('POST', '/orders', [
            'currency' => $this->currency,
            'sales_channel_id' => SalesChannel::query()->value('id'),
            'email' => $this->email,
            'shipping_method_id' => $shippingMethod->getKey(),
            'shipping_address' => $this->address->toArray(),
            'billing_address' => $this->address->toArray(),
            'items' => [
                [
                    'product_id' => $this->product->getKey(),
                    'quantity' => 1,
                ],
            ],
            'coupons' => [
                $discount->code,
            ],
        ]);

        $response->assertStatus(422);
    }

    /**
     * @dataProvider authProvider
     */
    public function testCreateOrderWithShippingMethodTypeAddress($user): void
    {
        $this->{$user}->givePermissionTo('orders.add');

        Event::fake([OrderCreated::class]);

        $schema = $this->schemaCrudService->store(FakeDto::schemaDto([
            'type' => 'string',
            'prices' => [['value' => 10, 'currency' => $this->currency->value]],
            'hidden' => false,
        ]));

        $this->product->schemas()->sync([$schema->getKey()]);

        $this->productRepository->setProductPrices($this->product->getKey(), [
            ProductPriceType::PRICE_BASE->value => FakeDto::generatePricesInAllCurrencies(amount: 100),
        ]);

        $productQuantity = 2;

        $shippingMethod = ShippingMethod::factory()->create([
            'public' => true,
            'shipping_type' => ShippingType::ADDRESS,
        ]);
        $lowRange = PriceRange::query()->create([
            'start' => Money::zero(Currency::DEFAULT->value),
            'value' => Money::zero(Currency::DEFAULT->value),
        ]);
        $shippingMethod->priceRanges()->save($lowRange);

        $response = $this->actingAs($this->{$user})->postJson('/orders', [
            'currency' => $this->currency,
            'sales_channel_id' => SalesChannel::query()->value('id'),
            'email' => $this->email,
            'shipping_method_id' => $shippingMethod->getKey(),
            'invoice_requested' => true,
            'shipping_place' => $this->address,
            'billing_address' => Address::factory()->create(),
            'items' => [
                [
                    'product_id' => $this->product->getKey(),
                    'quantity' => $productQuantity,
                    'schemas' => [
                        $schema->getKey() => 'Test',
                    ],
                ],
            ],
        ]);

        $response->assertCreated();
        $order = Order::find($response->getData()->data->id);

        $this->assertDatabaseHas('orders', [
            'id' => $order->getKey(),
            'invoice_requested' => true,
            'shipping_place' => null,
            'shipping_address_id' => $order->shippingAddress->getKey(),
            'shipping_type' => ShippingType::ADDRESS->value,
        ]);

        Event::assertDispatched(OrderCreated::class);
    }

    /**
     * @dataProvider authProvider
     */
    public function testCreateOrderWithShippingMethodTypePoint($user): void
    {
        $this->{$user}->givePermissionTo('orders.add');

        Event::fake([OrderCreated::class]);

        $schema = $this->schemaCrudService->store(FakeDto::schemaDto([
            'type' => 'string',
            'prices' => [['value' => 10, 'currency' => $this->currency->value]],
            'hidden' => false,
        ]));

        $this->product->schemas()->sync([$schema->getKey()]);
        $this->product->update([
            'price' => 100,
        ]);

        $productQuantity = 2;

        $pointAddress = Address::factory()->create();

        $shippingMethod = ShippingMethod::factory()->create([
            'public' => true,
            'shipping_type' => ShippingType::POINT,
        ]);
        $lowRange = PriceRange::query()->create([
            'start' => Money::zero(Currency::DEFAULT->value),
            'value' => Money::zero(Currency::DEFAULT->value),
        ]);
        $shippingMethod->priceRanges()->save($lowRange);

        $shippingMethod->shippingPoints()->attach($pointAddress);

        $response = $this->actingAs($this->{$user})->postJson('/orders', [
            'currency' => $this->currency,
            'sales_channel_id' => SalesChannel::query()->value('id'),
            'email' => $this->email,
            'shipping_method_id' => $shippingMethod->getKey(),
            'invoice_requested' => true,
            'shipping_place' => $pointAddress->getKey(),
            'billing_address' => Address::factory()->create(),
            'items' => [
                [
                    'product_id' => $this->product->getKey(),
                    'quantity' => $productQuantity,
                    'schemas' => [
                        $schema->getKey() => 'Test',
                    ],
                ],
            ],
        ]);

        $response->assertCreated();
        $order = Order::find($response->getData()->data->id);

        $this->assertDatabaseHas('orders', [
            'id' => $order->getKey(),
            'invoice_requested' => true,
            'shipping_place' => null,
            'shipping_address_id' => $pointAddress->getKey(),
            'shipping_type' => ShippingType::POINT->value,
        ]);

        Event::assertDispatched(OrderCreated::class);
    }

    /**
     * @dataProvider authProvider
     */
    public function testCreateOrderWithShippingMethodTypePointExternal($user): void
    {
        $this->{$user}->givePermissionTo('orders.add');

        Event::fake([OrderCreated::class]);

        $schema = $this->schemaCrudService->store(FakeDto::schemaDto([
            'type' => 'string',
            'prices' => [['value' => 10, 'currency' => $this->currency->value]],
            'hidden' => false,
        ]));

        $this->product->schemas()->sync([$schema->getKey()]);
        $this->product->update([
            'price' => 100,
        ]);

        $productQuantity = 2;

        $shippingMethod = ShippingMethod::factory()->create([
            'public' => true,
            'shipping_type' => ShippingType::POINT_EXTERNAL,
        ]);
        $lowRange = PriceRange::query()->create([
            'start' => Money::zero(Currency::DEFAULT->value),
            'value' => Money::zero(Currency::DEFAULT->value),
        ]);
        $shippingMethod->priceRanges()->save($lowRange);

        $response = $this->actingAs($this->{$user})->postJson('/orders', [
            'currency' => $this->currency,
            'sales_channel_id' => SalesChannel::query()->value('id'),
            'email' => $this->email,
            'shipping_method_id' => $shippingMethod->getKey(),
            'invoice_requested' => true,
            'shipping_place' => 'Testowy numer domu w testowym mieście',
            'billing_address' => Address::factory()->create(),
            'items' => [
                [
                    'product_id' => $this->product->getKey(),
                    'quantity' => $productQuantity,
                    'schemas' => [
                        $schema->getKey() => 'Test',
                    ],
                ],
            ],
        ]);

        $response->assertCreated();
        $order = Order::find($response->getData()->data->id);

        $this->assertDatabaseHas('orders', [
            'id' => $order->getKey(),
            'invoice_requested' => true,
            'shipping_address_id' => null,
            'shipping_place' => 'Testowy numer domu w testowym mieście',
            'shipping_type' => ShippingType::POINT_EXTERNAL->value,
        ]);

        Event::assertDispatched(OrderCreated::class);
    }

    /**
     * @dataProvider authProvider
     */
    public function testCreateOrderWithMissingShippingAddress($user): void
    {
        $this->{$user}->givePermissionTo('orders.add');

        Event::fake([OrderCreated::class]);

        $schema = $this->schemaCrudService->store(FakeDto::schemaDto([
            'type' => 'string',
            'prices' => [['value' => 10, 'currency' => $this->currency->value]],
            'hidden' => false,
        ]));

        $this->product->schemas()->sync([$schema->getKey()]);
        $this->product->update([
            'price' => 100,
        ]);

        $productQuantity = 2;

        $shippingMethod = ShippingMethod::factory()->create([
            'public' => true,
            'shipping_type' => ShippingType::POINT,
        ]);
        $lowRange = PriceRange::query()->create([
            'start' => Money::zero(Currency::DEFAULT->value),
            'value' => Money::zero(Currency::DEFAULT->value),
        ]);
        $shippingMethod->priceRanges()->save($lowRange);

        $response = $this->actingAs($this->{$user})->postJson('/orders', [
            'currency' => $this->currency,
            'sales_channel_id' => SalesChannel::query()->value('id'),
            'email' => $this->email,
            'shipping_method_id' => $shippingMethod->getKey(),
            'invoice_requested' => true,
            'billing_address' => Address::factory()->create(),
            'items' => [
                [
                    'product_id' => $this->product->getKey(),
                    'quantity' => $productQuantity,
                    'schemas' => [
                        $schema->getKey() => 'Test',
                    ],
                ],
            ],
        ]);

        $response->assertStatus(422);

        Event::assertNotDispatched(OrderCreated::class);
    }

    /**
     * @dataProvider authProvider
     */
    public function testCreateOrderWithMissingShippingPlace($user): void
    {
        $this->{$user}->givePermissionTo('orders.add');

        Event::fake([OrderCreated::class]);

        $schema = $this->schemaCrudService->store(FakeDto::schemaDto([
            'type' => 'string',
            'prices' => [['value' => 10, 'currency' => $this->currency->value]],
            'hidden' => false,
        ]));

        $this->product->schemas()->sync([$schema->getKey()]);
        $this->product->update([
            'price' => 100,
        ]);

        $productQuantity = 2;

        $shippingMethod = ShippingMethod::factory()->create([
            'public' => true,
            'shipping_type' => ShippingType::POINT_EXTERNAL,
        ]);
        $lowRange = PriceRange::query()->create([
            'start' => Money::zero(Currency::DEFAULT->value),
            'value' => Money::zero(Currency::DEFAULT->value),
        ]);
        $shippingMethod->priceRanges()->save($lowRange);

        $response = $this->actingAs($this->{$user})->postJson('/orders', [
            'currency' => $this->currency,
            'sales_channel_id' => SalesChannel::query()->value('id'),
            'email' => $this->email,
            'shipping_method_id' => $shippingMethod->getKey(),
            'invoice_requested' => true,
            'billing_address' => Address::factory()->create(),
            'items' => [
                [
                    'product_id' => $this->product->getKey(),
                    'quantity' => $productQuantity,
                    'schemas' => [
                        $schema->getKey() => 'Test',
                    ],
                ],
            ],
        ]);

        $response->assertStatus(422);

        Event::assertNotDispatched(OrderCreated::class);
    }

    /**
     * @dataProvider authProvider
     */
    public function testCantCreateOrderWithInactiveCoupon($user): void
    {
        $this->{$user}->givePermissionTo('orders.add');

        $discount = Discount::factory()->create([
            'description' => 'Testowy kupon',
            'code' => 'S43SA2',
            'percentage' => '10',
            'target_type' => DiscountTargetType::ORDER_VALUE,
            'target_is_allow_list' => true,
            'active' => false,
        ]);

        $conditionGroup = ConditionGroup::create();

        $conditionGroup->conditions()->create([
            'type' => ConditionType::DATE_BETWEEN,
            'value' => [
                'end_at' => Carbon::tomorrow(),
                'is_in_range' => true,
            ],
        ]);

        $discount->conditionGroups()->attach($conditionGroup);

        $shippingMethod = ShippingMethod::factory()->create([
            'shipping_type' => ShippingType::ADDRESS,
        ]);
        $lowRange = PriceRange::query()->create([
            'start' => Money::zero(Currency::DEFAULT->value),
            'value' => Money::zero(Currency::DEFAULT->value),
        ]);
        $shippingMethod->priceRanges()->save($lowRange);

        $response = $this->actingAs($this->{$user})->json('POST', '/orders', [
            'currency' => $this->currency,
            'sales_channel_id' => SalesChannel::query()->value('id'),
            'email' => $this->email,
            'shipping_method_id' => $shippingMethod->getKey(),
            'delivery_address' => $this->address->toArray(),
            'items' => [
                [
                    'product_id' => $this->product->getKey(),
                    'quantity' => 1,
                ],
            ],
            'coupons' => [
                $discount->code,
            ],
        ]);

        $response->assertStatus(422);
    }

    /**
     * @dataProvider authProvider
     */
    public function testCantCreateOrderWithInactiveSale($user): void
    {
        $this->{$user}->givePermissionTo('orders.add');

        $discount = Discount::factory()->create([
            'description' => 'Testowy kupon',
            'code' => null,
            'percentage' => '10',
            'target_type' => DiscountTargetType::ORDER_VALUE,
            'target_is_allow_list' => true,
            'active' => false,
        ]);

        $conditionGroup = ConditionGroup::create();

        $conditionGroup->conditions()->create([
            'type' => ConditionType::DATE_BETWEEN,
            'value' => [
                'end_at' => Carbon::tomorrow(),
                'is_in_range' => true,
            ],
        ]);

        $discount->conditionGroups()->attach($conditionGroup);

        $shippingMethod = ShippingMethod::factory()->create([
            'shipping_type' => ShippingType::ADDRESS,
        ]);
        $lowRange = PriceRange::query()->create([
            'start' => Money::zero(Currency::DEFAULT->value),
            'value' => Money::zero(Currency::DEFAULT->value),
        ]);
        $shippingMethod->priceRanges()->save($lowRange);

        $response = $this->actingAs($this->{$user})->json('POST', '/orders', [
            'currency' => $this->currency,
            'sales_channel_id' => SalesChannel::query()->value('id'),
            'email' => $this->email,
            'shipping_method_id' => $shippingMethod->getKey(),
            'delivery_address' => $this->address->toArray(),
            'items' => [
                [
                    'product_id' => $this->product->getKey(),
                    'quantity' => 1,
                ],
            ],
            'sale_ids' => [
                $discount->getKey(),
            ],
        ]);

        $response->assertStatus(422);
    }

    public function testCreateOrderWithoutAnyStatuses(): void
    {
        Status::query()->delete();

        $this->user->givePermissionTo('orders.add');

        Event::fake([OrderCreated::class]);

        $response = $this->actingAs($this->user)->postJson('/orders', [
            'currency' => $this->currency,
            'sales_channel_id' => SalesChannel::query()->value('id'),
            'email' => $this->email,
            'shipping_method_id' => $this->shippingMethod->getKey(),
            'billing_address' => $this->address->toArray(),
            'shipping_place' => $this->address->toArray(),
            'items' => [
                [
                    'product_id' => $this->product->getKey(),
                    'quantity' => 1,
                ],
            ],
        ]);

        $response
            ->assertStatus(500)
            ->assertJsonFragment(['message' => Exceptions::SERVER_ORDER_STATUSES_NOT_CONFIGURED]);

        Event::assertNotDispatched(OrderCreated::class);
    }

    public function testCreateOrderWithEmptyVat(): void
    {
        $this->user->givePermissionTo('orders.add');

        Event::fake([OrderCreated::class]);

        $address = [
            'name' => 'Johny Mielony',
            'address' => 'Street 89',
            'zip' => '80-200',
            'city' => 'City',
            'country' => 'PL',
            'phone' => '+48543234123',
        ];

        $this
            ->actingAs($this->user)
            ->postJson('/orders', [
                'currency' => $this->currency,
                'sales_channel_id' => SalesChannel::query()->value('id'),
                'email' => $this->email,
                'shipping_method_id' => $this->shippingMethod->getKey(),
                'billing_address' => $address + [
                    'vat' => null,
                ],
                'shipping_place' => $address + [
                    'vat' => null,
                ],
                'items' => [
                    [
                        'product_id' => $this->product->getKey(),
                        'quantity' => 20,
                    ],
                ],
            ])
            ->assertCreated();

        $this->assertDatabaseHas('addresses', $address + [
            'vat' => null,
        ]);
    }

    /**
     * @dataProvider authProvider
     */
    public function testCreateOrderPurchaseLimit($user): void
    {
        $this->{$user}->givePermissionTo('orders.add');

        Event::fake([OrderCreated::class]);

        $this->product->update([
            'price' => 10,
            'purchase_limit_per_user' => 10,
        ]);

        $productQuantity = 20;

        $this->actingAs($this->{$user})->postJson('/orders', [
            'currency' => $this->currency,
            'sales_channel_id' => SalesChannel::query()->value('id'),
            'email' => $this->email,
            'shipping_method_id' => $this->shippingMethod->getKey(),
            'billing_address' => $this->address->toArray(),
            'shipping_place' => $this->address->toArray(),
            'items' => [
                [
                    'product_id' => $this->product->getKey(),
                    'quantity' => $productQuantity,
                ],
            ],
        ])->assertUnprocessable()
            ->assertJsonFragment([
                'message' => Exceptions::PRODUCT_PURCHASE_LIMIT,
            ]);
    }

    /**
     * @dataProvider authProvider
     */
    public function testCreateOrderPurchaseLimitAlreadyPurchased($user): void
    {
        $this->{$user}->givePermissionTo('orders.add');

        Event::fake([OrderCreated::class]);

        $this->product->update([
            'price' => 10,
            'purchase_limit_per_user' => 1,
        ]);

        $order = Order::factory()->create([
            'paid' => true,
        ]);
        $this->{$user}->orders()->save($order);
        $order->products()->create([
            'product_id' => $this->product->getKey(),
            'quantity' => 1,
            'price_initial' => Money::of(4600, $this->currency->value),
            'price' => Money::of(4600, $this->currency->value),
            'name' => $this->product->name,
        ]);

        $this->actingAs($this->{$user})->postJson('/orders', [
            'currency' => $this->currency,
            'sales_channel_id' => SalesChannel::query()->value('id'),
            'email' => $this->email,
            'shipping_method_id' => $this->shippingMethod->getKey(),
            'billing_address' => $this->address->toArray(),
            'shipping_place' => $this->address->toArray(),
            'items' => [
                [
                    'product_id' => $this->product->getKey(),
                    'quantity' => 1,
                ],
            ],
        ])
            ->assertUnprocessable()
            ->assertJsonFragment([
                'message' => Exceptions::PRODUCT_PURCHASE_LIMIT,
            ]);
    }

    /**
     * @dataProvider authProvider
     */
    public function testCreateOrderPurchaseLimitSetAfterPurchase($user): void
    {
        $this->{$user}->givePermissionTo('orders.add');

        Event::fake([OrderCreated::class]);

        $order = Order::factory()->create([
            'paid' => true,
        ]);
        $this->{$user}->orders()->save($order);
        $order->products()->create([
            'product_id' => $this->product->getKey(),
            'quantity' => 2,
            'price_initial' => Money::of(4600, $this->currency->value),
            'price' => Money::of(4600, $this->currency->value),
            'name' => $this->product->name,
        ]);

        $this->product->update([
            'purchase_limit_per_user' => 1,
        ]);

        $this->actingAs($this->{$user})->postJson('/orders', [
            'currency' => $this->currency,
            'sales_channel_id' => SalesChannel::query()->value('id'),
            'email' => $this->email,
            'shipping_method_id' => $this->shippingMethod->getKey(),
            'billing_address' => $this->address->toArray(),
            'shipping_place' => $this->address->toArray(),
            'items' => [
                [
                    'product_id' => $this->product->getKey(),
                    'quantity' => 1,
                ],
            ]
        ])
            ->assertUnprocessable()
            ->assertJsonFragment([
                'message' => Exceptions::PRODUCT_PURCHASE_LIMIT,
            ]);
    }

    /**
     * @dataProvider authProvider
     */
    public function testCreateOrderPurchaseLimitSetAfterPurchaseNotPaid($user): void
    {
        $this->{$user}->givePermissionTo('orders.add');

        Event::fake([OrderCreated::class]);

        $order = Order::factory()->create([
            'paid' => false,
        ]);
        $this->{$user}->orders()->save($order);
        $order->products()->create([
            'product_id' => $this->product->getKey(),
            'quantity' => 2,
            'price_initial' => Money::of(4600, $this->currency->value),
            'price' => Money::of(4600, $this->currency->value),
            'name' => $this->product->name,
        ]);

        $this->product->update([
            'purchase_limit_per_user' => 1,
        ]);

        $this->actingAs($this->{$user})->postJson('/orders', [
            'currency' => $this->currency,
            'sales_channel_id' => SalesChannel::query()->value('id'),
            'email' => $this->email,
            'shipping_method_id' => $this->shippingMethod->getKey(),
            'billing_address' => $this->address->toArray(),
            'shipping_place' => $this->address->toArray(),
            'items' => [
                [
                    'product_id' => $this->product->getKey(),
                    'quantity' => 1,
                ],
            ]
        ])
            ->assertCreated();
    }

    /**
     * @dataProvider authProvider
     */
    public function testCreateOrderPurchaseLimitCanceledOrder($user): void
    {
        $this->{$user}->givePermissionTo('orders.add');

        Event::fake([OrderCreated::class]);

        $status = Status::factory()->create([
            'cancel' => true,
        ]);
        $order = Order::factory()->create([
            'status_id' => $status->getKey(),
        ]);
        $this->{$user}->orders()->save($order);
        $order->products()->create([
            'product_id' => $this->product->getKey(),
            'quantity' => 1,
            'price_initial' => Money::of(4600, $this->currency->value),
            'price' => Money::of(4600, $this->currency->value),
            'name' => $this->product->name,
        ]);

        $this->product->update([
            'purchase_limit_per_user' => 1,
        ]);

        $this->actingAs($this->{$user})->postJson('/orders', [
            'currency' => $this->currency,
            'sales_channel_id' => SalesChannel::query()->value('id'),
            'email' => $this->email,
            'shipping_method_id' => $this->shippingMethod->getKey(),
            'billing_address' => $this->address->toArray(),
            'shipping_place' => $this->address->toArray(),
            'items' => [
                [
                    'product_id' => $this->product->getKey(),
                    'quantity' => 1,
                ],
            ],
        ])->assertCreated();
    }

    /**
     * @dataProvider authProvider
     *
     * @throws MathException
     * @throws UnknownCurrencyException
     * @throws MoneyMismatchException
     */
    public function testCreateSimpleOrderWithWrongCountry($user): void
    {
        $this->{$user}->givePermissionTo('orders.add');

        Event::fake([OrderCreated::class]);

        $this->productPrice = Money::of(10, $this->currency->value);

        $this->productRepository->setProductPrices($this->product->getKey(), [
            ProductPriceType::PRICE_BASE->value => FakeDto::generatePricesInAllCurrencies(amount: 10),
        ]);

        $productQuantity = 20;

        $country = Country::query()->firstOrCreate([
            'code' => 'PL',
        ], [
            'name' => 'Poland',
        ]);

        $this->shippingMethod->countries()->attach($country);
        $this->shippingMethod->block_list = false;
        $this->shippingMethod->save();

        $this->address->country = $country->code;
        $this->address->save();

        $response = $this->actingAs($this->{$user})->postJson('/orders', [
            'sales_channel_id' => SalesChannel::query()->value('id'),
            'email' => $this->email,
            'shipping_method_id' => $this->shippingMethod->getKey(),
            'shipping_place' => $this->address->toArray(),
            'billing_address' => $this->address->toArray(),
            'items' => [
                [
                    'product_id' => $this->product->getKey(),
                    'quantity' => $productQuantity,
                ],
            ],
        ]);

        $response->assertValid()->assertCreated();

        Event::assertDispatchedTimes(OrderCreated::class, 1);

        $country2 = Country::query()->firstOrCreate([
            'code' => 'DE',
        ], [
            'name' => 'Germany',
        ]);
        $address2 = Address::factory()->create([
            'country' => $country2->code,
        ]);

        $response = $this->actingAs($this->{$user})->postJson('/orders', [
            'sales_channel_id' => SalesChannel::query()->value('id'),
            'email' => $this->email,
            'shipping_method_id' => $this->shippingMethod->getKey(),
            'shipping_place' => $address2->toArray(),
            'billing_address' => $address2->toArray(),
            'items' => [
                [
                    'product_id' => $this->product->getKey(),
                    'quantity' => $productQuantity,
                ],
            ],
        ]);

        $response->assertUnprocessable();
        $response->assertJsonFragment(['message' => Exceptions::CLIENT_SHIPPING_METHOD_INVALID_COUNTRY->value]);

        Event::assertDispatchedTimes(OrderCreated::class, 1); // no increase
    }
}<|MERGE_RESOLUTION|>--- conflicted
+++ resolved
@@ -185,10 +185,6 @@
         $response = $this->actingAs($this->{$user})->postJson('/orders', [
             'sales_channel_id' => $salesChannelId,
             'currency' => $this->currency,
-<<<<<<< HEAD
-=======
-            'sales_channel_id' => SalesChannel::query()->value('id'),
->>>>>>> be703817
             'email' => $this->email,
             'shipping_method_id' => $this->shippingMethod->getKey(),
             'shipping_place' => $this->address->toArray(),
