<?php

namespace Tests\Feature;

use App\Events\OrderCreated;
use App\Models\Address;
use App\Models\Brand;
use App\Models\ProductSet;
use App\Models\Order;
use App\Models\Price;
use App\Models\PriceRange;
use App\Models\Product;
use App\Models\Schema;
use App\Models\ShippingMethod;
use Illuminate\Foundation\Testing\RefreshDatabase;
use Illuminate\Support\Facades\Event;
use Tests\TestCase;

class OrderCreateTest extends TestCase
{
    use RefreshDatabase;

    private ShippingMethod $shippingMethod;
    private ProductSet $category;
    private Brand $brand;
    private Address $address;
    private Product $product;

    public function setUp(): void
    {
        parent::setUp();

        $this->shippingMethod = ShippingMethod::factory()->create(['public' => true]);
        $lowRange = PriceRange::create(['start' => 0]);
        $lowRange->prices()->create(['value' => 8.11]);

        $highRange = PriceRange::create(['start' => 210]);
        $highRange->prices()->create(['value' => 0.0]);

        $this->shippingMethod->priceRanges()->saveMany([$lowRange, $highRange]);

<<<<<<< HEAD

        $this->category = ProductSet::factory()->create(['public' => true]);
=======
        $this->category = Category::factory()->create(['public' => true]);
>>>>>>> 954b5452
        $this->brand = Brand::factory()->create(['public' => true]);
        $this->address = Address::factory()->make();

        $this->product = Product::factory()->create([
            'category_id' => $this->category->getKey(),
            'brand_id' => $this->brand->getKey(),
            'public' => true,
        ]);
    }

    public function testCreateSimpleOrder(): void
    {
        Event::fake([OrderCreated::class]);

        $this->product->update([
            'price' => 10,
        ]);

        $productQuantity = 20;

        $response = $this->postJson('/orders', [
            'email' => 'test@example.com',
            'shipping_method_id' => $this->shippingMethod->getKey(),
            'delivery_address' => $this->address->toArray(),
            'items' => [
                [
                    'product_id' => $this->product->getKey(),
                    'quantity' => $productQuantity,
                ],
            ],
        ]);

        $response->assertCreated();
        $order = $response->getData()->data;

        $this->assertDatabaseHas('orders', [
            'id' => $order->id,
            'email' => 'test@example.com',
            'shipping_price' => $this->shippingMethod->getPrice(
                $this->product->price * $productQuantity,
            ),
        ]);
        $this->assertDatabaseHas('addresses', $this->address->toArray());
        $this->assertDatabaseHas('order_products', [
            'order_id' => $order->id,
            'product_id' => $this->product->getKey(),
            'quantity' => 20,
        ]);

        Event::assertDispatched(OrderCreated::class);
    }

    public function testCreateOrder(): void
    {
        Event::fake([OrderCreated::class]);

        $schema = Schema::factory()->create([
            'type' => 'string',
            'price' => 10,
            'hidden' => false,
        ]);

        $this->product->schemas()->sync([$schema->getKey()]);
        $this->product->update([
            'price' => 100,
        ]);

        $productQuantity = 2;

        $response = $this->postJson('/orders', [
            'email' => 'test@example.com',
            'shipping_method_id' => $this->shippingMethod->getKey(),
            'delivery_address' => $this->address->toArray(),
            'items' => [
                [
                    'product_id' => $this->product->getKey(),
                    'quantity' => $productQuantity,
                    'schemas' => [
                        $schema->getKey() => 'Test',
                    ]
                ],
            ],
        ]);

        $response->assertCreated();
        $order = Order::find($response->getData()->data->id);

        $schemaPrice = $schema->getPrice('Test', [
            $schema->getKey() => 'Test',
        ]);

        $this->assertDatabaseHas('orders', [
            'id' => $order->id,
            'email' => 'test@example.com',
            'shipping_price' => $this->shippingMethod->getPrice(
                ($this->product->price + $schemaPrice) * $productQuantity,
            ),
        ]);
        $this->assertDatabaseHas('addresses', $this->address->toArray());
        $this->assertDatabaseHas('order_products', [
            'order_id' => $order->getKey(),
            'product_id' => $this->product->getKey(),
            'quantity' => 2,
        ]);
        $this->assertDatabaseHas('order_schemas', [
            'order_product_id' => $order->products[0]->getKey(),
            'name' => $schema->name,
            'value' => 'Test',
        ]);

        Event::assertDispatched(OrderCreated::class);
    }

    public function testCreateOrderHiddenSchema(): void
    {
        Event::fake([OrderCreated::class]);

        $schema = Schema::factory()->create([
            'type' => 'string',
            'price' => 10,
            'hidden' => true,
        ]);

        $this->product->schemas()->sync([$schema->getKey()]);
        $this->product->update([
            'price' => 100,
        ]);

        $productQuantity = 2;

        $response = $this->postJson('/orders', [
            'email' => 'test@example.com',
            'shipping_method_id' => $this->shippingMethod->getKey(),
            'delivery_address' => $this->address->toArray(),
            'items' => [
                [
                    'product_id' => $this->product->getKey(),
                    'quantity' => $productQuantity,
                    'schemas' => [
                        $schema->getKey() => 'Test',
                    ]
                ],
            ],
        ]);

        $response->assertCreated();
        $order = Order::find($response->getData()->data->id);

        $schemaPrice = $schema->getPrice('Test', [
            $schema->getKey() => 'Test',
        ]);

        $this->assertDatabaseHas('orders', [
            'id' => $order->id,
            'email' => 'test@example.com',
            'shipping_price' => $this->shippingMethod->getPrice(
                ($this->product->price + $schemaPrice) * $productQuantity,
            ),
        ]);
        $this->assertDatabaseHas('addresses', $this->address->toArray());
        $this->assertDatabaseHas('order_products', [
            'order_id' => $order->getKey(),
            'product_id' => $this->product->getKey(),
            'quantity' => 2,
        ]);
        $this->assertDatabaseHas('order_schemas', [
            'order_product_id' => $order->products[0]->getKey(),
            'name' => $schema->name,
            'value' => 'Test',
        ]);

        Event::assertDispatched(OrderCreated::class);
    }
}<|MERGE_RESOLUTION|>--- conflicted
+++ resolved
@@ -39,12 +39,8 @@
 
         $this->shippingMethod->priceRanges()->saveMany([$lowRange, $highRange]);
 
-<<<<<<< HEAD
 
         $this->category = ProductSet::factory()->create(['public' => true]);
-=======
-        $this->category = Category::factory()->create(['public' => true]);
->>>>>>> 954b5452
         $this->brand = Brand::factory()->create(['public' => true]);
         $this->address = Address::factory()->make();
 
