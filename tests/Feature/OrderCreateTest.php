<?php

namespace Tests\Feature;

use App\Enums\ConditionType;
use App\Enums\DiscountTargetType;
use App\Enums\DiscountType;
use App\Enums\ExceptionsEnums\Exceptions;
use App\Enums\RoleType;
use App\Enums\SchemaType;
use App\Enums\ShippingType;
use App\Events\ItemUpdatedQuantity;
use App\Events\OrderCreated;
use App\Listeners\WebHookEventListener;
use App\Models\Address;
use App\Models\ConditionGroup;
use App\Models\Deposit;
use App\Models\Discount;
use App\Models\Item;
use App\Models\Option;
use App\Models\Order;
use App\Models\PriceRange;
use App\Models\Product;
use App\Models\ProductSet;
use App\Models\Role;
use App\Models\Schema;
use App\Models\ShippingMethod;
use App\Models\Status;
use App\Models\WebHook;
use Illuminate\Foundation\Testing\RefreshDatabase;
use Illuminate\Foundation\Testing\WithFaker;
use Illuminate\Support\Carbon;
use Illuminate\Support\Facades\Bus;
use Illuminate\Support\Facades\Config;
use Illuminate\Support\Facades\Event;
use Illuminate\Support\Facades\Queue;
use Spatie\WebhookServer\CallWebhookJob;
use Tests\TestCase;

class OrderCreateTest extends TestCase
{
    use RefreshDatabase, WithFaker;

    private ShippingMethod $shippingMethod;
    private ProductSet $category;
    private ProductSet $brand;
    private Address $address;
    private Product $product;
    private string $email;

    public function setUp(): void
    {
        parent::setUp();

        $this->email = $this->faker->freeEmail;

        $this->shippingMethod = ShippingMethod::factory()->create([
            'public' => true,
            'shipping_type' => ShippingType::ADDRESS,
        ]);
        $lowRange = PriceRange::create(['start' => 0]);
        $lowRange->prices()->create(['value' => 8.11]);

        $highRange = PriceRange::create(['start' => 210]);
        $highRange->prices()->create(['value' => 0.0]);

        $this->shippingMethod->priceRanges()->saveMany([$lowRange, $highRange]);

        $this->address = Address::factory()->make();

        $this->product = Product::factory()->create([
            'public' => true,
        ]);
    }

    public function testCreateOrderUnauthorized(): void
    {
        Event::fake([OrderCreated::class]);

        $response = $this->postJson('/orders', [
            'email' => $this->email,
            'shipping_method_id' => $this->shippingMethod->getKey(),
            'shipping_place' => $this->address->toArray(),
            'billing_address' => $this->address->toArray(),
            'items' => [
                [
                    'product_id' => $this->product->getKey(),
                    'quantity' => 2,
                    'schemas' => [],
                ],
            ],
        ]);

        $response->assertForbidden();
        Event::assertNotDispatched(OrderCreated::class);
    }

    /**
     * @dataProvider authProvider
     */
    public function testCreateSimpleOrder($user): void
    {
        $this->$user->givePermissionTo('orders.add');

        Event::fake([OrderCreated::class]);

        $this->product->update([
            'price' => 10,
            'vat_rate' => 23,
        ]);

        $productQuantity = 20;

        $response = $this->actingAs($this->$user)->postJson('/orders', [
            'email' => $this->email,
            'shipping_method_id' => $this->shippingMethod->getKey(),
            'shipping_place' => $this->address->toArray(),
            'billing_address' => $this->address->toArray(),
            'items' => [
                [
                    'product_id' => $this->product->getKey(),
                    'quantity' => $productQuantity,
                ],
            ],
        ]);

        $response->assertCreated();
        $order = $response->getData()->data;

        $shippingPrice = $this->shippingMethod->getPrice(
            $this->product->price * $productQuantity,
        );
        $this->assertDatabaseHas('orders', [
            'id' => $order->id,
            'email' => $this->email,
            'shipping_price' => $shippingPrice,
            'summary' => $this->product->price * $productQuantity + $shippingPrice,
        ]);
        $this->assertDatabaseHas('addresses', $this->address->toArray());
        $this->assertDatabaseHas('order_products', [
            'order_id' => $order->id,
            'product_id' => $this->product->getKey(),
            'quantity' => 20,
            'vat_rate' => 23,
        ]);

        Event::assertDispatched(OrderCreated::class);

        Queue::fake();

        $order = Order::find($order->id);
        $event = new OrderCreated($order);
        $listener = new WebHookEventListener();

        $listener->handle($event);

        Queue::assertNotPushed(CallWebhookJob::class);
    }

    /**
     * @dataProvider authProvider
     */
    public function testCreateSimpleOrderWithMetadata($user): void
    {
        $this->$user->givePermissionTo('orders.add');

        Event::fake([OrderCreated::class]);

        $this->product->update([
            'price' => 10,
        ]);

        $productQuantity = 20;

        $this
            ->actingAs($this->$user)
            ->postJson('/orders', [
                'email' => $this->email,
                'shipping_method_id' => $this->shippingMethod->getKey(),
                'billing_address' => $this->address->toArray(),
                'shipping_place' => $this->address->toArray(),
                'items' => [
                    [
                        'product_id' => $this->product->getKey(),
                        'quantity' => $productQuantity,
                    ],
                ],
                'metadata' => [
                    'attributeMeta' => 'attributeValue',
                ],
            ])
            ->assertCreated()
            ->assertJsonFragment([
                'metadata' => [
                    'attributeMeta' => 'attributeValue',
                ],
            ]);
    }

    /**
     * @dataProvider authProvider
     */
    public function testCreateSimpleOrderWithMetadataPrivate($user): void
    {
        $this->$user->givePermissionTo(['orders.add', 'orders.show_metadata_private']);

        Event::fake([OrderCreated::class]);

        $this->product->update([
            'price' => 10,
        ]);

        $productQuantity = 20;

        $this
            ->actingAs($this->$user)
            ->postJson('/orders', [
                'email' => $this->email,
                'shipping_method_id' => $this->shippingMethod->getKey(),
                'billing_address' => $this->address->toArray(),
                'shipping_place' => $this->address->toArray(),
                'items' => [
                    [
                        'product_id' => $this->product->getKey(),
                        'quantity' => $productQuantity,
                    ],
                ],
                'metadata_private' => [
                    'attributeMetaPriv' => 'attributeValue',
                ],
            ])
            ->assertCreated()
            ->assertJsonFragment([
                'metadata_private' => [
                    'attributeMetaPriv' => 'attributeValue',
                ],
            ]);
    }

    /**
     * @dataProvider authProvider
     */
    public function testCreateSimpleOrderPaid($user): void
    {
        $this->$user->givePermissionTo('orders.add');

        Event::fake([OrderCreated::class]);

        $this->product->update([
            'price' => 0,
        ]);

        $productQuantity = 1;

        $freeShipping = ShippingMethod::factory()->create([
            'public' => true,
            'shipping_type' => ShippingType::ADDRESS,
        ]);
        $lowRange = PriceRange::create(['start' => 0]);
        $lowRange->prices()->create(['value' => 0]);

        $freeShipping->priceRanges()->save($lowRange);

        $response = $this->actingAs($this->$user)->postJson('/orders', [
            'email' => $this->email,
            'shipping_method_id' => $freeShipping->getKey(),
            'shipping_place' => $this->address->toArray(),
            'billing_address' => $this->address->toArray(),
            'items' => [
                [
                    'product_id' => $this->product->getKey(),
                    'quantity' => $productQuantity,
                ],
            ],
        ]);

        $response->assertCreated();
        $order = $response->getData()->data;

        $response->assertJsonFragment([
            'id' => $order->id,
            'summary' => 0,
            'paid' => true,
            'payable' => false,
        ]);

        $this->assertDatabaseHas('orders', [
            'id' => $order->id,
            'email' => $this->email,
            'shipping_price' => 0,
            'summary' => 0,
            'paid' => true,
        ]);

        Event::assertDispatched(OrderCreated::class);
    }

    /**
     * @dataProvider authProvider
     */
    public function testCreateSimpleOrderWithWebHookQueue($user): void
    {
        $this->$user->givePermissionTo('orders.add');

        WebHook::factory()->create([
            'events' => [
                'OrderCreated',
            ],
            'model_type' => $this->$user::class,
            'creator_id' => $this->$user->getKey(),
            'with_issuer' => false,
            'with_hidden' => false,
        ]);

        Event::fake([OrderCreated::class]);

        $this->product->update([
            'price' => 10,
        ]);

        $productQuantity = 20;

        $response = $this->actingAs($this->$user)->postJson('/orders', [
            'email' => $this->email,
            'shipping_method_id' => $this->shippingMethod->getKey(),
            'billing_address' => $this->address->toArray(),
            'shipping_place' => $this->address->toArray(),
            'items' => [
                [
                    'product_id' => $this->product->getKey(),
                    'quantity' => $productQuantity,
                ],
            ],
        ]);

        $response->assertCreated();
        $order = $response->getData()->data;

        $this->assertDatabaseHas('orders', [
            'id' => $order->id,
            'email' => $this->email,
            'shipping_price' => $this->shippingMethod->getPrice(
                $this->product->price * $productQuantity,
            ),
        ]);
        $this->assertDatabaseHas('addresses', $this->address->toArray());
        $this->assertDatabaseHas('order_products', [
            'order_id' => $order->id,
            'product_id' => $this->product->getKey(),
            'quantity' => 20,
        ]);

        Event::assertDispatched(OrderCreated::class);

        Queue::fake();

        $order = Order::find($order->id);
        $event = new OrderCreated($order);
        $listener = new WebHookEventListener();

        $listener->handle($event);

        Queue::assertPushed(CallWebhookJob::class);
    }

    public function testCreateSimpleOrderWithWebHookEvent(): array
    {
        $this->user->givePermissionTo('orders.add');

        Event::fake([OrderCreated::class]);

        $response = $this->actingAs($this->user)->postJson('/orders', [
            'email' => $this->email,
            'shipping_method_id' => $this->shippingMethod->getKey(),
            'shipping_place' => $this->address->toArray(),
            'billing_address' => $this->address->toArray(),
            'items' => [
                [
                    'product_id' => $this->product->getKey(),
                    'quantity' => 20,
                ],
            ],
        ]);

        $order = Order::find($response->getData()->data->id)->with('shippingMethod')->first();

        Event::assertDispatched(OrderCreated::class);

        return [$order, new OrderCreated($order)];
    }

    public function testCreateSimpleOrderUnauthenticatedWithWebHookEvent(): array
    {
        $role = Role::where('type', RoleType::UNAUTHENTICATED)->firstOrFail();
        $role->givePermissionTo('orders.add');

        Event::fake([OrderCreated::class]);

        $response = $this->postJson('/orders', [
            'email' => $this->email,
            'shipping_method_id' => $this->shippingMethod->getKey(),
            'shipping_place' => $this->address->toArray(),
            'billing_address' => $this->address->toArray(),
            'items' => [
                [
                    'product_id' => $this->product->getKey(),
                    'quantity' => 20,
                ],
            ],
        ]);

        $order = Order::find($response->getData()->data->id)->with('shippingMethod')->first();

        Event::assertDispatched(OrderCreated::class);
        return [$order, new OrderCreated($order)];
    }

    /**
     * @dataProvider authProvider
     */
    public function testCreateOrder($user): void
    {
        $this->$user->givePermissionTo('orders.add');

        Event::fake([OrderCreated::class]);

        $schema = Schema::factory()->create([
            'type' => 'string',
            'price' => 10,
            'hidden' => false,
        ]);

        $this->product->schemas()->sync([$schema->getKey()]);
        $this->product->update([
            'price' => 100,
        ]);

        $productQuantity = 2;

        $response = $this->actingAs($this->$user)->postJson('/orders', [
            'email' => $this->email,
            'shipping_method_id' => $this->shippingMethod->getKey(),
            'shipping_place' => $this->address->toArray(),
            'billing_address' => $this->address->toArray(),
            'items' => [
                [
                    'product_id' => $this->product->getKey(),
                    'quantity' => $productQuantity,
                    'schemas' => [
                        $schema->getKey() => 'Test',
                    ],
                ],
            ],
        ]);

        $response->assertCreated();
        $order = Order::find($response->getData()->data->id);

        $schemaPrice = $schema->getPrice('Test', [
            $schema->getKey() => 'Test',
        ]);

        $shippingPrice = $this->shippingMethod->getPrice(
            ($this->product->price + $schemaPrice) * $productQuantity,
        );

        $this->assertDatabaseHas('orders', [
            'id' => $order->getKey(),
            'email' => $this->email,
            'shipping_price' => $this->shippingMethod->getPrice(
                ($this->product->price + $schemaPrice) * $productQuantity,
            ),
            'summary' => ($this->product->price + $schemaPrice) * $productQuantity + $shippingPrice,
        ]);
        $this->assertDatabaseHas('addresses', $this->address->toArray());
        $this->assertDatabaseHas('order_products', [
            'order_id' => $order->getKey(),
            'product_id' => $this->product->getKey(),
            'quantity' => 2,
        ]);
        $this->assertDatabaseHas('order_schemas', [
            'order_product_id' => $order->products[0]->getKey(),
            'name' => $schema->name,
            'value' => 'Test',
        ]);

        Event::assertDispatched(OrderCreated::class);
    }

    /**
     * @dataProvider authProvider
     */
    public function testCreateOrderWithWebHook($user): void
    {
        $this->$user->givePermissionTo('orders.add');

        $webHook = WebHook::factory()->create([
            'events' => [
                'ItemUpdatedQuantity',
            ],
            'model_type' => $this->$user::class,
            'creator_id' => $this->$user->getKey(),
            'with_issuer' => false,
            'with_hidden' => false,
        ]);

        Event::fake([OrderCreated::class, ItemUpdatedQuantity::class]);

        $item = Item::factory()->create();

        Deposit::factory()->create([
            'item_id' => $item->getKey(),
            'quantity' => 100,
        ]);

        $schema = Schema::factory()->create([
            'type' => 'select',
            'price' => 10,
            'hidden' => false,
        ]);

        $option = Option::factory()->create([
            'name' => 'A',
            'price' => 10,
            'disabled' => false,
            'order' => 0,
            'schema_id' => $schema->getKey(),
        ]);

        $option->items()->sync([
            $item->getKey(),
        ]);

        $this->product->schemas()->sync([$schema->getKey()]);
        $this->product->update([
            'price' => 100,
        ]);

        $productQuantity = 2;

        $response = $this->actingAs($this->$user)->postJson('/orders', [
            'email' => $this->email,
            'shipping_method_id' => $this->shippingMethod->getKey(),
            'shipping_place' => $this->address->toArray(),
            'billing_address' => $this->address->toArray(),
            'items' => [
                [
                    'product_id' => $this->product->getKey(),
                    'quantity' => $productQuantity,
                    'schemas' => [
                        $schema->getKey() => $option->getKey(),
                    ],
                ],
            ],
        ]);

        $response->assertCreated();
        $order = Order::find($response->getData()->data->id);

        $schemaPrice = $schema->getPrice($option->getKey(), [
            $schema->getKey() => $option->getKey(),
        ]);

        $this->assertDatabaseHas('orders', [
            'id' => $order->id,
            'email' => $this->email,
            'shipping_price' => $this->shippingMethod->getPrice(
                ($this->product->price + $schemaPrice) * $productQuantity,
            ),
        ]);
        $this->assertDatabaseHas('addresses', $this->address->toArray());
        $this->assertDatabaseHas('order_products', [
            'order_id' => $order->getKey(),
            'product_id' => $this->product->getKey(),
            'quantity' => 2,
        ]);
        $this->assertDatabaseHas('order_schemas', [
            'order_product_id' => $order->products[0]->getKey(),
            'name' => $schema->name,
            'value' => $option->name,
        ]);

        Event::assertDispatched(OrderCreated::class);
        Event::assertDispatched(ItemUpdatedQuantity::class);

        Bus::fake();

        $item = Item::find($item->getKey());
        $event = new ItemUpdatedQuantity($item);
        $listener = new WebHookEventListener();

        $listener->handle($event);

        Bus::assertDispatched(CallWebhookJob::class, function ($job) use ($webHook, $item) {
            $payload = $job->payload;
            return $job->webhookUrl === $webHook->url
                && isset($job->headers['Signature'])
                && $payload['data']['id'] === $item->getKey()
                && $payload['data_type'] === 'Item'
                && $payload['event'] === 'ItemUpdatedQuantity';
        });
    }

    /**
     * @dataProvider authProvider
     */
    public function testCreateOrderHiddenSchema($user): void
    {
        $this->$user->givePermissionTo('orders.add');

        Event::fake([OrderCreated::class]);

        $schema = Schema::factory()->create([
            'type' => 'string',
            'price' => 10,
            'hidden' => true,
        ]);

        $this->product->schemas()->sync([$schema->getKey()]);
        $this->product->update([
            'price' => 100,
        ]);

        $productQuantity = 2;

        $response = $this->actingAs($this->$user)->postJson('/orders', [
            'email' => $this->email,
            'shipping_method_id' => $this->shippingMethod->getKey(),
            'shipping_place' => $this->address->toArray(),
            'billing_address' => $this->address->toArray(),
            'items' => [
                [
                    'product_id' => $this->product->getKey(),
                    'quantity' => $productQuantity,
                    'schemas' => [
                        $schema->getKey() => 'Test',
                    ],
                ],
            ],
        ]);

        $response->assertCreated();
        $order = Order::find($response->getData()->data->id);

        $schemaPrice = $schema->getPrice('Test', [
            $schema->getKey() => 'Test',
        ]);

        $this->assertDatabaseHas('orders', [
            'id' => $order->id,
            'email' => $this->email,
            'shipping_price' => $this->shippingMethod->getPrice(
                ($this->product->price + $schemaPrice) * $productQuantity,
            ),
        ]);
        $this->assertDatabaseHas('addresses', $this->address->toArray());
        $this->assertDatabaseHas('order_products', [
            'order_id' => $order->getKey(),
            'product_id' => $this->product->getKey(),
            'quantity' => 2,
        ]);
        $this->assertDatabaseHas('order_schemas', [
            'order_product_id' => $order->products[0]->getKey(),
            'name' => $schema->name,
            'value' => 'Test',
        ]);

        Event::assertDispatched(OrderCreated::class);
    }

    /**
     * @dataProvider authProvider
     */
    public function testCreateOrderNonRequiredSchemaEmpty($user): void
    {
        $this->$user->givePermissionTo('orders.add');

        Event::fake([OrderCreated::class]);

        $schemaPrice = 10;
        $schema = Schema::factory()->create([
            'type' => SchemaType::getKey(SchemaType::STRING),
            'price' => $schemaPrice,
            'required' => false, // Important!
        ]);

        $productPrice = 100;
        $this->product->schemas()->sync([$schema->getKey()]);
        $this->product->update([
            'price' => $productPrice,
        ]);

        $response = $this->actingAs($this->$user)->postJson('/orders', [
            'email' => 'test@example.com',
            'shipping_method_id' => $this->shippingMethod->getKey(),
            'shipping_place' => $this->address->toArray(),
            'billing_address' => $this->address->toArray(),
            'items' => [
                [
                    'product_id' => $this->product->getKey(),
                    'quantity' => 1,
                    'schemas' => [
                        $schema->getKey() => '',
                    ],
                ],
            ],
        ]);

        $response->assertCreated();

        /** @var Order $order */
        $order = Order::findOrFail(
            $response->json('data.id'),
        );

        // Expected price doesn't include empty schema
        $expectedOrderPrice = $productPrice + $this->shippingMethod->getPrice($productPrice);
        $this->assertEquals($expectedOrderPrice, $order->summary);
    }

    /**
     * @dataProvider authProvider
     */
    public function testCreateOrderNoSalesIds($user): void
    {
        $this->$user->givePermissionTo('orders.add');

        Event::fake([OrderCreated::class]);

        $discount = Discount::factory()->create([
            'description' => 'Testowy kupon',
            'code' => null,
            'value' => 10,
            'type' => DiscountType::PERCENTAGE,
            'target_type' => DiscountTargetType::PRODUCTS,
            'target_is_allow_list' => true,
        ]);
        $shippingMethod = ShippingMethod::factory()->create([
            'shipping_type' => ShippingType::ADDRESS,
        ]);
        $discount->products()->attach($this->product->getKey());

        $conditionGroup = ConditionGroup::create();

        $conditionGroup->conditions()->create([
            'type' => ConditionType::DATE_BETWEEN,
            'value' => [
                'end_at' => Carbon::yesterday(),
                'is_in_range' => true,
            ],
        ]);

        $discount->conditionGroups()->attach($conditionGroup);

        $response = $this->actingAs($this->$user)->json('POST', '/orders', [
            'email' => $this->email,
            'shipping_method_id' => $shippingMethod->getKey(),
            'billing_address' => $this->address->toArray(),
            'shipping_place' => $this->address->toArray(),
            'items' => [
                [
                    'product_id' => $this->product->getKey(),
                    'quantity' => 1,
                ],
            ],
        ]);

        $response->assertCreated();

        Event::assertDispatched(OrderCreated::class);
    }

    /**
     * @dataProvider authProvider
     */
    public function testCreateOrderWithDiscount($user): void
    {
        $this->$user->givePermissionTo('orders.add');

        Event::fake([OrderCreated::class]);

        $discount = Discount::factory()->create([
            'description' => 'Testowy kupon',
            'code' => 'S43SA2',
            'value' => 10,
            'type' => DiscountType::PERCENTAGE,
            'target_type' => DiscountTargetType::PRODUCTS,
            'target_is_allow_list' => true,
        ]);
        $shippingMethod = ShippingMethod::factory()->create([
            'shipping_type' => ShippingType::ADDRESS,
        ]);
        $discount->products()->attach($this->product->getKey());

        $response = $this->actingAs($this->$user)->json('POST', '/orders', [
            'email' => $this->email,
            'shipping_method_id' => $shippingMethod->getKey(),
            'shipping_place' => $this->address->toArray(),
            'billing_address' => $this->address->toArray(),
            'items' => [
                [
                    'product_id' => $this->product->getKey(),
                    'quantity' => 1,
                ],
            ],
            'coupons' => [
                $discount->code,
            ],
        ]);

        $response->assertCreated();
        $order = Order::find($response->getData()->data->id);

        $this->assertDatabaseHas('orders', [
            'id' => $order->getKey(),
            'email' => $this->email,
            'shipping_price' => $shippingMethod->getPrice(
                $this->product->price * 1,
            ),
        ]);

        Event::assertDispatched(OrderCreated::class);
    }

    /**
     * @dataProvider authProvider
     */
    public function testCreateOrderWithDiscountMinimalPrices($user): void
    {
        $this->$user->givePermissionTo('orders.add');

        Event::fake([OrderCreated::class]);

        $product = Product::factory()->create([
            'public' => true,
            'price' => 150,
        ]);

        $discount = Discount::factory()->create([
            'description' => 'Testowy kupon',
            'code' => 'S43SA2',
            'value' => 95,
            'type' => DiscountType::PERCENTAGE,
            'target_type' => DiscountTargetType::PRODUCTS,
            'target_is_allow_list' => true,
        ]);

        $saleOrder = Discount::factory()->create([
            'description' => 'Testowy kupon',
            'name' => 'Kupon order',
            'value' => 50,
            'type' => DiscountType::AMOUNT,
            'target_type' => DiscountTargetType::ORDER_VALUE,
            'target_is_allow_list' => true,
            'code' => null,
        ]);

        $couponShipping = Discount::factory()->create([
            'description' => 'Testowy kupon',
            'name' => 'Kupon shipping',
            'value' => 15,
            'type' => DiscountType::AMOUNT,
            'target_type' => DiscountTargetType::SHIPPING_PRICE,
            'target_is_allow_list' => false,
        ]);

        $discount->products()->attach($product->getKey());

        $shippingMethod = ShippingMethod::factory()->create([
            'public' => true,
            'shipping_type' => ShippingType::ADDRESS,
        ]);
        $lowRange = PriceRange::create(['start' => 0]);
        $lowRange->prices()->create(['value' => 10]);

        $shippingMethod->priceRanges()->saveMany([$lowRange]);

        $response = $this->actingAs($this->$user)->json('POST', '/orders', [
            'email' => $this->email,
            'shipping_method_id' => $shippingMethod->getKey(),
            'billing_address' => $this->address->toArray(),
            'shipping_place' => $this->address->toArray(),
            'items' => [
                [
                    'product_id' => $product->getKey(),
                    'quantity' => 1,
                ],
            ],
            'coupons' => [
                $discount->code,
                $couponShipping->code,
            ],
        ]);

        $response->assertCreated()
            ->assertJsonFragment([
                'cart_total_initial' => 150,
                'cart_total' => 0,
                'shipping_price_initial' => 10,
                'shipping_price' => 0,
                'summary' => 0,
            ]);
        $order = Order::find($response->getData()->data->id);

        $this->assertDatabaseHas('order_products', [
            'order_id' => $order->getKey(),
            'product_id' => $product->getKey(),
            'price_initial' => 150,
            'price' => 7.50,
        ]);

        $this->assertDatabaseHas('order_discounts', [
            'discount_id' => $discount->getKey(),
            'applied_discount' => 142.5, // -95%
        ]);

        $this->assertDatabaseHas('order_discounts', [
            'model_id' => $order->getKey(),
            'discount_id' => $saleOrder->getKey(),
            'applied_discount' => 7.50, // discount -50, but price should be 7.50 when discount is applied
        ]);

        $this->assertDatabaseHas('order_discounts', [
            'model_id' => $order->getKey(),
            'discount_id' => $couponShipping->getKey(),
            'applied_discount' => 10, // discount -15, but shipping_price_initial is 10
        ]);

        Event::assertDispatched(OrderCreated::class);
    }

    /**
     * @dataProvider authProvider
     */
    public function testCantCreateOrderWithoutItems($user): void
    {
        $this->$user->givePermissionTo('orders.add');

        $shippingMethod = ShippingMethod::factory()->create();

        $response = $this->actingAs($this->$user)->json('POST', '/orders', [
            'email' => $this->email,
            'shipping_method_id' => $shippingMethod->getKey(),
            'shipping_place' => [
                'name' => 'Wojtek Testowy',
                'phone' => '+48123321123',
                'address' => 'Gdańska 89/1',
                'zip' => '12-123',
                'city' => 'Bydgoszcz',
                'country' => 'PL',
            ],
            'items' => [],
        ]);

        $response->assertStatus(422);
    }

    /**
     * @dataProvider authProvider
     */
    public function testCantCreateOrderWithoutBillingAddress($user): void
    {
        $this->$user->givePermissionTo('orders.add');

        Event::fake([OrderCreated::class]);

        $this->product->update([
            'price' => 10,
        ]);

        $this
            ->actingAs($this->$user)
            ->postJson(
                '/orders',
                [
                    'email' => $this->email,
                    'shipping_method_id' => $this->shippingMethod->getKey(),
                    'shipping_address' => $this->address->toArray(),
                    'items' => [
                        [
                            'product_id' => $this->product->getKey(),
                            'quantity' => 20,
                        ],
                    ],
                ]
            )
            ->assertUnprocessable();

        Event::assertNotDispatched(OrderCreated::class);
    }

    /**
     * @dataProvider authProvider
     */
    public function testCantCreateOrderWithExpiredDiscount($user): void
    {
        $this->$user->givePermissionTo('orders.add');

        $discount = Discount::factory()->create([
            'description' => 'Testowy kupon',
            'code' => 'S43SA2',
            'value' => 10,
            'type' => DiscountType::PERCENTAGE,
            'target_type' => DiscountTargetType::ORDER_VALUE,
            'target_is_allow_list' => true,
        ]);

        $conditionGroup = ConditionGroup::create();

        $conditionGroup->conditions()->create([
            'type' => ConditionType::DATE_BETWEEN,
            'value' => [
                'end_at' => Carbon::yesterday(),
                'is_in_range' => true,
            ],
        ]);

        $discount->conditionGroups()->attach($conditionGroup);

        $shippingMethod = ShippingMethod::factory()->create();

        $response = $this->actingAs($this->$user)->json('POST', '/orders', [
            'email' => $this->email,
            'shipping_method_id' => $shippingMethod->getKey(),
            'shipping_address' => $this->address->toArray(),
            'billing_address' => $this->address->toArray(),
            'items' => [
                [
                    'product_id' => $this->product->getKey(),
                    'quantity' => 1,
                ],
            ],
            'coupons' => [
                $discount->code,
            ],
        ]);

        $response->assertStatus(422);
    }

    /**
     * @dataProvider authProvider
     */
    public function testCantCreateOrderWithDiscountBeforeStart($user): void
    {
        $this->$user->givePermissionTo('orders.add');

        $discount = Discount::factory()->create([
            'description' => 'Testowy kupon',
            'code' => 'S43SA2',
            'value' => 10,
            'type' => DiscountType::PERCENTAGE,
            'target_type' => DiscountTargetType::ORDER_VALUE,
            'target_is_allow_list' => true,
        ]);

        $conditionGroup = ConditionGroup::create();

        $conditionGroup->conditions()->create([
            'type' => ConditionType::DATE_BETWEEN,
            'value' => [
                'start_at' => Carbon::tomorrow(),
                'is_in_range' => true,
            ],
        ]);

        $discount->conditionGroups()->attach($conditionGroup);

        $shippingMethod = ShippingMethod::factory()->create();

        $response = $this->actingAs($this->$user)->json('POST', '/orders', [
            'email' => $this->email,
            'shipping_method_id' => $shippingMethod->getKey(),
            'shipping_address' => $this->address->toArray(),
            'billing_address' => $this->address->toArray(),
            'items' => [
                [
                    'product_id' => $this->product->getKey(),
                    'quantity' => 1,
                ],
            ],
            'coupons' => [
                $discount->code,
            ],
        ]);

        $response->assertStatus(422);
    }

    /**
     * @dataProvider authProvider
     */
<<<<<<< HEAD
    public function testCreateOrderWithShippingMethodTypeAddress($user): void
    {
        $this->$user->givePermissionTo('orders.add');

        Event::fake([OrderCreated::class]);

        $schema = Schema::factory()->create([
            'type' => 'string',
            'price' => 10,
            'hidden' => false,
        ]);

        $this->product->schemas()->sync([$schema->getKey()]);
        $this->product->update([
            'price' => 100,
        ]);

        $productQuantity = 2;

        $shippingMethod = ShippingMethod::factory()->create([
            'public' => true,
            'shipping_type' => ShippingType::ADDRESS,
        ]);

        $response = $this->actingAs($this->$user)->postJson('/orders', [
            'email' => $this->email,
            'shipping_method_id' => $shippingMethod->getKey(),
            'invoice_requested' => true,
            'shipping_place' => $this->address,
            'billing_address' => Address::factory()->create(),
            'items' => [
                [
                    'product_id' => $this->product->getKey(),
                    'quantity' => $productQuantity,
                    'schemas' => [
                        $schema->getKey() => 'Test',
                    ],
                ],
            ],
        ]);

        $response->assertCreated();
        $order = Order::find($response->getData()->data->id);

        $this->assertDatabaseHas('orders', [
            'id' => $order->getKey(),
            'invoice_requested' => true,
            'shipping_place' => null,
            'shipping_address_id' => $order->shippingAddress->getKey(),
            'shipping_type' => ShippingType::ADDRESS,
        ]);

        Event::assertDispatched(OrderCreated::class);
    }

    /**
     * @dataProvider authProvider
     */
    public function testCreateOrderWithShippingMethodTypePoint($user): void
    {
        $this->$user->givePermissionTo('orders.add');

        Event::fake([OrderCreated::class]);

        $schema = Schema::factory()->create([
            'type' => 'string',
            'price' => 10,
            'hidden' => false,
        ]);

        $this->product->schemas()->sync([$schema->getKey()]);
        $this->product->update([
            'price' => 100,
        ]);

        $productQuantity = 2;

        $pointAddress = Address::factory()->create();

        $shippingMethod = ShippingMethod::factory()->create([
            'public' => true,
            'shipping_type' => ShippingType::POINT,
        ]);

        $shippingMethod->shippingPoints()->attach($pointAddress);

        $response = $this->actingAs($this->$user)->postJson('/orders', [
            'email' => $this->email,
            'shipping_method_id' => $shippingMethod->getKey(),
            'invoice_requested' => true,
            'shipping_place' => $pointAddress->getKey(),
            'billing_address' => Address::factory()->create(),
            'items' => [
                [
                    'product_id' => $this->product->getKey(),
                    'quantity' => $productQuantity,
                    'schemas' => [
                        $schema->getKey() => 'Test',
                    ],
                ],
            ],
        ]);

        $response->assertCreated();
        $order = Order::find($response->getData()->data->id);

        $this->assertDatabaseHas('orders', [
            'id' => $order->getKey(),
            'invoice_requested' => true,
            'shipping_place' => null,
            'shipping_address_id' => $pointAddress->getKey(),
            'shipping_type' => ShippingType::POINT,
        ]);

        Event::assertDispatched(OrderCreated::class);
    }

    /**
     * @dataProvider authProvider
     */
    public function testCreateOrderWithShippingMethodTypePointExternal($user): void
    {
        $this->$user->givePermissionTo('orders.add');

        Event::fake([OrderCreated::class]);

        $schema = Schema::factory()->create([
            'type' => 'string',
            'price' => 10,
            'hidden' => false,
        ]);

        $this->product->schemas()->sync([$schema->getKey()]);
        $this->product->update([
            'price' => 100,
        ]);

        $productQuantity = 2;

        $shippingMethod = ShippingMethod::factory()->create([
            'public' => true,
            'shipping_type' => ShippingType::POINT_EXTERNAL,
        ]);

        $response = $this->actingAs($this->$user)->postJson('/orders', [
            'email' => $this->email,
            'shipping_method_id' => $shippingMethod->getKey(),
            'invoice_requested' => true,
            'shipping_place' => 'Testowy numer domu w testowym mieście',
            'billing_address' => Address::factory()->create(),
            'items' => [
                [
                    'product_id' => $this->product->getKey(),
                    'quantity' => $productQuantity,
                    'schemas' => [
                        $schema->getKey() => 'Test',
                    ],
                ],
            ],
        ]);

        $response->assertCreated();
        $order = Order::find($response->getData()->data->id);

        $this->assertDatabaseHas('orders', [
            'id' => $order->getKey(),
            'invoice_requested' => true,
            'shipping_address_id' => null,
            'shipping_place' => 'Testowy numer domu w testowym mieście',
            'shipping_type' => ShippingType::POINT_EXTERNAL,
        ]);

        Event::assertDispatched(OrderCreated::class);
=======
    public function testCantCreateOrderWithInactiveCoupon($user): void
    {
        $this->$user->givePermissionTo('orders.add');

        $discount = Discount::factory()->create([
            'description' => 'Testowy kupon',
            'code' => 'S43SA2',
            'value' => 10,
            'type' => DiscountType::PERCENTAGE,
            'target_type' => DiscountTargetType::ORDER_VALUE,
            'target_is_allow_list' => true,
            'active' => false,
        ]);

        $conditionGroup = ConditionGroup::create();

        $conditionGroup->conditions()->create([
            'type' => ConditionType::DATE_BETWEEN,
            'value' => [
                'end_at' => Carbon::tomorrow(),
                'is_in_range' => true,
            ],
        ]);

        $discount->conditionGroups()->attach($conditionGroup);

        $shippingMethod = ShippingMethod::factory()->create();

        $response = $this->actingAs($this->$user)->json('POST', '/orders', [
            'email' => $this->email,
            'shipping_method_id' => $shippingMethod->getKey(),
            'delivery_address' => $this->address->toArray(),
            'items' => [
                [
                    'product_id' => $this->product->getKey(),
                    'quantity' => 1,
                ],
            ],
            'coupons' => [
                $discount->code,
            ],
        ]);

        $response->assertStatus(422);
>>>>>>> be8c64a9
    }

    /**
     * @dataProvider authProvider
     */
<<<<<<< HEAD
    public function testCreateOrderWithMissingShippingAddress($user): void
    {
        $this->$user->givePermissionTo('orders.add');

        Event::fake([OrderCreated::class]);

        $schema = Schema::factory()->create([
            'type' => 'string',
            'price' => 10,
            'hidden' => false,
        ]);

        $this->product->schemas()->sync([$schema->getKey()]);
        $this->product->update([
            'price' => 100,
        ]);

        $productQuantity = 2;

        $shippingMethod = ShippingMethod::factory()->create([
            'public' => true,
            'shipping_type' => ShippingType::POINT,
        ]);

        $response = $this->actingAs($this->$user)->postJson('/orders', [
            'email' => $this->email,
            'shipping_method_id' => $shippingMethod->getKey(),
            'invoice_requested' => true,
            'billing_address' => Address::factory()->create(),
            'items' => [
                [
                    'product_id' => $this->product->getKey(),
                    'quantity' => $productQuantity,
                    'schemas' => [
                        $schema->getKey() => 'Test',
                    ],
                ],
            ],
        ]);

        $response->assertStatus(422);

        Event::assertNotDispatched(OrderCreated::class);
    }

    /**
     * @dataProvider authProvider
     */
    public function testCreateOrderWithMissingShippingPlace($user): void
    {
        $this->$user->givePermissionTo('orders.add');

        Event::fake([OrderCreated::class]);

        $schema = Schema::factory()->create([
            'type' => 'string',
            'price' => 10,
            'hidden' => false,
        ]);

        $this->product->schemas()->sync([$schema->getKey()]);
        $this->product->update([
            'price' => 100,
        ]);

        $productQuantity = 2;

        $shippingMethod = ShippingMethod::factory()->create([
            'public' => true,
            'shipping_type' => ShippingType::POINT_EXTERNAL,
        ]);

        $response = $this->actingAs($this->$user)->postJson('/orders', [
            'email' => $this->email,
            'shipping_method_id' => $shippingMethod->getKey(),
            'invoice_requested' => true,
            'billing_address' => Address::factory()->create(),
            'items' => [
                [
                    'product_id' => $this->product->getKey(),
                    'quantity' => $productQuantity,
                    'schemas' => [
                        $schema->getKey() => 'Test',
                    ],
                ],
            ],
        ]);

        $response->assertStatus(422);

        Event::assertNotDispatched(OrderCreated::class);
=======
    public function testCantCreateOrderWithInactiveSale($user): void
    {
        $this->$user->givePermissionTo('orders.add');

        $discount = Discount::factory()->create([
            'description' => 'Testowy kupon',
            'code' => null,
            'value' => 10,
            'type' => DiscountType::PERCENTAGE,
            'target_type' => DiscountTargetType::ORDER_VALUE,
            'target_is_allow_list' => true,
            'active' => false,
        ]);

        $conditionGroup = ConditionGroup::create();

        $conditionGroup->conditions()->create([
            'type' => ConditionType::DATE_BETWEEN,
            'value' => [
                'end_at' => Carbon::tomorrow(),
                'is_in_range' => true,
            ],
        ]);

        $discount->conditionGroups()->attach($conditionGroup);

        $shippingMethod = ShippingMethod::factory()->create();

        $response = $this->actingAs($this->$user)->json('POST', '/orders', [
            'email' => $this->email,
            'shipping_method_id' => $shippingMethod->getKey(),
            'delivery_address' => $this->address->toArray(),
            'items' => [
                [
                    'product_id' => $this->product->getKey(),
                    'quantity' => 1,
                ],
            ],
            'sale_ids' => [
                $discount->getKey(),
            ],
        ]);

        $response->assertStatus(422);
>>>>>>> be8c64a9
    }

    /**
     * @dataProvider authProvider
     */
    public function testCreateOrderWithEnabledAudit($user): void
    {
        Config::set('audit.console', true);
        $this->$user->givePermissionTo('orders.add');

        Event::fake([OrderCreated::class]);

        $productQuantity = 2;

        $response = $this->actingAs($this->$user)->postJson('/orders', [
            'email' => $this->email,
            'shipping_method_id' => $this->shippingMethod->getKey(),
            'billing_address' => $this->address->toArray(),
            'shipping_place' => $this->address->toArray(),
            'items' => [
                [
                    'product_id' => $this->product->getKey(),
                    'quantity' => $productQuantity,
                ],
            ],
        ]);

        $response->assertCreated();
        $order = Order::find($response->getData()->data->id);

        $this->assertDatabaseHas('audits', [
            'auditable_id' => $order->getKey(),
            'auditable_type' => Order::class,
            'event' => 'created',
        ]);

        Event::assertDispatched(OrderCreated::class);
    }

    public function testCreateOrderWithoutAnyStatuses(): void
    {
        Status::query()->delete();

        $this->user->givePermissionTo('orders.add');

        Event::fake([OrderCreated::class]);

        $response = $this->actingAs($this->user)->postJson('/orders', [
            'email' => $this->email,
            'shipping_method_id' => $this->shippingMethod->getKey(),
            'billing_address' => $this->address->toArray(),
            'shipping_place' => $this->address->toArray(),
            'items' => [
                [
                    'product_id' => $this->product->getKey(),
                    'quantity' => 1,
                ],
            ],
        ]);

        $response
            ->assertStatus(500)
            ->assertJsonFragment(['message' => Exceptions::SERVER_ORDER_STATUSES_NOT_CONFIGURED]);

        Event::assertNotDispatched(OrderCreated::class);
    }

    public function testCreateOrderWithEmptyVat(): void
    {
        $this->user->givePermissionTo('orders.add');

        Event::fake([OrderCreated::class]);

        $address = [
            'name' => 'Johny Mielony',
            'address' => 'Street 89',
            'zip' => '80-200',
            'city' => 'City',
            'country' => 'PL',
            'phone' => '+48543234123',
        ];

        $this
            ->actingAs($this->user)
            ->postJson('/orders', [
                'email' => $this->email,
                'shipping_method_id' => $this->shippingMethod->getKey(),
                'billing_address' => $address + [
                    'vat' => '',
                ],
                'shipping_place' => $address + [
                    'vat' => '',
                ],
                'items' => [
                    [
                        'product_id' => $this->product->getKey(),
                        'quantity' => 20,
                    ],
                ],
            ])
            ->assertCreated();

        $this->assertDatabaseHas('addresses', $address + [
            'vat' => null,
        ]);
    }

    /**
     * @dataProvider authProvider
     */
    public function testCreateOrderPurchaseLimit($user): void
    {
        $this->$user->givePermissionTo('orders.add');

        Event::fake([OrderCreated::class]);

        $this->product->update([
            'price' => 10,
            'vat_rate' => 23,
            'purchase_limit_per_user' => 10,
        ]);

        $productQuantity = 20;

        $this->actingAs($this->$user)->postJson('/orders', [
            'email' => $this->email,
            'shipping_method_id' => $this->shippingMethod->getKey(),
            'billing_address' => $this->address->toArray(),
            'shipping_place' => $this->address->toArray(),
            'items' => [
                [
                    'product_id' => $this->product->getKey(),
                    'quantity' => $productQuantity,
                ],
            ],
        ])
            ->assertUnprocessable()
            ->assertJsonFragment([
                'message' => Exceptions::PRODUCT_PURCHASE_LIMIT,
            ]);
    }

    /**
     * @dataProvider authProvider
     */
    public function testCreateOrderPurchaseLimitAlreadyPurchased($user): void
    {
        $this->$user->givePermissionTo('orders.add');

        Event::fake([OrderCreated::class]);

        $this->product->update([
            'price' => 10,
            'vat_rate' => 23,
            'purchase_limit_per_user' => 1,
        ]);

        $order = Order::factory()->create();
        $this->$user->orders()->save($order);
        $order->products()->create([
            'product_id' => $this->product->getKey(),
            'quantity' => 1,
            'price_initial' => 4600,
            'price' => 4600,
            'name' => $this->product->name,
        ]);

        $this->actingAs($this->$user)->postJson('/orders', [
            'email' => $this->email,
            'shipping_method_id' => $this->shippingMethod->getKey(),
            'billing_address' => $this->address->toArray(),
            'shipping_place' => $this->address->toArray(),
            'items' => [
                [
                    'product_id' => $this->product->getKey(),
                    'quantity' => 1,
                ],
            ],
        ])
            ->assertUnprocessable()
            ->assertJsonFragment([
                'message' => Exceptions::PRODUCT_PURCHASE_LIMIT,
            ]);
    }
}<|MERGE_RESOLUTION|>--- conflicted
+++ resolved
@@ -1090,7 +1090,6 @@
     /**
      * @dataProvider authProvider
      */
-<<<<<<< HEAD
     public function testCreateOrderWithShippingMethodTypeAddress($user): void
     {
         $this->$user->givePermissionTo('orders.add');
@@ -1264,7 +1263,107 @@
         ]);
 
         Event::assertDispatched(OrderCreated::class);
-=======
+    }
+
+    /**
+     * @dataProvider authProvider
+     */
+    public function testCreateOrderWithMissingShippingAddress($user): void
+    {
+        $this->$user->givePermissionTo('orders.add');
+
+        Event::fake([OrderCreated::class]);
+
+        $schema = Schema::factory()->create([
+            'type' => 'string',
+            'price' => 10,
+            'hidden' => false,
+        ]);
+
+        $this->product->schemas()->sync([$schema->getKey()]);
+        $this->product->update([
+            'price' => 100,
+        ]);
+
+        $productQuantity = 2;
+
+        $shippingMethod = ShippingMethod::factory()->create([
+            'public' => true,
+            'shipping_type' => ShippingType::POINT,
+        ]);
+
+        $response = $this->actingAs($this->$user)->postJson('/orders', [
+            'email' => $this->email,
+            'shipping_method_id' => $shippingMethod->getKey(),
+            'invoice_requested' => true,
+            'billing_address' => Address::factory()->create(),
+            'items' => [
+                [
+                    'product_id' => $this->product->getKey(),
+                    'quantity' => $productQuantity,
+                    'schemas' => [
+                        $schema->getKey() => 'Test',
+                    ],
+                ],
+            ],
+        ]);
+
+        $response->assertStatus(422);
+
+        Event::assertNotDispatched(OrderCreated::class);
+    }
+
+    /**
+     * @dataProvider authProvider
+     */
+    public function testCreateOrderWithMissingShippingPlace($user): void
+    {
+        $this->$user->givePermissionTo('orders.add');
+
+        Event::fake([OrderCreated::class]);
+
+        $schema = Schema::factory()->create([
+            'type' => 'string',
+            'price' => 10,
+            'hidden' => false,
+        ]);
+
+        $this->product->schemas()->sync([$schema->getKey()]);
+        $this->product->update([
+            'price' => 100,
+        ]);
+
+        $productQuantity = 2;
+
+        $shippingMethod = ShippingMethod::factory()->create([
+            'public' => true,
+            'shipping_type' => ShippingType::POINT_EXTERNAL,
+        ]);
+
+        $response = $this->actingAs($this->$user)->postJson('/orders', [
+            'email' => $this->email,
+            'shipping_method_id' => $shippingMethod->getKey(),
+            'invoice_requested' => true,
+            'billing_address' => Address::factory()->create(),
+            'items' => [
+                [
+                    'product_id' => $this->product->getKey(),
+                    'quantity' => $productQuantity,
+                    'schemas' => [
+                        $schema->getKey() => 'Test',
+                    ],
+                ],
+            ],
+        ]);
+
+        $response->assertStatus(422);
+
+        Event::assertNotDispatched(OrderCreated::class);
+    }
+
+    /**
+     * @dataProvider authProvider
+     */
     public function testCantCreateOrderWithInactiveCoupon($user): void
     {
         $this->$user->givePermissionTo('orders.add');
@@ -1309,105 +1408,11 @@
         ]);
 
         $response->assertStatus(422);
->>>>>>> be8c64a9
-    }
-
-    /**
-     * @dataProvider authProvider
-     */
-<<<<<<< HEAD
-    public function testCreateOrderWithMissingShippingAddress($user): void
-    {
-        $this->$user->givePermissionTo('orders.add');
-
-        Event::fake([OrderCreated::class]);
-
-        $schema = Schema::factory()->create([
-            'type' => 'string',
-            'price' => 10,
-            'hidden' => false,
-        ]);
-
-        $this->product->schemas()->sync([$schema->getKey()]);
-        $this->product->update([
-            'price' => 100,
-        ]);
-
-        $productQuantity = 2;
-
-        $shippingMethod = ShippingMethod::factory()->create([
-            'public' => true,
-            'shipping_type' => ShippingType::POINT,
-        ]);
-
-        $response = $this->actingAs($this->$user)->postJson('/orders', [
-            'email' => $this->email,
-            'shipping_method_id' => $shippingMethod->getKey(),
-            'invoice_requested' => true,
-            'billing_address' => Address::factory()->create(),
-            'items' => [
-                [
-                    'product_id' => $this->product->getKey(),
-                    'quantity' => $productQuantity,
-                    'schemas' => [
-                        $schema->getKey() => 'Test',
-                    ],
-                ],
-            ],
-        ]);
-
-        $response->assertStatus(422);
-
-        Event::assertNotDispatched(OrderCreated::class);
-    }
-
-    /**
-     * @dataProvider authProvider
-     */
-    public function testCreateOrderWithMissingShippingPlace($user): void
-    {
-        $this->$user->givePermissionTo('orders.add');
-
-        Event::fake([OrderCreated::class]);
-
-        $schema = Schema::factory()->create([
-            'type' => 'string',
-            'price' => 10,
-            'hidden' => false,
-        ]);
-
-        $this->product->schemas()->sync([$schema->getKey()]);
-        $this->product->update([
-            'price' => 100,
-        ]);
-
-        $productQuantity = 2;
-
-        $shippingMethod = ShippingMethod::factory()->create([
-            'public' => true,
-            'shipping_type' => ShippingType::POINT_EXTERNAL,
-        ]);
-
-        $response = $this->actingAs($this->$user)->postJson('/orders', [
-            'email' => $this->email,
-            'shipping_method_id' => $shippingMethod->getKey(),
-            'invoice_requested' => true,
-            'billing_address' => Address::factory()->create(),
-            'items' => [
-                [
-                    'product_id' => $this->product->getKey(),
-                    'quantity' => $productQuantity,
-                    'schemas' => [
-                        $schema->getKey() => 'Test',
-                    ],
-                ],
-            ],
-        ]);
-
-        $response->assertStatus(422);
-
-        Event::assertNotDispatched(OrderCreated::class);
-=======
+    }
+
+    /**
+     * @dataProvider authProvider
+     */
     public function testCantCreateOrderWithInactiveSale($user): void
     {
         $this->$user->givePermissionTo('orders.add');
@@ -1452,7 +1457,6 @@
         ]);
 
         $response->assertStatus(422);
->>>>>>> be8c64a9
     }
 
     /**
