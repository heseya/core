--- conflicted
+++ resolved
@@ -9,12 +9,9 @@
 use App\Models\Address;
 use App\Models\Deposit;
 use App\Models\Discount;
-<<<<<<< HEAD
 use App\Models\Item;
 use App\Models\Option;
 use App\Models\ProductSet;
-=======
->>>>>>> 4e67b652
 use App\Models\Order;
 use App\Models\PriceRange;
 use App\Models\Product;
@@ -24,11 +21,8 @@
 use App\Models\WebHook;
 use Carbon\Carbon;
 use Illuminate\Foundation\Testing\RefreshDatabase;
-<<<<<<< HEAD
 use Illuminate\Foundation\Testing\WithFaker;
 use Illuminate\Support\Facades\Bus;
-=======
->>>>>>> 4e67b652
 use Illuminate\Support\Facades\Event;
 use Illuminate\Support\Facades\Queue;
 use Spatie\WebhookServer\CallWebhookJob;
@@ -147,16 +141,19 @@
         Queue::assertNotPushed(CallWebhookJob::class);
     }
 
-    public function testCreateSimpleOrderWithWebHookQueue(): void
-    {
-        $this->user->givePermissionTo('orders.add');
+    /**
+     * @dataProvider authProvider
+     */
+    public function testCreateSimpleOrderWithWebHookQueue($user): void
+    {
+        $this->$user->givePermissionTo('orders.add');
 
         $webHook = WebHook::factory()->create([
             'events' => [
                 'OrderCreated'
             ],
-            'model_type' => $this->user::class,
-            'creator_id' => $this->user->getKey(),
+            'model_type' => $this->$user::class,
+            'creator_id' => $this->$user->getKey(),
             'with_issuer' => false,
             'with_hidden' => false,
         ]);
@@ -169,7 +166,7 @@
 
         $productQuantity = 20;
 
-        $response = $this->actingAs($this->user)->postJson('/orders', [
+        $response = $this->actingAs($this->$user)->postJson('/orders', [
             'email' => $this->email,
             'shipping_method_id' => $this->shippingMethod->getKey(),
             'delivery_address' => $this->address->toArray(),
@@ -211,9 +208,12 @@
         Queue::assertPushed(CallWebhookJob::class);
     }
 
-    public function testCreateSimpleOrderWithWebHookDispatch(): void
-    {
-        $this->user->givePermissionTo('orders.add');
+    /**
+     * @dataProvider authProvider
+     */
+    public function testCreateSimpleOrderWithWebHookDispatch($user): void
+    {
+        $this->$user->givePermissionTo('orders.add');
 
         $webHook = WebHook::factory()->create([
             'events' => [
@@ -233,7 +233,7 @@
 
         $productQuantity = 20;
 
-        $response = $this->actingAs($this->user)->postJson('/orders', [
+        $response = $this->actingAs($this->$user)->postJson('/orders', [
             'email' => $this->email,
             'shipping_method_id' => $this->shippingMethod->getKey(),
             'delivery_address' => $this->address->toArray(),
@@ -348,17 +348,19 @@
         Event::assertDispatched(OrderCreated::class);
     }
 
-<<<<<<< HEAD
-    public function testCreateOrderWithWebHook(): void
-    {
-        $this->user->givePermissionTo('orders.add');
+    /**
+     * @dataProvider authProvider
+     */
+    public function testCreateOrderWithWebHook($user): void
+    {
+        $this->$user->givePermissionTo('orders.add');
 
         $webHook = WebHook::factory()->create([
             'events' => [
                 'ItemUpdatedQuantity'
             ],
-            'model_type' => $this->user::class,
-            'creator_id' => $this->user->getKey(),
+            'model_type' => $this->$user::class,
+            'creator_id' => $this->$user->getKey(),
             'with_issuer' => false,
             'with_hidden' => false,
         ]);
@@ -397,7 +399,7 @@
 
         $productQuantity = 2;
 
-        $response = $this->actingAs($this->user)->postJson('/orders', [
+        $response = $this->actingAs($this->$user)->postJson('/orders', [
             'email' => $this->email,
             'shipping_method_id' => $this->shippingMethod->getKey(),
             'delivery_address' => $this->address->toArray(),
@@ -459,13 +461,11 @@
         });
     }
 
-    public function testCreateOrderHiddenSchema(): void
-=======
+
     /**
      * @dataProvider authProvider
      */
     public function testCreateOrderHiddenSchema($user): void
->>>>>>> 4e67b652
     {
         $this->$user->givePermissionTo('orders.add');
 
