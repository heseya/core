--- conflicted
+++ resolved
@@ -55,18 +55,10 @@
 
         /** @var ProductService $productService */
         $productService = App::make(ProductService::class);
-<<<<<<< HEAD
+
         $this->product = $productService->create(FakeDto::productCreateDto([
             'prices_base' => [PriceDto::from(Money::of(100, $currency))],
         ]));
-=======
-        $this->product = $productService->create(
-            FakeDto::productCreateDto([
-                'prices_base' => [PriceDto::from(Money::of(100, $currency))],
-                'public' => true,
-            ])
-        );
->>>>>>> 21196c09
 
         $this->shippingMethod = ShippingMethod::factory()->create();
         $freeRange = PriceRange::query()->create([
