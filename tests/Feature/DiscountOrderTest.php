<?php

namespace Tests\Feature;

use App\Enums\DiscountType;
use App\Models\Discount;
use App\Models\Order;
use App\Models\Product;
use App\Models\ShippingMethod;
use Illuminate\Support\Facades\Notification;
use Tests\TestCase;
use Tests\Traits\CreateShippingMethod;

class DiscountOrderTest extends TestCase
{
    use CreateShippingMethod;

    protected Product $product;
    protected ShippingMethod $shippingMethod;

    protected array $items;
    protected array $address;

    public function setUp(): void
    {
        parent::setUp();

        Notification::fake();

        $this->product = Product::factory()->create([
            'public' => true,
            'price' => 100,
        ]);

        $this->shippingMethod = $this->createShippingMethod(10);

        $this->items = [[
            'product_id' => $this->product->getKey(),
            'quantity' => 1,
        ]];

        $this->address = [
            'name' => 'Test User',
            'address' => 'Gdańska 89/1',
            'zip' => '85-022',
            'city' => 'Bydgoszcz',
            'phone' => '+48123123123',
            'country' => 'PL',
        ];
    }

    /**
     * @dataProvider authProvider
     */
    public function testOrderCreate($user): void
    {
        $this->$user->givePermissionTo('orders.add');

        $discount = Discount::factory()->create([
            'type' => DiscountType::PERCENTAGE,
            'discount' => 15,
        ]);

        $response = $this->actingAs($this->$user)->postJson('/orders', [
            'email' => 'info@example.com',
            'shipping_method_id' => $this->shippingMethod->getKey(),
<<<<<<< HEAD
            'delivery_address' => $this->address,
            'billing_address' => $this->address,
=======
            'shipping_address' => $this->address,
>>>>>>> 8c9459a1
            'items' => $this->items,
            'discounts' => [
                $discount->code,
            ],
        ]);

        $response
            ->assertCreated()
            ->assertJsonFragment(['summary' => 95]); // 100 - 100 * 15% + 10 (delivery)

        $orderId = $response->getData()->data->id;

        $this->assertDatabaseHas('order_discounts', [
            'order_id' => $orderId,
            'discount_id' => $discount->getKey(),
        ]);
    }

    /**
     * @dataProvider authProvider
     */
    public function testOrderCreateAmountDiscount($user): void
    {
        $this->$user->givePermissionTo('orders.add');

        $discount = Discount::factory()->create([
            'type' => DiscountType::AMOUNT,
            'discount' => 50,
        ]);

        $response = $this->actingAs($this->$user)->postJson('/orders', [
            'email' => 'info@example.com',
            'shipping_method_id' => $this->shippingMethod->getKey(),
<<<<<<< HEAD
            'delivery_address' => $this->address,
            'billing_address' => $this->address,
=======
            'shipping_address' => $this->address,
>>>>>>> 8c9459a1
            'items' => $this->items,
            'discounts' => [
                $discount->code,
            ],
        ]);

        $response
            ->assertCreated()
            ->assertJsonFragment(['summary' => 60]); // 100 - 50 + 10 (delivery)
    }

    /**
     * @dataProvider authProvider
     */
    public function testOrderCreateChangeDiscount($user): void
    {
        $this->$user->givePermissionTo('orders.add');

        $discount = Discount::factory()->create([
            'type' => DiscountType::PERCENTAGE,
            'discount' => 10,
        ]);

        $response = $this->actingAs($this->$user)->postJson('/orders', [
            'email' => 'info@example.com',
            'shipping_method_id' => $this->shippingMethod->getKey(),
<<<<<<< HEAD
            'delivery_address' => $this->address,
            'billing_address' => $this->address,
=======
            'shipping_address' => $this->address,
>>>>>>> 8c9459a1
            'items' => $this->items,
            'discounts' => [
                $discount->code,
            ],
        ]);

        $response
            ->assertCreated()
            ->assertJsonFragment(['summary' => 100]); // 100 - 100 * 10% + 10 (delivery)

        $orderId = $response->getData()->data->id;

        $discount->update([
            'type' => DiscountType::AMOUNT,
            'discount' => 100,
        ]);

        $order = Order::find($orderId);
        $this->assertEquals(100, $order->summary);
    }
}<|MERGE_RESOLUTION|>--- conflicted
+++ resolved
@@ -64,12 +64,8 @@
         $response = $this->actingAs($this->$user)->postJson('/orders', [
             'email' => 'info@example.com',
             'shipping_method_id' => $this->shippingMethod->getKey(),
-<<<<<<< HEAD
-            'delivery_address' => $this->address,
             'billing_address' => $this->address,
-=======
             'shipping_address' => $this->address,
->>>>>>> 8c9459a1
             'items' => $this->items,
             'discounts' => [
                 $discount->code,
@@ -103,12 +99,8 @@
         $response = $this->actingAs($this->$user)->postJson('/orders', [
             'email' => 'info@example.com',
             'shipping_method_id' => $this->shippingMethod->getKey(),
-<<<<<<< HEAD
-            'delivery_address' => $this->address,
+            'shipping_address' => $this->address,
             'billing_address' => $this->address,
-=======
-            'shipping_address' => $this->address,
->>>>>>> 8c9459a1
             'items' => $this->items,
             'discounts' => [
                 $discount->code,
@@ -135,12 +127,8 @@
         $response = $this->actingAs($this->$user)->postJson('/orders', [
             'email' => 'info@example.com',
             'shipping_method_id' => $this->shippingMethod->getKey(),
-<<<<<<< HEAD
-            'delivery_address' => $this->address,
+            'shipping_address' => $this->address,
             'billing_address' => $this->address,
-=======
-            'shipping_address' => $this->address,
->>>>>>> 8c9459a1
             'items' => $this->items,
             'discounts' => [
                 $discount->code,
