<?php

namespace Tests\Feature;

use App\Enums\MediaType;
use App\Enums\OrderDocumentType;
use App\Models\Banner;
use App\Models\BannerMedia;
use App\Models\Media;
use App\Models\Order;
use App\Models\Product;
use Illuminate\Http\UploadedFile;
use Illuminate\Support\Facades\Config;
use Illuminate\Support\Facades\Http;
use Tests\TestCase;

class MediaTest extends TestCase
{
    private Media $media;

    public function setUp(): void
    {
        parent::setUp();

        $this->media = Media::factory()->create([
            'type' => MediaType::PHOTO,
            'url' => 'https://picsum.photos/seed/' . rand(0, 999999) . '/800',
        ]);
    }

    public function testUploadUnauthorized(): void
    {
        $response = $this->postJson('/media');
        $response->assertForbidden();
    }

    /**
     * @dataProvider authProvider
     */
    public function testIndexLegacyPermissionPagesAdd($user): void
    {
        $this->$user->givePermissionTo('pages.add');

        $this->actingAs($this->$user)->json('GET', '/media')
            ->assertForbidden();
    }

    /**
     * @dataProvider authProvider
     */
    public function testIndex($user): void
    {
        $this->$user->givePermissionTo('media.show');

        Media::query()->delete();

        Media::factory()->create([
            'type' => MediaType::OTHER,
        ]);

        Media::factory()->create([
            'type' => MediaType::VIDEO,
        ]);

        $response = $this->actingAs($this->$user)->json('GET', '/media');

        $response->assertJsonCount(2, 'data')
            ->assertJsonFragment([
                'relations_count' => 0,
            ]);
    }

    /**
     * @dataProvider authProvider
     */
    public function testIndexFilteredByType($user): void
    {
        $this->$user->givePermissionTo('media.show');

        Media::query()->delete();

        Media::factory()->create([
            'type' => MediaType::OTHER,
        ]);
        Media::factory()->create([
            'type' => MediaType::VIDEO,
        ]);

        $response = $this->actingAs($this->$user)->json('GET', '/media', [
            'type' => MediaType::OTHER,
        ]);

        $response->assertJsonCount(1, 'data')
            ->assertJsonFragment([
                'relations_count' => 0,
            ]);
    }

    /**
     * @dataProvider authProvider
     */
    public function testIndexFilteredByRelations($user): void
    {
        $this->$user->givePermissionTo('media.show');

        Media::query()->delete();

        $product = Product::factory()->create();

        $media = Media::factory()->create([
            'type' => MediaType::OTHER,
        ]);

        Media::factory()->create([
            'type' => MediaType::VIDEO,
        ]);

        $order = Order::factory()->create();
        $order->documents()->save($media, ['type' => OrderDocumentType::INVOICE]);

        $media->products()->save($product);

        $banner = Banner::factory()->create();

        $bannerMedia = BannerMedia::factory()->create([
            'banner_id' => $banner->getKey(),
        ]);
        $bannerMedia->media()->attach($media->getKey(), ['min_screen_width' => 100]);

        $response = $this->actingAs($this->$user)->json('GET', '/media', [
            'has_relationships' => true,
        ]);

        $response->assertJsonCount(1, 'data')
            ->assertJsonFragment([
                'relations_count' => 3,
            ]);
    }

    /**
     * @dataProvider authProvider
     */
    public function testIndexFilteredByRelationsWithNoRelations($user): void
    {
        $this->$user->givePermissionTo('media.show');

        Media::query()->delete();

        $product = Product::factory()->create();

        $media = Media::factory()->create([
            'type' => MediaType::VIDEO,
        ]);
        $media->products()->save($product);

        Media::factory()->create([
            'type' => MediaType::VIDEO,
        ]);

        $response = $this->actingAs($this->$user)->json('GET', '/media?has_relationships=false');

        $response->assertJsonCount(1, 'data')
            ->assertJsonFragment([
                'relations_count' => 0,
            ]);
    }

    /**
     * @dataProvider authProvider
     */
    public function testUpload($user): void
    {
        $this->$user->givePermissionTo('media.add');

        Http::fake(['*' => Http::response([0 => ['path' => 'image.jpeg']])]);

        $file = UploadedFile::fake()->image('image.jpeg');
        $response = $this->actingAs($this->$user)->postJson('/media', [
            'file' => $file,
            'alt' => 'test',
            'metadata.test' => 'value',
        ]);

        $response
            ->assertCreated()
            ->assertJsonFragment([
<<<<<<< HEAD
                'type' => MediaType::PHOTO->value,
=======
                'type' => MediaType::PHOTO,
>>>>>>> e0958e04
                'alt' => 'test',
                'metadata' => [
                    'test' => 'value',
                ],
            ])
            ->assertJsonStructure(['data' => [
                'id',
                'type',
                'url',
                'slug',
                'alt',
                'metadata',
            ],
            ]);
    }

    /**
     * @dataProvider authProvider
     */
    public function testUploadPdf($user): void
    {
        $this->$user->givePermissionTo('media.add');

        Http::fake(['*' => Http::response([0 => ['path' => 'doc.pdf']])]);

        $file = UploadedFile::fake()->createWithContent('doc.pdf', 'test pdf content');

        $response = $this->actingAs($this->$user)->postJson('/media', [
            'file' => $file,
        ]);

        $response
            ->assertCreated()
<<<<<<< HEAD
            ->assertJsonFragment(['type' => MediaType::OTHER->value])
=======
            ->assertJsonFragment(['type' => MediaType::DOCUMENT])
>>>>>>> e0958e04
            ->assertJsonStructure(['data' => [
                'id',
                'type',
                'url',
                'slug',
                'alt',
                'metadata',
            ],
            ]);
    }

    /**
     * @dataProvider authProvider
     */
    public function testUploadLegacyPermissionPagesAdd($user): void
    {
        $this->$user->givePermissionTo('pages.add');

        Http::fake(['*' => Http::response([0 => ['path' => 'image.jpeg']])]);
        $this->actingAs($this->$user)->postJson('/media', [
            'file' => UploadedFile::fake()->image('image.jpeg'),
        ])->assertForbidden();
    }

    /**
     * @dataProvider authProvider
     */
    public function testUploadLegacyPermissionPagesEdit($user): void
    {
        $this->$user->givePermissionTo('pages.edit');

        Http::fake(['*' => Http::response([0 => ['path' => 'image.jpeg']])]);
        $this->actingAs($this->$user)->postJson('/media', [
            'file' => UploadedFile::fake()->image('image.jpeg'),
        ])->assertForbidden();
    }

    /**
     * @dataProvider authProvider
     */
    public function testUploadLegacyPermissionProductsAdd($user): void
    {
        $this->$user->givePermissionTo('products.add');

        Http::fake(['*' => Http::response([0 => ['path' => 'image.jpeg']])]);
        $this->actingAs($this->$user)->postJson('/media', [
            'file' => UploadedFile::fake()->image('image.jpeg'),
        ])->assertForbidden();
    }

    /**
     * @dataProvider authProvider
     */
    public function testUploadLegacyPermissionProductsEdit($user): void
    {
        $this->$user->givePermissionTo('products.edit');

        Http::fake(['*' => Http::response([0 => ['path' => 'image.jpeg']])]);
        $this->actingAs($this->$user)->postJson('/media', [
            'file' => UploadedFile::fake()->image('image.jpeg'),
        ])->assertForbidden();
    }

    public function deleteProvider(): array
    {
        return [
            'as user pages add permission' => ['user', 'pages.add'],
            'as app pages add permission' => ['application', 'pages.add'],
            'as user pages edit permission' => ['user', 'pages.edit'],
            'as app pages edit permission' => ['application', 'pages.edit'],
            'as user products add permission' => ['user', 'products.add'],
            'as app products add permission' => ['application', 'products.add'],
        ];
    }

    public function testDeleteUnauthorized(): void
    {
        $this
            ->deleteJson('/media/id:' . $this->media->getKey())
            ->assertForbidden();
    }

    /**
     * @dataProvider deleteProvider
     */
    public function testDeleteWithLegacyPermissions($user, $permission): void
    {
        $this->$user->givePermissionTo($permission);

        $this
            ->actingAs($this->$user)
            ->deleteJson('/media/id:' . $this->media->getKey())
            ->assertForbidden();

        $this->assertDatabaseHas('media', ['id' => $this->media->getKey()]);
    }

    /**
     * @dataProvider authProvider
     */
    public function testDelete($user): void
    {
        $this->$user->givePermissionTo('media.remove');

        $this
            ->actingAs($this->$user)
            ->deleteJson('/media/id:' . $this->media->getKey())
            ->assertNoContent();

        $this->assertDatabaseMissing('media', ['id' => $this->media->getKey()]);
    }

    /**
     * @dataProvider authProvider
     */
    public function testDeleteFromProduct($user): void
    {
        $this->$user->givePermissionTo('media.remove');

        $product = Product::factory()->create();
        $media = Media::factory()->create([
            'url' => 'https://picsum.photos/seed/' . rand(0, 999999) . '/800',
        ]);
        $product->media()->sync($media);

        $this
            ->actingAs($this->$user)
            ->deleteJson('/media/id:' . $media->getKey())
            ->assertNoContent();

        $this->assertDatabaseMissing('media', ['id' => $media->getKey()]);
    }

    /**
     * @dataProvider authProvider
     */
    public function testDeleteFromProductSilverboxMedia($user): void
    {
        $this->$user->givePermissionTo('media.remove');

        $product = Product::factory()->create();
        $media = Media::factory()->create([
            'url' => Config::get('silverbox.host') . '/test-image.jpg',
        ]);
        $product->media()->sync($media);

        Http::fake([
            Config::get('silverbox.host') . '/test-image.jpg' => Http::response(status: 204),
        ]);

        $this
            ->actingAs($this->$user)
            ->deleteJson('/media/id:' . $media->getKey())
            ->assertNoContent();

        $this->assertDatabaseMissing('media', ['id' => $media->getKey()]);
    }

    public function videoProvider(): array
    {
        return [
            'as user mp4' => ['user', '.mp4', 'video/mp4'],
            'as user webm' => ['user', '.webm', 'video/webm'],
            'as user ogv' => ['user', '.ogv', 'video/ogg'],
            'as user ogg' => ['user', '.ogg', 'video/ogg'],
            'as user mov' => ['user', '.mov', 'video/quicktime'],
            'as user wmv' => ['user', '.wmv', 'video/x-ms-wmv'],
            'as app mp4' => ['application', '.mp4', 'video/mp4'],
            'as app webm' => ['application', '.webm', 'video/webm'],
            'as app ogv' => ['application', '.ogv', 'video/ogg'],
            'as app ogg' => ['application', '.ogg', 'video/ogg'],
            'as app mov' => ['application', '.mov', 'video/quicktime'],
            'as app wmv' => ['application', '.wmv', 'video/x-ms-wmv'],
        ];
    }

    /**
     * @dataProvider videoProvider
     */
    public function testUploadVideo($user, $extension, $mime): void
    {
        $this->$user->givePermissionTo('media.add');

        Http::fake(['*' => Http::response([0 => ['path' => 'video' . $extension]])]);

        $file = UploadedFile::fake()->image('video' . $extension);
        $file->mimeTypeToReport = $mime;

        $response = $this->actingAs($this->$user)->postJson('/media', [
            'file' => $file,
        ]);

        $response
            ->assertCreated()
<<<<<<< HEAD
            ->assertJsonFragment(['type' => MediaType::VIDEO->value])
=======
            ->assertJsonFragment(['type' => MediaType::VIDEO])
>>>>>>> e0958e04
            ->assertJsonStructure(['data' => [
                'id',
                'type',
                'url',
            ],
            ]);
    }

    public function invalidVideoProvider(): array
    {
        return [
            'as user avi' => ['user', '.avi', 'video/x-msvideo'],
            'as user ogg audio' => ['user', '.ogg', 'audio/ogg'],
            'as app avi' => ['application', '.avi', 'video/x-msvideo'],
            'as app ogg audio' => ['application', '.ogg', 'audio/ogg'],
        ];
    }

    /**
     * @dataProvider invalidVideoProvider
     */
    public function testUploadInvalidVideo($user, $extension, $mime): void
    {
        $this->$user->givePermissionTo('media.add');

        Http::fake(['*' => Http::response([0 => ['path' => 'video' . $extension]])]);

        $file = UploadedFile::fake()->image('video' . $extension);
        $file->mimeTypeToReport = $mime;

        $this->actingAs($this->$user)->postJson('/media', [
            'file' => $file,
        ])->assertStatus(422);
    }

    /**
     * @dataProvider authProvider
     */
    public function testUploadVideoLegacyPermissionsPagesAdd($user): void
    {
        $this->$user->givePermissionTo('pages.add');

        Http::fake(['*' => Http::response([0 => ['path' => 'video.mp4']])]);
        $this->actingAs($this->$user)->postJson('/media', [
            'file' => UploadedFile::fake()->image('video.mp4'),
        ])->assertForbidden();
    }

    /**
     * @dataProvider authProvider
     */
    public function testUploadVideoLegacyPermissionsPagesEdit($user): void
    {
        $this->$user->givePermissionTo('pages.edit');

        Http::fake(['*' => Http::response([0 => ['path' => 'video.mp4']])]);
        $this->actingAs($this->$user)->postJson('/media', [
            'file' => UploadedFile::fake()->image('video.mp4'),
        ])->assertForbidden();
    }

    /**
     * @dataProvider authProvider
     */
    public function testUploadVideoLegacyPermissionsProductsAdd($user): void
    {
        $this->$user->givePermissionTo('products.add');

        Http::fake(['*' => Http::response([0 => ['path' => 'video.mp4']])]);
        $this->actingAs($this->$user)->postJson('/media', [
            'file' => UploadedFile::fake()->image('video.mp4'),
        ])->assertForbidden();
    }

    /**
     * @dataProvider authProvider
     */
    public function testUploadVideoLegacyPermissionsProductsEdit($user): void
    {
        $this->$user->givePermissionTo('products.edit');

        Http::fake(['*' => Http::response([0 => ['path' => 'video.mp4']])]);
        $this->actingAs($this->$user)->postJson('/media', [
            'file' => UploadedFile::fake()->image('video.mp4'),
        ])->assertForbidden();
    }

    /**
     * @dataProvider authProvider
     */
    public function testUploadWithError($user): void
    {
        $this->$user->givePermissionTo('media.add');
        $file = UploadedFile::fake()->image('video.mp4');

        Http::fake(['*' => Http::response(['message' => 'Bad key'], 500)]);

        $response = $this->actingAs($this->$user)->postJson('/media', [
            'file' => $file,
        ]);

        $response
            ->assertJsonFragment(['message' => 'CDN responded with an error'])
            ->assertStatus(500);
    }

//    // Uncomment when Pages and media will be related
//
//    public function testDeleteFromPagUnauthorizede(): void
//    {
//        $this->user->givePermissionTo('pages.add');
//
//        $page = Page::factory()->create();
//        $media = Media::factory()->create([
//            'type' => Media::PHOTO,
//            'url' => 'https://picsum.photos/seed/' . rand(0, 999999) . '/800',
//        ]);
//        $page->media()->sync($media);
//
//        $this->actingAs($this->user)->deleteJson('/media/id:' . $media->getKey())
//            ->assertForbidden();
//    }
//
//    public function testDeleteFromPage(): void
//    {
//        $this->user->givePermissionTo('pages.edit');
//
//        $page = Page::factory()->create();
//        $media = Media::factory()->create([
//            'type' => Media::PHOTO,
//            'url' => 'https://picsum.photos/seed/' . rand(0, 999999) . '/800',
//        ]);
//        $page->media()->sync($media);
//
//        $this->actingAs($this->user)->deleteJson('/media/id:' . $media->getKey())
//            ->assertNoContent();
//        $this->assertDatabaseMissing('media', ['id' => $media->getKey()]);
//    }
}<|MERGE_RESOLUTION|>--- conflicted
+++ resolved
@@ -184,11 +184,7 @@
         $response
             ->assertCreated()
             ->assertJsonFragment([
-<<<<<<< HEAD
                 'type' => MediaType::PHOTO->value,
-=======
-                'type' => MediaType::PHOTO,
->>>>>>> e0958e04
                 'alt' => 'test',
                 'metadata' => [
                     'test' => 'value',
@@ -222,11 +218,7 @@
 
         $response
             ->assertCreated()
-<<<<<<< HEAD
             ->assertJsonFragment(['type' => MediaType::OTHER->value])
-=======
-            ->assertJsonFragment(['type' => MediaType::DOCUMENT])
->>>>>>> e0958e04
             ->assertJsonStructure(['data' => [
                 'id',
                 'type',
@@ -421,11 +413,7 @@
 
         $response
             ->assertCreated()
-<<<<<<< HEAD
             ->assertJsonFragment(['type' => MediaType::VIDEO->value])
-=======
-            ->assertJsonFragment(['type' => MediaType::VIDEO])
->>>>>>> e0958e04
             ->assertJsonStructure(['data' => [
                 'id',
                 'type',
