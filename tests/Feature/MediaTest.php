<?php

namespace Tests\Feature;

use App\Enums\MediaType;
use App\Models\Media;
use App\Models\Product;
use Illuminate\Http\UploadedFile;
use Illuminate\Support\Facades\Http;
use Illuminate\Support\Str;
use Tests\TestCase;

class MediaTest extends TestCase
{
    private Media $media;

    public function setUp(): void
    {
        parent::setUp();

        $this->media = Media::factory()->create([
            'type' => MediaType::PHOTO,
            'url' => 'https://picsum.photos/seed/' . rand(0, 999999) . '/800',
        ]);
    }

    public function testUploadUnauthorized(): void
    {
        $response = $this->postJson('/media');
        $response->assertForbidden();
    }

    /**
     * @dataProvider authProvider
     */
    public function testUpload($user): void
    {
        $this->$user->givePermissionTo('pages.add');

        Http::fake(['*' => Http::response([0 => ['path' => 'image.jpeg']])]);

        $file = UploadedFile::fake()->image('image.jpeg');
        $response = $this->actingAs($this->$user)->postJson('/media', [
            'file' => $file,
        ]);

        $response
            ->assertCreated()
            ->assertJsonFragment(['type' => Str::lower(MediaType::getKey(1))])
            ->assertJsonStructure(['data' => [
                'id',
                'type',
                'url',
                'slug',
                'alt',
<<<<<<< HEAD
                'metadata'
            ]]);
=======
            ],
            ]);
>>>>>>> f302b5ac
    }

    /**
     * @dataProvider authProvider
     */
    public function testUploadPagesAdd($user): void
    {
        $this->$user->givePermissionTo('pages.add');

        Http::fake(['*' => Http::response([0 => ['path' => 'image.jpeg']])]);
        $this->actingAs($this->$user)->postJson('/media', [
            'file' => UploadedFile::fake()->image('image.jpeg'),
        ])->assertCreated();
    }

    /**
     * @dataProvider authProvider
     */
    public function testUploadPagesEdit($user): void
    {
        $this->$user->givePermissionTo('pages.edit');

        Http::fake(['*' => Http::response([0 => ['path' => 'image.jpeg']])]);
        $this->actingAs($this->$user)->postJson('/media', [
            'file' => UploadedFile::fake()->image('image.jpeg'),
        ])->assertCreated();
    }

    /**
     * @dataProvider authProvider
     */
    public function testUploadProductsAdd($user): void
    {
        $this->$user->givePermissionTo('products.add');

        Http::fake(['*' => Http::response([0 => ['path' => 'image.jpeg']])]);
        $this->actingAs($this->$user)->postJson('/media', [
            'file' => UploadedFile::fake()->image('image.jpeg'),
        ])->assertCreated();
    }

    /**
     * @dataProvider authProvider
     */
    public function testUploadProductsEdit($user): void
    {
        $this->$user->givePermissionTo('products.edit');

        Http::fake(['*' => Http::response([0 => ['path' => 'image.jpeg']])]);
        $this->actingAs($this->$user)->postJson('/media', [
            'file' => UploadedFile::fake()->image('image.jpeg'),
        ])->assertCreated();
    }

    public function testDeleteUnauthorized(): void
    {
        $response = $this->deleteJson('/media/id:' . $this->media->getKey());
        $response->assertForbidden();
    }

    /**
     * @dataProvider authProvider
     */
    public function testDeletePagesAdd($user): void
    {
        $this->$user->givePermissionTo('pages.add');

        Http::fake(['*' => Http::response(status: 204)]);
        $response = $this->actingAs($this->$user)->deleteJson('/media/id:' . $this->media->getKey());
        $response->assertNoContent();
        $this->assertDatabaseMissing('media', ['id' => $this->media->getKey()]);
    }

    /**
     * @dataProvider authProvider
     */
    public function testDeletePagesEdit($user): void
    {
        $this->$user->givePermissionTo('pages.edit');

        Http::fake(['*' => Http::response(status: 204)]);
        $response = $this->actingAs($this->$user)->deleteJson('/media/id:' . $this->media->getKey());
        $response->assertNoContent();
        $this->assertDatabaseMissing('media', ['id' => $this->media->getKey()]);
    }

    /**
     * @dataProvider authProvider
     */
    public function testDeleteProductsAdd($user): void
    {
        $this->$user->givePermissionTo('products.add');

        Http::fake(['*' => Http::response(status: 204)]);
        $response = $this->actingAs($this->$user)->deleteJson('/media/id:' . $this->media->getKey());
        $response->assertNoContent();
        $this->assertDatabaseMissing('media', ['id' => $this->media->getKey()]);
    }

    /**
     * @dataProvider authProvider
     */
    public function testDeleteFromProductUnauthorized($user): void
    {
        $this->$user->givePermissionTo('products.add');

        $product = Product::factory()->create();
        $media = Media::factory()->create([
            'url' => 'https://picsum.photos/seed/' . rand(0, 999999) . '/800',
        ]);
        $product->media()->sync($media);

        $this->actingAs($this->$user)->deleteJson('/media/id:' . $media->getKey())
            ->assertForbidden();
    }

    /**
     * @dataProvider authProvider
     */
    public function testDeleteFromProduct($user): void
    {
        $this->$user->givePermissionTo('products.edit');

        $product = Product::factory()->create();
        $media = Media::factory()->create([
            'url' => 'https://picsum.photos/seed/' . rand(0, 999999) . '/800',
        ]);
        $product->media()->sync($media);

        Http::fake(['*' => Http::response(status: 204)]);
        $this->actingAs($this->$user)->deleteJson('/media/id:' . $media->getKey())
            ->assertNoContent();
        $this->assertDatabaseMissing('media', ['id' => $media->getKey()]);
    }

    public function videoProvider(): array
    {
        return [
            'as user mp4' => ['user', '.mp4', 'video/mp4'],
            'as user webm' => ['user', '.webm', 'video/webm'],
            'as user ogv' => ['user', '.ogv', 'video/ogg'],
            'as user ogg' => ['user', '.ogg', 'video/ogg'],
            'as user mov' => ['user', '.mov', 'video/quicktime'],
            'as user wmv' => ['user', '.wmv', 'video/x-ms-wmv'],
            'as app mp4' => ['application', '.mp4', 'video/mp4'],
            'as app webm' => ['application', '.webm', 'video/webm'],
            'as app ogv' => ['application', '.ogv', 'video/ogg'],
            'as app ogg' => ['application', '.ogg', 'video/ogg'],
            'as app mov' => ['application', '.mov', 'video/quicktime'],
            'as app wmv' => ['application', '.wmv', 'video/x-ms-wmv'],
        ];
    }

    /**
     * @dataProvider videoProvider
     */
    public function testUploadVideo($user, $extension, $mime): void
    {
        $this->$user->givePermissionTo('pages.add');

        Http::fake(['*' => Http::response([0 => ['path' => 'video' . $extension]])]);

        $file = UploadedFile::fake()->image('video' . $extension);
        $file->mimeTypeToReport = $mime;

        $response = $this->actingAs($this->$user)->postJson('/media', [
            'file' => $file,
        ]);

        $response
            ->assertCreated()
            ->assertJsonFragment(['type' => Str::lower(MediaType::getKey(2))])
            ->assertJsonStructure(['data' => [
                'id',
                'type',
                'url',
            ],
            ]);
    }

    public function invalidVideoProvider(): array
    {
        return [
            'as user avi' => ['user', '.avi', 'video/x-msvideo'],
            'as user ogg audio' => ['user', '.ogg', 'audio/ogg'],
            'as app avi' => ['application', '.avi', 'video/x-msvideo'],
            'as app ogg audio' => ['application', '.ogg', 'audio/ogg'],
        ];
    }

    /**
     * @dataProvider invalidVideoProvider
     */
    public function testUploadInvalidVideo($user, $extension, $mime): void
    {
        $this->$user->givePermissionTo('pages.add');

        Http::fake(['*' => Http::response([0 => ['path' => 'video' . $extension]])]);

        $file = UploadedFile::fake()->image('video' . $extension);
        $file->mimeTypeToReport = $mime;

        $this->actingAs($this->$user)->postJson('/media', [
            'file' => $file,
        ])->assertStatus(422);
    }

    /**
     * @dataProvider authProvider
     */
    public function testUploadVideoPagesAdd($user): void
    {
        $this->$user->givePermissionTo('pages.add');

        Http::fake(['*' => Http::response([0 => ['path' => 'video.mp4']])]);
        $this->actingAs($this->$user)->postJson('/media', [
            'file' => UploadedFile::fake()->image('video.mp4'),
        ])->assertCreated();
    }

    /**
     * @dataProvider authProvider
     */
    public function testUploadVideoPagesEdit($user): void
    {
        $this->$user->givePermissionTo('pages.edit');

        Http::fake(['*' => Http::response([0 => ['path' => 'video.mp4']])]);
        $this->actingAs($this->$user)->postJson('/media', [
            'file' => UploadedFile::fake()->image('video.mp4'),
        ])->assertCreated();
    }

    /**
     * @dataProvider authProvider
     */
    public function testUploadVideoProductsAdd($user): void
    {
        $this->$user->givePermissionTo('products.add');

        Http::fake(['*' => Http::response([0 => ['path' => 'video.mp4']])]);
        $this->actingAs($this->$user)->postJson('/media', [
            'file' => UploadedFile::fake()->image('video.mp4'),
        ])->assertCreated();
    }

    /**
     * @dataProvider authProvider
     */
    public function testUploadVideoProductsEdit($user): void
    {
        $this->$user->givePermissionTo('products.edit');

        Http::fake(['*' => Http::response([0 => ['path' => 'video.mp4']])]);
        $this->actingAs($this->$user)->postJson('/media', [
            'file' => UploadedFile::fake()->image('video.mp4'),
        ])->assertCreated();
    }

    /**
     * @dataProvider authProvider
     */
    public function testUploadWithError($user): void
    {
        $this->$user->givePermissionTo('pages.add');
        $file = UploadedFile::fake()->image('video.mp4');

        Http::fake(['*' => Http::response(['message' => 'Bad key'], 500)]);

        $response = $this->actingAs($this->$user)->postJson('/media', [
            'file' => $file,
        ]);

        $response
            ->assertJsonFragment(['message' => 'CDN responded with an error'])
            ->assertStatus(500);
    }

//    // Uncomment when Pages and media will be related
//
//    public function testDeleteFromPagUnauthorizede(): void
//    {
//        $this->user->givePermissionTo('pages.add');
//
//        $page = Page::factory()->create();
//        $media = Media::factory()->create([
//            'type' => Media::PHOTO,
//            'url' => 'https://picsum.photos/seed/' . rand(0, 999999) . '/800',
//        ]);
//        $page->media()->sync($media);
//
//        $this->actingAs($this->user)->deleteJson('/media/id:' . $media->getKey())
//            ->assertForbidden();
//    }
//
//    public function testDeleteFromPage(): void
//    {
//        $this->user->givePermissionTo('pages.edit');
//
//        $page = Page::factory()->create();
//        $media = Media::factory()->create([
//            'type' => Media::PHOTO,
//            'url' => 'https://picsum.photos/seed/' . rand(0, 999999) . '/800',
//        ]);
//        $page->media()->sync($media);
//
//        $this->actingAs($this->user)->deleteJson('/media/id:' . $media->getKey())
//            ->assertNoContent();
//        $this->assertDatabaseMissing('media', ['id' => $media->getKey()]);
//    }
}<|MERGE_RESOLUTION|>--- conflicted
+++ resolved
@@ -53,13 +53,8 @@
                 'url',
                 'slug',
                 'alt',
-<<<<<<< HEAD
                 'metadata'
             ]]);
-=======
-            ],
-            ]);
->>>>>>> f302b5ac
     }
 
     /**
