--- conflicted
+++ resolved
@@ -8,15 +8,11 @@
 use App\Listeners\WebHookEventListener;
 use App\Models\Deposit;
 use App\Models\Item;
-<<<<<<< HEAD
 use App\Models\WebHook;
 use Illuminate\Events\CallQueuedListener;
 use Illuminate\Support\Facades\Bus;
 use Illuminate\Support\Facades\Event;
-use Laravel\Passport\Passport;
 use Spatie\WebhookServer\CallWebhookJob;
-=======
->>>>>>> 4e67b652
 use Tests\TestCase;
 
 class ItemTest extends TestCase
@@ -145,16 +141,19 @@
         Event::assertDispatched(ItemCreated::class);
     }
 
-    public function testCreateWithWebHook(): void
-    {
-        $this->user->givePermissionTo('items.add');
+    /**
+     * @dataProvider authProvider
+     */
+    public function testCreateWithWebHook($user): void
+    {
+        $this->$user->givePermissionTo('items.add');
 
         $webHook = WebHook::factory()->create([
             'events' => [
                 'ItemCreated'
             ],
-            'model_type' => $this->user::class,
-            'creator_id' => $this->user->getKey(),
+            'model_type' => $this->$user::class,
+            'creator_id' => $this->$user->getKey(),
             'with_issuer' => true,
             'with_hidden' => false,
         ]);
@@ -166,7 +165,7 @@
             'sku' => 'TES/T1',
         ];
 
-        $response = $this->actingAs($this->user)->postJson('/items', $item);
+        $response = $this->actingAs($this->$user)->postJson('/items', $item);
         $response
             ->assertCreated()
             ->assertJson(['data' => $item]);
@@ -231,16 +230,19 @@
         Event::assertDispatched(ItemUpdated::class);
     }
 
-    public function testUpdateWithWebHook(): void
-    {
-        $this->user->givePermissionTo('items.edit');
+    /**
+     * @dataProvider authProvider
+     */
+    public function testUpdateWithWebHook($user): void
+    {
+        $this->$user->givePermissionTo('items.edit');
 
         $webHook = WebHook::factory()->create([
             'events' => [
                 'ItemUpdated'
             ],
-            'model_type' => $this->user::class,
-            'creator_id' => $this->user->getKey(),
+            'model_type' => $this->$user::class,
+            'creator_id' => $this->$user->getKey(),
             'with_issuer' => true,
             'with_hidden' => false,
         ]);
@@ -252,7 +254,7 @@
             'sku' => 'TES/T2',
         ];
 
-        $response = $this->actingAs($this->user)->patchJson(
+        $response = $this->actingAs($this->$user)->patchJson(
             '/items/id:' . $this->item->getKey(),
             $item,
         );
@@ -285,17 +287,9 @@
 
     public function testDeleteUnauthorized(): void
     {
-<<<<<<< HEAD
         Event::fake(ItemDeleted::class);
 
-        $response = $this->deleteJson('/items/id:' . $this->item->getKey());
-        $response->assertForbidden();
-        $this->assertDatabaseHas('items', $this->item->toArray());
-
-        Event::assertNotDispatched(ItemDeleted::class);
-=======
-        $this
-            ->json('DELETE', '/items/id:' . $this->item->getKey())
+        $response = $this->deleteJson('/items/id:' . $this->item->getKey())
             ->assertForbidden();
 
         $this->assertDatabaseHas('items', [
@@ -303,7 +297,8 @@
             'sku' => $this->item->sku,
             'name' => $this->item->name,
         ]);
->>>>>>> 4e67b652
+
+        Event::assertNotDispatched(ItemDeleted::class);
     }
 
     /**
@@ -318,36 +313,31 @@
             ->deleteJson('/items/id:' . $this->item->getKey())
             ->assertNoContent();
 
-<<<<<<< HEAD
-        Event::fake(ItemDeleted::class);
-
-        $response = $this->actingAs($this->user)
-            ->deleteJson('/items/id:' . $this->item->getKey());
-        $response->assertNoContent();
-=======
->>>>>>> 4e67b652
         $this->assertSoftDeleted($this->item);
 
         Event::assertDispatched(ItemDeleted::class);
     }
 
-    public function testDeleteWithWebHook(): void
-    {
-        $this->user->givePermissionTo('items.remove');
+    /**
+     * @dataProvider authProvider
+     */
+    public function testDeleteWithWebHook($user): void
+    {
+        $this->$user->givePermissionTo('items.remove');
 
         $webHook = WebHook::factory()->create([
             'events' => [
                 'ItemDeleted'
             ],
-            'model_type' => $this->user::class,
-            'creator_id' => $this->user->getKey(),
+            'model_type' => $this->$user::class,
+            'creator_id' => $this->$user->getKey(),
             'with_issuer' => true,
             'with_hidden' => false,
         ]);
 
         Bus::fake();
 
-        $response = $this->actingAs($this->user)
+        $response = $this->actingAs($this->$user)
             ->deleteJson('/items/id:' . $this->item->getKey());
         $response->assertNoContent();
         $this->assertSoftDeleted($this->item);
