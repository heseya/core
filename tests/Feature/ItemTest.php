<?php

namespace Tests\Feature;

use App\Enums\ErrorCode;
use App\Events\ItemCreated;
use App\Events\ItemDeleted;
use App\Events\ItemUpdated;
use App\Listeners\WebHookEventListener;
use App\Models\Deposit;
use App\Models\Item;
use App\Models\WebHook;
use Illuminate\Events\CallQueuedListener;
use Illuminate\Support\Carbon;
use Illuminate\Support\Facades\Bus;
use Illuminate\Support\Facades\Event;
use Spatie\WebhookServer\CallWebhookJob;
use Tests\TestCase;

class ItemTest extends TestCase
{
    private Item $item;

    private array $expected;

    public function setUp(): void
    {
        parent::setUp();

        $this->item = Item::factory()->create();

        Deposit::factory()->create([
            'item_id' => $this->item->getKey(),
        ]);

        $this->item->refresh();

        /**
         * Expected response
         */
        $this->expected = [
            'id' => $this->item->getKey(),
            'name' => $this->item->name,
            'sku' => $this->item->sku,
            'quantity' => $this->item->quantity,
            'metadata' => [],
        ];
    }

    public function testIndexUnauthorized(): void
    {
        $response = $this->getJson('/items');
        $response->assertForbidden();
    }

    /**
     * @dataProvider authProvider
     */
    public function testIndex($user): void
    {
        $this->$user->givePermissionTo('items.show');

        $this
            ->actingAs($this->$user)
            ->getJson('/items')
            ->assertOk()
            ->assertJsonCount(1, 'data')
            ->assertJson(['data' => [
                0 => $this->expected,
            ],
            ]);

        $this->assertQueryCountLessThan(11);
    }

    /**
     * @dataProvider authProvider
     */
    public function testIndexPerformance($user): void
    {
        $this->$user->givePermissionTo('items.show');

        Item::factory()->count(499)->create();

        $this
            ->actingAs($this->$user)
            ->getJson('/items?limit=500')
            ->assertOk()
            ->assertJsonCount(500, 'data');

        $this->assertQueryCountLessThan(11);
    }

    /**
     * @dataProvider authProvider
     */
    public function testIndexFilterByAvailable($user): void
    {
        $this->$user->givePermissionTo('items.show');

        Deposit::factory([
            'quantity' => 10,
        ])->create([
            'item_id' => $this->item->getKey(),
        ]);

        $this->item->refresh();

        $item_sold_out = Item::factory()->create();

        $this
            ->actingAs($this->$user)
            ->json('GET', '/items', ['sold_out' => 0])
            ->assertOk()
            ->assertJsonMissing(['id' => $item_sold_out->getKey()])
            ->assertJsonCount(1, 'data')
            ->assertJson(['data' => [
                0 => [
                    'id' => $this->item->getKey(),
                    'name' => $this->item->name,
                    'sku' => $this->item->sku,
                    'quantity' => $this->item->quantity,
                ],
            ],
            ]);

        $this->assertQueryCountLessThan(11);
    }

    /**
     * @dataProvider booleanProvider
     */
    public function testIndexFilterBySoldOut($user, $boolean, $booleanValue): void
    {
        $this->$user->givePermissionTo('items.show');

        Deposit::factory([
            'quantity' => 10,
        ])->create([
            'item_id' => $this->item->getKey(),
        ]);

        $item_sold_out = Item::factory()->create();

        $itemId = $booleanValue ? $item_sold_out->getKey() : $this->item->getKey();

        $this
            ->actingAs($this->$user)
            ->json('GET', '/items', ['sold_out' => $boolean])
            ->assertOk()
            ->assertJsonCount(1, 'data')
            ->assertJsonFragment([
                'id' => $itemId,
            ]);

        $this->assertQueryCountLessThan(11);
    }

    /**
     * @dataProvider authProvider
     */
    public function testIndexFilterBySoldOutAndDay($user): void
    {
        $this->$user->givePermissionTo('items.show');

        $this
            ->actingAs($this->$user)
            ->json('GET', '/items', [
                'sold_out' => 1,
                'day' => Carbon::now(),
            ])
            ->assertStatus(422);
    }

    /**
     * @dataProvider authProvider
     */
    public function testIndexSortByQuantityAndFilterByDay($user): void
    {
        $this->$user->givePermissionTo('items.show');

        $this
            ->actingAs($this->$user)
            ->json('GET', '/items', [
                'sort' => 'quantity:asc',
                'day' => Carbon::now(),
            ])
            ->assertStatus(422);
    }

    /**
     * @dataProvider authProvider
     */
    public function testIndexFilterByDay($user): void
    {
        $this->$user->givePermissionTo('items.show');

        $created_at = Carbon::yesterday()->addHours(12);

        $item2 = Item::factory()->create([
            'created_at' => $created_at,
        ]);
        Deposit::factory([
            'quantity' => 5,
            'created_at' => $created_at,
        ])->create([
            'item_id' => $item2->getKey(),
        ]);

        Deposit::factory([
            'quantity' => 5,
        ])->create([
            'item_id' => $item2->getKey(),
        ]);

        $this
            ->actingAs($this->$user)
            ->json('GET', '/items', ['day' => $created_at->format('Y-m-d')])
            ->assertOk()
            ->assertJsonCount(1, 'data')
            ->assertJsonFragment([
                'id' => $item2->getKey(),
                'name' => $item2->name,
                'sku' => $item2->sku,
                'quantity' => 5,
            ]);

        $this->assertQueryCountLessThan(11);
    }

    /**
     * @dataProvider authProvider
     */
    public function testIndexFilterByDayWithHour($user): void
    {
        $this->$user->givePermissionTo('items.show');

        $item2 = Item::factory()->create([
            'created_at' => Carbon::yesterday(),
        ]);
        Deposit::factory([
            'quantity' => 5,
            'created_at' => Carbon::yesterday(),
        ])->create([
            'item_id' => $item2->getKey(),
        ]);

        Deposit::factory([
            'quantity' => 5,
        ])->create([
            'item_id' => $item2->getKey(),
        ]);

        $this
            ->actingAs($this->$user)
            ->json('GET', '/items', ['day' => Carbon::yesterday()])
            ->assertOk()
            ->assertJsonCount(1, 'data')
            ->assertJsonFragment([
                'id' => $item2->getKey(),
                'name' => $item2->name,
                'sku' => $item2->sku,
                'quantity' => 5,
            ]);

        $this->assertQueryCountLessThan(11);
    }

    public function testViewUnauthorized(): void
    {
        $response = $this->getJson('/items/id:' . $this->item->getKey());
        $response->assertForbidden();
    }

    /**
     * @dataProvider authProvider
     */
    public function testView($user): void
    {
        $this->$user->givePermissionTo('items.show_details');

        $this
            ->actingAs($this->$user)
            ->getJson('/items/id:' . $this->item->getKey())
            ->assertOk()
            ->assertJson(['data' => $this->expected]);

        $this->assertQueryCountLessThan(10);
    }

    /**
     * @dataProvider authProvider
     */
    public function testViewWrongId($user): void
    {
        $this->$user->givePermissionTo('items.show_details');

        $this
            ->actingAs($this->$user)
            ->getJson('/items/id:its-not-id')
            ->assertNotFound();

        $this
            ->actingAs($this->$user)
            ->getJson('/items/id:' . $this->item->getKey() . $this->item->getKey())
            ->assertNotFound();
    }

    public function testCreateUnauthorized(): void
    {
        Event::fake(ItemCreated::class);

        $response = $this->postJson('/items');
        $response->assertForbidden();

        Event::assertNotDispatched(ItemCreated::class);
    }

    /**
     * @dataProvider authProvider
     */
    public function testCreate($user): void
    {
        $this->$user->givePermissionTo('items.add');

        Event::fake(ItemCreated::class);

        $item = [
            'name' => 'Test',
            'sku' => 'TES/T1',
        ];

        $response = $this->actingAs($this->$user)->postJson('/items', $item);
        $response
            ->assertCreated()
            ->assertJson(['data' => $item]);

        $this->assertDatabaseHas('items', $item);

        Event::assertDispatched(ItemCreated::class);
    }

    /**
     * @dataProvider authProvider
     */
    public function testCreateWithoutPermission($user): void
    {
        Event::fake(ItemCreated::class);

        $item = [
            'name' => 'Test',
            'sku' => 'TES/T1',
        ];

        $response = $this->actingAs($this->$user)->postJson('/items', $item);

        $response
            ->assertJsonFragment([
                'code' => 403,
                'key' => ErrorCode::getKey(ErrorCode::FORBIDDEN),
            ]);
    }

    /**
     * @dataProvider authProvider
     */
    public function testCreateWithMetadata($user): void
    {
        $this->$user->givePermissionTo('items.add');

        Event::fake(ItemCreated::class);

        $item = [
            'name' => 'Test',
            'sku' => 'TES/T1',
        ];

        $metadata = [
            'metadata' => [
                'attributeMeta' => 'attributeValue',
            ],
        ];

        $response = $this->actingAs($this->$user)->postJson('/items', $item + $metadata);
        $response
            ->assertCreated()
            ->assertJson(['data' => $item + $metadata]);

        $this->assertDatabaseHas('items', $item);

        Event::assertDispatched(ItemCreated::class);
    }

    /**
     * @dataProvider authProvider
     */
    public function testCreateWithMetadataPrivate($user): void
    {
        $this->$user->givePermissionTo(['items.add', 'items.show_metadata_private']);

        Event::fake(ItemCreated::class);

        $item = [
            'name' => 'Test',
            'sku' => 'TES/T1',
        ];

        $metadata = [
            'metadata_private' => [
                'attributeMetaPriv' => 'attributeValuePriv',
            ],
        ];

        $response = $this->actingAs($this->$user)->postJson('/items', $item + $metadata);
        $response
            ->assertCreated()
            ->assertJson(['data' => $item + $metadata]);

        $this->assertDatabaseHas('items', $item);

        Event::assertDispatched(ItemCreated::class);
    }

    /**
     * @dataProvider authProvider
     */
    public function testCreateWithWebHook($user): void
    {
        $this->$user->givePermissionTo('items.add');

        $webHook = WebHook::factory()->create([
            'events' => [
                'ItemCreated',
            ],
            'model_type' => $this->$user::class,
            'creator_id' => $this->$user->getKey(),
            'with_issuer' => true,
            'with_hidden' => false,
        ]);

        Bus::fake();

        $item = [
            'name' => 'Test',
            'sku' => 'TES/T1',
        ];

        $response = $this->actingAs($this->$user)->postJson('/items', $item);
        $response
            ->assertCreated()
            ->assertJson(['data' => $item]);

        $this->assertDatabaseHas('items', $item);

        Bus::assertDispatched(CallQueuedListener::class, function ($job) {
            return $job->class === WebHookEventListener::class
                && $job->data[0] instanceof ItemCreated;
        });

        $item = Item::find($response->getData()->data->id);

        $event = new ItemCreated($item);
        $listener = new WebHookEventListener();
        $listener->handle($event);

        Bus::assertDispatched(CallWebhookJob::class, function ($job) use ($webHook, $item) {
            $payload = $job->payload;
            return $job->webhookUrl === $webHook->url
                && isset($job->headers['Signature'])
                && $payload['data']['id'] === $item->getKey()
                && $payload['data_type'] === 'Item'
                && $payload['event'] === 'ItemCreated';
        });
    }

    public function testUpdateUnauthorized(): void
    {
        Event::fake(ItemUpdated::class);

        $response = $this->patchJson('/items/id:' . $this->item->getKey());
        $response->assertForbidden();

        Event::assertNotDispatched(ItemUpdated::class);
    }

    /**
     * @dataProvider authProvider
     */
    public function testUpdate($user): void
    {
        $this->$user->givePermissionTo('items.edit');

        Event::fake(ItemUpdated::class);

        $item = [
            'name' => 'Test 2',
            'sku' => 'TES/T2',
        ];

        $response = $this->actingAs($this->$user)->patchJson(
            '/items/id:' . $this->item->getKey(),
            $item,
        );

        $response
            ->assertOk()
            ->assertJson(['data' => $item]);

        $this->assertDatabaseHas('items', $item + ['id' => $this->item->getKey()]);

        Event::assertDispatched(ItemUpdated::class);
    }

    /**
     * @dataProvider authProvider
     */
    public function testUpdateWithPartialData($user): void
    {
        $this->$user->givePermissionTo('items.edit');

        Event::fake(ItemUpdated::class);

        $item = [
            'name' => 'Test 2',
        ];

        $response = $this->actingAs($this->$user)->patchJson(
            '/items/id:' . $this->item->getKey(),
            $item,
        );

        $response
            ->assertOk()
            ->assertJson(['data' => [
                'name' => 'Test 2',
                'sku' => $this->item->sku,
            ],
            ]);

        $this->assertDatabaseHas('items', [
            'id' => $this->item->getKey(),
            'sku' => $this->item->sku,
            'name' => 'Test 2',
        ]);

        Event::assertDispatched(ItemUpdated::class);
    }

    /**
     * @dataProvider authProvider
     */
    public function testUpdateWithPartialDataSku($user): void
    {
        $this->$user->givePermissionTo('items.edit');

        Event::fake(ItemUpdated::class);

        $item = [
            'sku' => 'TES/T3',
        ];

        $response = $this->actingAs($this->$user)->patchJson(
            '/items/id:' . $this->item->getKey(),
            $item,
        );

        $response
            ->assertOk()
            ->assertJson(['data' => [
                'name' => $this->item->name,
                'sku' => $item['sku'],
            ],
            ]);

        $this->assertDatabaseHas('items', [
            'id' => $this->item->getKey(),
            'sku' => $item['sku'],
            'name' => $this->item->name,
        ]);

        Event::assertDispatched(ItemUpdated::class);
    }

    /**
     * @dataProvider authProvider
     */
    public function testUpdateWithWebHook($user): void
    {
        $this->$user->givePermissionTo('items.edit');

        $webHook = WebHook::factory()->create([
            'events' => [
                'ItemUpdated',
            ],
            'model_type' => $this->$user::class,
            'creator_id' => $this->$user->getKey(),
            'with_issuer' => true,
            'with_hidden' => false,
        ]);

        Bus::fake();

        $item = [
            'name' => 'Test 2',
            'sku' => 'TES/T2',
        ];

        $response = $this->actingAs($this->$user)->patchJson(
            '/items/id:' . $this->item->getKey(),
            $item,
        );
        $response
            ->assertOk()
            ->assertJson(['data' => $item]);

        $this->assertDatabaseHas('items', $item + ['id' => $this->item->getKey()]);

        Bus::assertDispatched(CallQueuedListener::class, function ($job) {
            return $job->class === WebHookEventListener::class
                && $job->data[0] instanceof ItemUpdated;
        });

        $item = Item::find($response->getData()->data->id);

        $event = new ItemUpdated($item);
        $listener = new WebHookEventListener();
        $listener->handle($event);

        Bus::assertDispatched(CallWebhookJob::class, function ($job) use ($webHook, $item) {
            $payload = $job->payload;
            return $job->webhookUrl === $webHook->url
                && isset($job->headers['Signature'])
                && $payload['data']['id'] === $item->getKey()
                && $payload['data_type'] === 'Item'
                && $payload['event'] === 'ItemUpdated';
        });
    }

    public function testDeleteUnauthorized(): void
    {
        Event::fake(ItemDeleted::class);

        $this
            ->json('DELETE', '/items/id:' . $this->item->getKey())
            ->assertForbidden();

        $this->assertDatabaseHas('items', [
            'id' => $this->item->getKey(),
            'sku' => $this->item->sku,
            'name' => $this->item->name,
        ]);

        Event::assertNotDispatched(ItemDeleted::class);
    }

    /**
     * @dataProvider authProvider
     */
    public function testDelete($user): void
    {
        $this->$user->givePermissionTo('items.remove');

        Event::fake(ItemDeleted::class);

        $this
            ->actingAs($this->$user)
            ->deleteJson('/items/id:' . $this->item->getKey())
            ->assertNoContent();

        $this->assertSoftDeleted($this->item);

        Event::assertDispatched(ItemDeleted::class);
    }

    /**
     * @dataProvider authProvider
     */
    public function testDeleteWithWebHook($user): void
    {
        $this->$user->givePermissionTo('items.remove');

        $webHook = WebHook::factory()->create([
            'events' => [
                'ItemDeleted',
            ],
            'model_type' => $this->$user::class,
            'creator_id' => $this->$user->getKey(),
            'with_issuer' => true,
            'with_hidden' => false,
        ]);

        Bus::fake();

        $response = $this->actingAs($this->$user)
            ->deleteJson('/items/id:' . $this->item->getKey());
        $response->assertNoContent();
        $this->assertSoftDeleted($this->item);

        Bus::assertDispatched(CallQueuedListener::class, function ($job) {
            return $job->class === WebHookEventListener::class
                && $job->data[0] instanceof ItemDeleted;
        });

        $item = $this->item;

        $event = new ItemDeleted($item);
        $listener = new WebHookEventListener();
        $listener->handle($event);

        Bus::assertDispatched(CallWebhookJob::class, function ($job) use ($webHook, $item) {
            $payload = $job->payload;
            return $job->webhookUrl === $webHook->url
                && isset($job->headers['Signature'])
                && $payload['data']['id'] === $item->getKey()
                && $payload['data_type'] === 'Item'
                && $payload['event'] === 'ItemDeleted';
        });
    }

    /**
     * @dataProvider authProvider
     */
<<<<<<< HEAD
    public function testCreateValidationInvalidBothShippingTimeAndDate($user): void
=======
    public function testCreateValidationProhibitedUnless($user): void
>>>>>>> f57abf6d
    {
        $this->$user->givePermissionTo('items.add');

        Event::fake(ItemCreated::class);

        $item = [
            'name' => 'Test',
            'sku' => 'TES/T1',
            'unlimited_stock_shipping_time' => 10,
            'unlimited_stock_shipping_date' => '1999-02-01 10:10:10',
        ];

        $this->actingAs($this->$user)->postJson('/items', $item)->assertStatus(422);

        Event::assertNotDispatched(ItemCreated::class);
    }

    /**
     * @dataProvider authProvider
     */
<<<<<<< HEAD
    public function testUpdateValidationInvalidBothShippingTimeAndDate($user): void
=======
    public function testUpdateValidationProhibitedUnless($user): void
>>>>>>> f57abf6d
    {
        $this->$user->givePermissionTo('items.edit');

        Event::fake(ItemUpdated::class);

        $item = [
            'sku' => 'TES/T3',
            'unlimited_stock_shipping_time' => 10,
            'unlimited_stock_shipping_date' => '1999-02-01 10:10:10',
        ];

        $this->actingAs($this->$user)->patchJson(
            '/items/id:' . $this->item->getKey(),
            $item,
        )->assertStatus(422);

        Event::assertNotDispatched(ItemUpdated::class);
    }

    /**
     * @dataProvider authProvider
     */
    public function testUpdateValidationUnlimitedShippingDateLesserThenShippingDate($user): void
    {
        $this->$user->givePermissionTo('items.edit');

        Event::fake(ItemUpdated::class);
<<<<<<< HEAD
        $date = Carbon::now();
        Deposit::factory()->create([
            'item_id' => $this->item->getKey(),
            'quantity' => 2.0,
            'shipping_date' => $date->addDays(4)->toDateTimeString(),
=======
        Deposit::factory()->create([
            'item_id' => $this->item->getKey(),
            'quantity' => 2.0,
            'shipping_date' => Carbon::now()->addDays(4)->toDateTimeString(),
>>>>>>> f57abf6d
        ]);

        $item = [
            'sku' => 'TES/T3',
<<<<<<< HEAD
            'unlimited_stock_shipping_date' => $date->addDays(1)->toDateTimeString(),
=======
            'unlimited_stock_shipping_date' => Carbon::tomorrow()->toDateTimeString(),
>>>>>>> f57abf6d
        ];

        $this->actingAs($this->$user)->patchJson(
            '/items/id:' . $this->item->getKey(),
            $item,
        )->assertStatus(422);

        Event::assertNotDispatched(ItemUpdated::class);
    }

    /**
     * @dataProvider authProvider
     */
    public function testUpdateValidationUnlimitedShippingTimeLesserThenShippingTime($user): void
    {
        $this->$user->givePermissionTo('items.edit');

        Event::fake(ItemUpdated::class);
<<<<<<< HEAD
        $time = 4;
        Deposit::factory()->create([
            'item_id' => $this->item->getKey(),
            'quantity' => 2.0,
            'shipping_time' => $time,
=======
        Deposit::factory()->create([
            'item_id' => $this->item->getKey(),
            'quantity' => 2.0,
            'shipping_time' => 4,
>>>>>>> f57abf6d
        ]);

        $item = [
            'sku' => 'TES/T3',
<<<<<<< HEAD
            'unlimited_stock_shipping_time' => $time - 3,
=======
            'unlimited_stock_shipping_time' => 1,
>>>>>>> f57abf6d
        ];

        $this->actingAs($this->$user)->patchJson(
            '/items/id:' . $this->item->getKey(),
            $item,
        )->assertStatus(422);

        Event::assertNotDispatched(ItemUpdated::class);
    }
}<|MERGE_RESOLUTION|>--- conflicted
+++ resolved
@@ -720,11 +720,7 @@
     /**
      * @dataProvider authProvider
      */
-<<<<<<< HEAD
-    public function testCreateValidationInvalidBothShippingTimeAndDate($user): void
-=======
     public function testCreateValidationProhibitedUnless($user): void
->>>>>>> f57abf6d
     {
         $this->$user->givePermissionTo('items.add');
 
@@ -745,11 +741,7 @@
     /**
      * @dataProvider authProvider
      */
-<<<<<<< HEAD
-    public function testUpdateValidationInvalidBothShippingTimeAndDate($user): void
-=======
     public function testUpdateValidationProhibitedUnless($user): void
->>>>>>> f57abf6d
     {
         $this->$user->givePermissionTo('items.edit');
 
@@ -777,27 +769,15 @@
         $this->$user->givePermissionTo('items.edit');
 
         Event::fake(ItemUpdated::class);
-<<<<<<< HEAD
-        $date = Carbon::now();
-        Deposit::factory()->create([
-            'item_id' => $this->item->getKey(),
-            'quantity' => 2.0,
-            'shipping_date' => $date->addDays(4)->toDateTimeString(),
-=======
         Deposit::factory()->create([
             'item_id' => $this->item->getKey(),
             'quantity' => 2.0,
             'shipping_date' => Carbon::now()->addDays(4)->toDateTimeString(),
->>>>>>> f57abf6d
         ]);
 
         $item = [
             'sku' => 'TES/T3',
-<<<<<<< HEAD
-            'unlimited_stock_shipping_date' => $date->addDays(1)->toDateTimeString(),
-=======
             'unlimited_stock_shipping_date' => Carbon::tomorrow()->toDateTimeString(),
->>>>>>> f57abf6d
         ];
 
         $this->actingAs($this->$user)->patchJson(
@@ -816,27 +796,15 @@
         $this->$user->givePermissionTo('items.edit');
 
         Event::fake(ItemUpdated::class);
-<<<<<<< HEAD
-        $time = 4;
-        Deposit::factory()->create([
-            'item_id' => $this->item->getKey(),
-            'quantity' => 2.0,
-            'shipping_time' => $time,
-=======
         Deposit::factory()->create([
             'item_id' => $this->item->getKey(),
             'quantity' => 2.0,
             'shipping_time' => 4,
->>>>>>> f57abf6d
         ]);
 
         $item = [
             'sku' => 'TES/T3',
-<<<<<<< HEAD
-            'unlimited_stock_shipping_time' => $time - 3,
-=======
             'unlimited_stock_shipping_time' => 1,
->>>>>>> f57abf6d
         ];
 
         $this->actingAs($this->$user)->patchJson(
