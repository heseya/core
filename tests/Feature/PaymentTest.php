<?php

namespace Tests\Feature;

use App\Enums\ExceptionsEnums\Exceptions;
use App\Enums\PaymentStatus;
use App\Events\OrderUpdatedPaid;
use App\Models\App;
use App\Models\Order;
use App\Models\Payment;
use App\Models\PaymentMethod;
use App\Models\Product;
use App\Models\ShippingMethod;
use App\Models\Status;
use Brick\Money\Money;
use Domain\Currency\Currency;
use Illuminate\Support\Facades\Config;
use Illuminate\Support\Facades\Event;
use Illuminate\Support\Facades\Http;
use Tests\TestCase;

class PaymentTest extends TestCase
{
    private Order $order;
    private App $appUser;

    private ShippingMethod $shippingMethod;
    private PaymentMethod $paymentMethod;
    private Currency $currency;

    public function setUp(): void
    {
        parent::setUp();

        Product::factory()->create();

        $this->shippingMethod = ShippingMethod::factory()->create();
        $this->paymentMethod = PaymentMethod::factory()->create([
            'public' => true,
            'name' => 'Payu',
            'alias' => 'payu',
        ]);
        $this->shippingMethod->paymentMethods()->save($this->paymentMethod);
        $status = Status::factory()->create();
        $product = Product::factory()->create();

        $this->appUser = App::factory()->create();

        $this->order = Order::factory()->create([
            'shipping_method_id' => $this->shippingMethod->getKey(),
            'status_id' => $status->getKey(),
        ]);

        $this->currency = Currency::DEFAULT;
        $price = Money::of(125.50, $this->currency->value);

        $this->order->products()->create([
            'product_id' => $product->getKey(),
            'quantity' => 1,
            'price' => $price,
            'price_initial' => $price,
            'name' => $product->name,
        ]);

        $this->order->refresh();
    }

    public function testPayuUrlUnauthorized(): void
    {
        Http::fakeSequence()
            ->push([
                'access_token' => 'random_access_token',
            ])
            ->push([
                'status' => [
                    'statusCode' => 'SUCCESS',
                ],
                'redirectUri' => 'payment_url',
                'orderId' => 'payu_id',
            ]);

        $code = $this->order->code;
        $response = $this->postJson("/orders/{$code}/pay/id:" . $this->paymentMethod->getKey(), [
            'continue_url' => 'continue_url',
        ]);

        $response->assertForbidden();
    }

    /**
     * @dataProvider authProvider
     */
    public function testPayuUrl($user): void
    {
        $this->{$user}->givePermissionTo('payments.add');

        Http::fakeSequence()
            ->push([
                'access_token' => 'random_access_token',
            ])
            ->push([
                'status' => [
                    'statusCode' => 'SUCCESS',
                ],
                'redirectUri' => 'payment_url',
                'orderId' => 'payu_id',
            ]);

        $code = $this->order->code;
        $response = $this
            ->actingAs($this->{$user})
            ->json('POST', "/orders/{$code}/pay/id:" . $this->paymentMethod->getKey(), [
                'continue_url' => 'continue_url',
            ]);

        $payment = Payment::query()->find($response->getData()->data->id);

        $response
            ->assertCreated()
            ->assertJsonFragment([
                'method' => 'payu',
                'status' => PaymentStatus::PENDING->value,
<<<<<<< HEAD
                'amount' => "{$this->order->summary}.00",
=======
                'amount' => (string) $this->order->summary->getAmount(),
>>>>>>> bdc0748a
                'date' => $payment->created_at,
                'redirect_url' => 'payment_url',
                'continue_url' => 'continue_url',
            ]);
    }

    /**
     * @dataProvider authProvider
     */
    public function testNotAvailablePaymentMethod($user): void
    {
        $this->{$user}->givePermissionTo('payments.add');

        $code = $this->order->code;
        $this
            ->actingAs($this->{$user})
            ->postJson("/orders/{$code}/pay/id:026eda8b-8acf-40e4-8764-d44aa8b8db7a", [
                'continue_url' => 'continue_url',
            ])
            ->assertNotFound();
    }

    /**
     * @dataProvider authProvider
     */
    public function testNotAvailablePaymentMethodDigital($user): void
    {
        $this->{$user}->givePermissionTo('payments.add');

        $paymentMethod = PaymentMethod::factory()->create([
            'public' => true,
            'name' => 'PayPal',
            'alias' => 'paypal',
        ]);

        /** @var ShippingMethod $digitalShippingMethod */
        $digitalShippingMethod = ShippingMethod::factory()->create(['public' => true]);
        $digitalShippingMethod->paymentMethods()->attach($paymentMethod->getKey());

        $this->order->update([
            'digital_shipping_method_id' => $digitalShippingMethod->getKey(),
        ]);

        $this
            ->actingAs($this->{$user})
            ->postJson('/orders/' . $this->order->code . '/pay/id:' . $paymentMethod->getKey(), [
                'continue_url' => 'continue_url',
            ])
            ->assertUnprocessable()
            ->assertJsonFragment([
                'message' => Exceptions::PAYMENT_METHOD_NOT_AVAILABLE_FOR_SHIPPING,
            ]);
    }

    /**
     * @dataProvider authProvider
     */
    public function testPaymentMethodDigital($user): void
    {
        $this->{$user}->givePermissionTo('payments.add');

        Http::fakeSequence()
            ->push([
                'access_token' => 'random_access_token',
            ])
            ->push([
                'status' => [
                    'statusCode' => 'SUCCESS',
                ],
                'redirectUri' => 'payment_url',
                'orderId' => 'payu_id',
            ]);

        $code = $this->order->code;

        $digitalShippingMethod = ShippingMethod::factory()->create();
        $paymentMethod = PaymentMethod::factory()->create([
            'public' => true,
            'name' => 'Payu',
            'alias' => 'payu',
        ]);
        $digitalShippingMethod->paymentMethods()->attach($paymentMethod->getKey());

        $this->order->update([
            'shipping_method_id' => null,
            'digital_shipping_method_id' => $digitalShippingMethod->getKey(),
        ]);

        $this
            ->actingAs($this->{$user})
            ->postJson("/orders/{$code}/pay/id:" . $paymentMethod->getKey(), [
                'continue_url' => 'continue_url',
            ])
            ->assertCreated()
            ->assertJsonFragment([
                'method' => 'payu',
<<<<<<< HEAD
                'amount' => "{$this->order->summary}.00",
=======
                'amount' => (string) $this->order->summary->getAmount(),
>>>>>>> bdc0748a
                'redirect_url' => 'payment_url',
                'continue_url' => 'continue_url',
            ]);
    }

    public function testPayuNotificationBadSignature(): void
    {
        $payment = Payment::factory()->make([
            'status' => PaymentStatus::PENDING,
            'currency' => $this->order->currency,
        ]);

        $this->order->payments()->save($payment);

        $body = [
            'order' => [
                'status' => 'COMPLETED',
                'extOrderId' => $payment->getKey(),
            ],
        ];
        $signature = 'random-signature';

        $response = $this->postJson('/payments/payu', $body, [
            'OpenPayu-Signature' => "signature={$signature};algorithm=MD5",
        ]);

        $response->assertStatus(422);
    }

    /**
     * @dataProvider authProvider
     */
    public function testPayuNotification($user): void
    {
        $this->markTestSkipped("Ten test przechodzi na localu, nie wiem czemu nie przechodzi na gitlabie");

        $initialEvent = Event::getFacadeRoot();
        Event::fake(OrderUpdatedPaid::class);
        Payment::setEventDispatcher($initialEvent);

        $this->{$user}->givePermissionTo('payments.edit');

        $payment = Payment::factory()->make([
            'status' => PaymentStatus::PENDING,
            'currency' => $this->order->currency,
        ]);

        $this->order->payments()->save($payment);

        $body = [
            'order' => [
                'status' => 'COMPLETED',
                'extOrderId' => $payment->getKey(),
            ],
        ];
        $signature = md5(json_encode($body) . Config::get('payu.second_key'));

        $response = $this->actingAs($this->{$user})
            ->postJson('/payments/payu', $body, [
                'OpenPayu-Signature' => "signature={$signature};algorithm=MD5",
            ]);

        $response->assertValid()->assertOk();

        $this->assertDatabaseHas('payments', [
            'id' => $payment->getKey(),
            'status' => PaymentStatus::SUCCESSFUL->value,
        ]);

        Event::assertDispatched(OrderUpdatedPaid::class);
    }

    /**
     * @dataProvider authProvider
     */
    public function testOfflinePaymentUnauthorized($user): void
    {
        $code = $this->order->code;
        $response = $this->actingAs($this->{$user})
            ->postJson("/orders/{$code}/pay/offline");

        $response->assertForbidden();
    }

    /**
     * @dataProvider authProvider
     */
    public function testOfflinePayment($user): void
    {
        Event::fake(OrderUpdatedPaid::class);

        $this->{$user}->givePermissionTo('payments.offline');

        $code = $this->order->code;
        $response = $this->actingAs($this->{$user})
            ->postJson("/orders/{$code}/pay/offline");

        $response->assertValid()
            ->assertCreated();

        $payment = Payment::find($response->getData()->data->id);

        $response->assertJsonFragment([
            'method' => 'offline',
            'status' => PaymentStatus::SUCCESSFUL->value,
<<<<<<< HEAD
            'amount' => "{$this->order->summary}.00",
=======
            'amount' => (string) $this->order->summary->getAmount(),
>>>>>>> bdc0748a
            'date' => $payment->created_at,
            'redirect_url' => null,
            'continue_url' => null,
        ]);

        $this->assertDatabaseHas('payments', [
            'order_id' => $this->order->getKey(),
            'method' => 'offline',
            'status' => PaymentStatus::SUCCESSFUL->value,
            'amount' => $this->order->summary->getMinorAmount()->toInt(),
        ]);

        $this->assertDatabaseHas('orders', [
            'id' => $this->order->getKey(),
            'paid' => true,
        ]);

        $this->order->refresh();
        $this->assertTrue($this->order->paid);

        Event::assertDispatched(OrderUpdatedPaid::class);
    }

    /**
     * @dataProvider authProvider
     */
    public function testPaymentHasDate($user): void
    {
        $this->{$user}->givePermissionTo('payments.offline');

        $code = $this->order->code;
        $response = $this->actingAs($this->{$user})
            ->postJson("/orders/{$code}/pay/offline");

        $response
            ->assertValid()
            ->assertCreated()
            ->assertJsonFragment([
                'date' => Payment::find($response->getData()->data->id)->created_at,
            ]);
    }

    /**
     * @dataProvider authProvider
     */
    public function testOfflinePaymentOverpaid($user): void
    {
        $this->{$user}->givePermissionTo('payments.offline');

        $amount = $this->order->summary->minus(1)->getAmount()->toFloat();

        $this->order->payments()->create([
            'method' => 'payu',
            'amount' => 1,
            'status' => PaymentStatus::SUCCESSFUL,
            'currency' => $this->order->currency,
        ]);

        $code = $this->order->code;
        $response = $this->actingAs($this->{$user})
            ->postJson("/orders/{$code}/pay/offline");

        $payment = Payment::find($response->getData()->data->id);

        $response
            ->assertCreated()
            ->assertJsonFragment([
                'method' => 'offline',
                'status' => PaymentStatus::SUCCESSFUL->value,
<<<<<<< HEAD
                'amount' => "{$amount}.00",
=======
                'amount' => "$amount",
>>>>>>> bdc0748a
                'date' => $payment->created_at,
                'redirect_url' => null,
                'continue_url' => null,
            ]);

        $this->assertDatabaseHas('payments', [
            'order_id' => $this->order->getKey(),
            'method' => 'offline',
            'status' => PaymentStatus::SUCCESSFUL->value,
            'amount' => round($amount * 100, 0),
        ]);

        $this->assertDatabaseHas('orders', [
            'id' => $this->order->getKey(),
            'paid' => true,
        ]);

        $this->order->refresh();
        $this->assertTrue($this->order->paid);
    }

    /**
     * @dataProvider authProvider
     */
    public function testIndex($user): void
    {
        $this->{$user}->givePermissionTo('payments.show');

        Payment::factory()->count(10)->create([
            'order_id' => $this->order->getKey(),
        ]);

        $response = $this->actingAs($this->{$user})->json('GET', '/payments');

        $response->assertJsonCount(10, 'data');
    }

    /**
     * @dataProvider authProvider
     */
    public function testShow($user): void
    {
        $this->{$user}->givePermissionTo('payments.show_details');

        $payment = Payment::factory()->create([
            'order_id' => $this->order->getKey(),
            'currency' => $this->order->currency,
        ]);

        $response = $this->actingAs($this->{$user})->json('GET', '/payments/id:' . $payment->getKey());

        $data = [
            'data' => [
                'id' => $payment->getKey(),
                'external_id' => $payment->external_id,
                'method' => $payment->method,
                'status' => $payment->status->value,
                'amount' => $payment->amount->getAmount(),
                'currency' => $payment->currency->value,
                'redirect_url' => $payment->redirect_url,
                'continue_url' => $payment->continue_url,
            ],
        ];

        $response->assertOk();
        $response->assertJson($data);
    }

    public function testStore(): void
    {
        $this->appUser->givePermissionTo('payments.add');
        $paymentMethod = PaymentMethod::factory()->create([
            'app_id' => $this->appUser->getKey(),
        ]);

        $response = $this->actingAs($this->appUser)->json('POST', '/payments', [
            'amount' => 100,
            'currency' => $this->order->currency->value,
            'status' => PaymentStatus::PENDING,
            'order_id' => $this->order->id,
            'external_id' => 'test',
            'method_id' => $paymentMethod->getKey(),
        ]);

        $response->assertValid()
            ->assertCreated();

        $response->assertJson([
            'data' => [
                'amount' => 100,
                'currency' => $this->order->currency->value,
                'status' => PaymentStatus::PENDING->value,
                'external_id' => 'test',
                'method_id' => $paymentMethod->getKey(),
            ],
        ]);

        $this->assertDatabaseHas('payments', [
<<<<<<< HEAD
            'amount' => 100,
=======
            'amount' => 10000, // minor units
>>>>>>> bdc0748a
            'currency' => $this->order->currency->value,
            'status' => PaymentStatus::PENDING->value,
            'order_id' => $this->order->id,
            'external_id' => 'test',
            'method_id' => $paymentMethod->getKey(),
        ]);
    }

    public function testStoreUnauthorized(): void
    {
        $paymentMethod = PaymentMethod::factory()->create([
            'app_id' => $this->appUser->getKey(),
        ]);

        $response = $this->json('POST', '/payments', [
            'amount' => 100,
            'status' => PaymentStatus::PENDING,
            'order_id' => $this->order->id,
            'external_id' => 'test',
            'method_id' => $paymentMethod->getKey(),
        ]);

        $response->assertForbidden();
    }

    public function testUpdate(): void
    {
        $this->appUser->givePermissionTo('payments.edit');
        $paymentMethod = PaymentMethod::factory()->create([
            'name' => 'test',
            'app_id' => $this->appUser->getKey(),
        ]);

        $payment = Payment::factory()->create([
            'method_id' => $paymentMethod->getKey(),
            'order_id' => $this->order->getKey(),
            'currency' => $this->order->currency,
        ]);

        $response = $this->actingAs($this->appUser)->json('PATCH', '/payments/id:' . $payment->getKey(), [
            'amount' => 100,
            'status' => PaymentStatus::PENDING,
        ]);

        $response->assertJson([
            'data' => [
                'method' => $paymentMethod->name,
                'method_id' => $paymentMethod->getKey(),
                'status' => PaymentStatus::PENDING->value,
                'amount' => 100,
            ],
        ]);

        $this->assertDatabaseHas('payments', [
            'id' => $payment->getKey(),
            'method_id' => $paymentMethod->getKey(),
            'status' => PaymentStatus::PENDING->value,
            'amount' => 10000, // database stores minor units
        ]);
    }

    public function testUpdateOtherAppPayment(): void
    {
        $this->appUser->givePermissionTo('payments.edit');

        $app = App::factory()->create();

        $paymentMethod = PaymentMethod::factory()->create([
            'app_id' => $app->getKey(),
        ]);

        $payment = Payment::factory()->create([
            'method_id' => $paymentMethod->getKey(),
            'order_id' => $this->order->getKey(),
            'currency' => $this->order->currency,
        ]);

        $response = $this->actingAs($this->appUser)->json('PATCH', '/payments/id:' . $payment->getKey(), [
            'amount' => 100,
            'status' => PaymentStatus::PENDING,
        ]);

        $response
            ->assertStatus(422)
            ->assertJsonFragment(['key' => Exceptions::CLIENT_NO_ACCESS->name]);
    }

    public function testUpdateUnauthorized(): void
    {
        $paymentMethod = PaymentMethod::factory()->create([
            'app_id' => $this->appUser->getKey(),
        ]);

        $payment = Payment::factory()->create([
            'method_id' => $paymentMethod->getKey(),
            'order_id' => $this->order->getKey(),
            'currency' => $this->order->currency,
        ]);

        $response = $this->actingAs($this->appUser)->json('PATCH', '/payments/id:' . $payment->getKey(), [
            'amount' => 100,
            'status' => PaymentStatus::PENDING,
        ]);

        $response->assertForbidden();
    }

    public function testCreatePaymentWithMicroservice(): void
    {
        $this->user->givePermissionTo('payments.add');
        Http::fake([
            '*' => Http::response([
                'payment_id' => 'test',
                'status' => PaymentStatus::SUCCESSFUL->value,
                'amount' => 100,
                'currency' => Currency::DEFAULT->value,
                'redirect_url' => 'redirect_url',
                'continue_url' => 'continue_url',
            ]),
        ]);

        $paymentMethod = PaymentMethod::factory()->create([
            'alias' => null,
            'public' => true,
        ]);
        $this->shippingMethod->paymentMethods()->attach($paymentMethod->getKey());

        $response = $this->actingAs($this->user)->json(
            'POST',
            'orders/' . $this->order->code . '/pay/id:' . $paymentMethod->getKey(),
            ['continue_url' => 'continue_url'],
        );

        $response->assertValid()
            ->assertCreated()
            ->assertJson([
                'data' => [
                    'method_id' => $paymentMethod->getKey(),
                    'status' => PaymentStatus::SUCCESSFUL->value,
                    'amount' => 100,
                    'redirect_url' => 'redirect_url',
                    'continue_url' => 'continue_url',
                ],
            ]);

        $this->assertDatabaseHas('payments', [
            'id' => $response->getData()->data->id,
            'order_id' => $this->order->getKey(),
            'amount' => 10000, // database stores minor units
            'redirect_url' => 'redirect_url',
            'continue_url' => 'continue_url',
            'status' => PaymentStatus::SUCCESSFUL->value,
            'method_id' => $paymentMethod->getKey(),
        ]);
    }
}<|MERGE_RESOLUTION|>--- conflicted
+++ resolved
@@ -120,11 +120,7 @@
             ->assertJsonFragment([
                 'method' => 'payu',
                 'status' => PaymentStatus::PENDING->value,
-<<<<<<< HEAD
-                'amount' => "{$this->order->summary}.00",
-=======
                 'amount' => (string) $this->order->summary->getAmount(),
->>>>>>> bdc0748a
                 'date' => $payment->created_at,
                 'redirect_url' => 'payment_url',
                 'continue_url' => 'continue_url',
@@ -221,11 +217,7 @@
             ->assertCreated()
             ->assertJsonFragment([
                 'method' => 'payu',
-<<<<<<< HEAD
-                'amount' => "{$this->order->summary}.00",
-=======
                 'amount' => (string) $this->order->summary->getAmount(),
->>>>>>> bdc0748a
                 'redirect_url' => 'payment_url',
                 'continue_url' => 'continue_url',
             ]);
@@ -331,11 +323,7 @@
         $response->assertJsonFragment([
             'method' => 'offline',
             'status' => PaymentStatus::SUCCESSFUL->value,
-<<<<<<< HEAD
-            'amount' => "{$this->order->summary}.00",
-=======
             'amount' => (string) $this->order->summary->getAmount(),
->>>>>>> bdc0748a
             'date' => $payment->created_at,
             'redirect_url' => null,
             'continue_url' => null,
@@ -405,11 +393,7 @@
             ->assertJsonFragment([
                 'method' => 'offline',
                 'status' => PaymentStatus::SUCCESSFUL->value,
-<<<<<<< HEAD
-                'amount' => "{$amount}.00",
-=======
                 'amount' => "$amount",
->>>>>>> bdc0748a
                 'date' => $payment->created_at,
                 'redirect_url' => null,
                 'continue_url' => null,
@@ -508,11 +492,7 @@
         ]);
 
         $this->assertDatabaseHas('payments', [
-<<<<<<< HEAD
-            'amount' => 100,
-=======
             'amount' => 10000, // minor units
->>>>>>> bdc0748a
             'currency' => $this->order->currency->value,
             'status' => PaymentStatus::PENDING->value,
             'order_id' => $this->order->id,
