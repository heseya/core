<?php

namespace Tests\Feature;

use App\Enums\ExceptionsEnums\Exceptions;
<<<<<<< HEAD
use App\Enums\PaymentStatus;
use App\Models\App;
=======
use App\Events\OrderUpdatedPaid;
>>>>>>> 539bdf31
use App\Models\Order;
use App\Models\Payment;
use App\Models\PaymentMethod;
use App\Models\Product;
use App\Models\ShippingMethod;
use App\Models\Status;
use Illuminate\Support\Facades\Config;
use Illuminate\Support\Facades\Event;
use Illuminate\Support\Facades\Http;
use Tests\TestCase;

class PaymentTest extends TestCase
{
    private Order $order;
    private App $appUser;

    public function setUp(): void
    {
        parent::setUp();

        Product::factory()->create();

        $shipping_method = ShippingMethod::factory()->create();
        $paymentMethod = PaymentMethod::factory()->create([
            'public' => true,
            'name' => 'Payu',
            'alias' => 'payu',
        ]);
        $shipping_method->paymentMethods()->save($paymentMethod);
        $status = Status::factory()->create();
        $product = Product::factory()->create();

        $this->appUser = App::factory()->create();

        $this->order = Order::factory()->create([
            'shipping_method_id' => $shipping_method->getKey(),
            'status_id' => $status->getKey(),
        ]);

        $this->order->products()->create([
            'product_id' => $product->getKey(),
            'quantity' => 1,
            'price' => 125.50,
            'price_initial' => 125.50,
            'name' => $product->name,
        ]);

        $this->order->refresh();
    }

    public function testPayuUrlUnauthorized(): void
    {
        Http::fakeSequence()
            ->push([
                'access_token' => 'random_access_token',
            ])
            ->push([
                'status' => [
                    'statusCode' => 'SUCCESS',
                ],
                'redirectUri' => 'payment_url',
                'orderId' => 'payu_id',
            ]);

        $code = $this->order->code;
        $response = $this->postJson("/orders/${code}/pay/payu", [
            'continue_url' => 'continue_url',
        ]);

        $response->assertForbidden();
    }

    /**
     * @dataProvider authProvider
     */
    public function testPayuUrl($user): void
    {
        $this->$user->givePermissionTo('payments.add');

        Http::fakeSequence()
            ->push([
                'access_token' => 'random_access_token',
            ])
            ->push([
                'status' => [
                    'statusCode' => 'SUCCESS',
                ],
                'redirectUri' => 'payment_url',
                'orderId' => 'payu_id',
            ]);

        $code = $this->order->code;
        $response = $this->actingAs($this->$user)
            ->postJson("/orders/${code}/pay/payu", [
                'continue_url' => 'continue_url',
            ]);

        $payment = Payment::find($response->getData()->data->id);

        $response
            ->assertCreated()
            ->assertJsonFragment([
                'method' => 'payu',
                'paid' => false,
                'amount' => $this->order->summary,
                'date' => $payment->created_at,
                'redirect_url' => 'payment_url',
                'continue_url' => 'continue_url',
            ]);
    }

    /**
     * @dataProvider authProvider
     */
    public function testNotAvailablePaymentMethod($user): void
    {
        $this->$user->givePermissionTo('payments.add');

        $code = $this->order->code;
        $this
            ->actingAs($this->$user)
            ->postJson("/orders/${code}/pay/przelewy24", [
                'continue_url' => 'continue_url',
            ])
            ->assertUnprocessable()
            ->assertJsonFragment([
                'message' => Exceptions::PAYMENT_METHOD_NOT_AVAILABLE_FOR_SHIPPING,
            ]);
    }

    /**
     * @dataProvider authProvider
     */
    public function testNotAvailablePaymentMethodDigital($user): void
    {
        $this->$user->givePermissionTo('payments.add');

        $paymentMethod = PaymentMethod::factory()->create([
            'public' => true,
            'name' => 'Przelewy24',
            'alias' => 'przelewy',
        ]);
        $digitalShippingMethod = ShippingMethod::factory()->create(['public' => true]);
        $digitalShippingMethod->paymentMethods()->save($paymentMethod);

        $this->order->update([
            'digital_shipping_method_id' => $digitalShippingMethod->getKey(),
        ]);

        $code = $this->order->code;
        $this
            ->actingAs($this->$user)
            ->postJson("/orders/${code}/pay/przelewy24", [
                'continue_url' => 'continue_url',
            ])
            ->assertUnprocessable()
            ->assertJsonFragment([
                'message' => Exceptions::PAYMENT_METHOD_NOT_AVAILABLE_FOR_SHIPPING,
            ]);
    }

    /**
     * @dataProvider authProvider
     */
    public function testPaymentMethodDigital($user): void
    {
        $this->$user->givePermissionTo('payments.add');

        Http::fakeSequence()
            ->push([
                'access_token' => 'random_access_token',
            ])
            ->push([
                'status' => [
                    'statusCode' => 'SUCCESS',
                ],
                'redirectUri' => 'payment_url',
                'orderId' => 'payu_id',
            ]);

        $code = $this->order->code;

        $digitalShippingMethod = ShippingMethod::factory()->create();
        $paymentMethod = PaymentMethod::factory()->create([
            'public' => true,
            'name' => 'Payu',
            'alias' => 'payu',
        ]);
        $digitalShippingMethod->paymentMethods()->save($paymentMethod);

        $this->order->shippingMethod()->dissociate();
        $this->order->digitalShippingMethod()->associate($digitalShippingMethod);

        $response = $this->actingAs($this->$user)
            ->postJson("/orders/${code}/pay/payu", [
                'continue_url' => 'continue_url',
            ]);

        $payment = Payment::find($response->getData()->data->id);

        $response
            ->assertCreated()
            ->assertJsonFragment([
                'method' => 'payu',
                'status' => PaymentStatus::PENDING,
                'amount' => $this->order->summary,
                'date' => $payment->created_at,
                'redirect_url' => 'payment_url',
                'continue_url' => 'continue_url',
            ]);
    }

    public function testPayuNotificationUnauthorized(): void
    {
        $payment = Payment::factory()->make([
            'paid' => false,
        ]);

        $this->order->payments()->save($payment);

        $body = [
            'order' => [
                'status' => 'COMPLETED',
                'extOrderId' => $payment->getKey(),
            ],
        ];
        $signature = md5(json_encode($body) . Config::get('payu.second_key'));

        $response = $this->postJson('/payments/payu', $body, [
            'OpenPayu-Signature' => "signature=${signature};algorithm=MD5",
        ]);

        $response->assertForbidden();
    }

    /**
     * @dataProvider authProvider
     */
    public function testPayuNotification($user): void
    {
        Event::fake(OrderUpdatedPaid::class);

        $this->$user->givePermissionTo('payments.edit');

        $payment = Payment::factory()->make([
            'paid' => false,
        ]);

        $this->order->payments()->save($payment);

        $body = [
            'order' => [
                'status' => 'COMPLETED',
                'extOrderId' => $payment->getKey(),
            ],
        ];
        $signature = md5(json_encode($body) . Config::get('payu.second_key'));

        $response = $this->actingAs($this->$user)
            ->postJson('/payments/payu', $body, [
                'OpenPayu-Signature' => "signature=${signature};algorithm=MD5",
            ]);

        $response->assertOk();
        $this->assertDatabaseHas('payments', [
            'id' => $payment->getKey(),
            'status' => PaymentStatus::SUCCESSFUL,
        ]);

        Event::assertDispatched(OrderUpdatedPaid::class);
    }

    /**
     * @dataProvider authProvider
     */
    public function testOfflinePaymentUnauthorized($user): void
    {
        $code = $this->order->code;
        $response = $this->actingAs($this->$user)
            ->postJson("/orders/${code}/pay/offline");

        $response->assertForbidden();
    }

    /**
     * @dataProvider authProvider
     */
    public function testOfflinePayment($user): void
    {
        Event::fake(OrderUpdatedPaid::class);

        $this->$user->givePermissionTo('payments.offline');

        $code = $this->order->code;
        $response = $this->actingAs($this->$user)
            ->postJson("/orders/${code}/pay/offline");

        $payment = Payment::find($response->getData()->data->id);

        $response
            ->assertCreated()
            ->assertJsonFragment([
                'method' => 'offline',
                'status' => PaymentStatus::SUCCESSFUL,
                'amount' => $this->order->summary,
                'date' => $payment->created_at,
                'redirect_url' => null,
                'continue_url' => null,
            ]);

        $this->assertDatabaseHas('payments', [
            'order_id' => $this->order->getKey(),
            'method' => 'offline',
            'status' => PaymentStatus::SUCCESSFUL,
            'amount' => $this->order->summary,
        ]);

        $this->assertDatabaseHas('orders', [
            'id' => $this->order->getKey(),
            'paid' => true,
        ]);

        $this->order->refresh();
        $this->assertTrue($this->order->paid);

        Event::assertDispatched(OrderUpdatedPaid::class);
    }

    /**
     * @dataProvider authProvider
     */
    public function testPaymentHasDate($user): void
    {
        $this->$user->givePermissionTo('payments.offline');

        $code = $this->order->code;
        $response = $this->actingAs($this->$user)
            ->postJson("/orders/${code}/pay/offline");

        $response
            ->assertCreated()
            ->assertJsonFragment([
                'date' => Payment::find($response->getData()->data->id)->created_at,
            ]);
    }

    /**
     * @dataProvider authProvider
     */
    public function testOfflinePaymentOverpaid($user): void
    {
        $this->$user->givePermissionTo('payments.offline');

        $amount = $this->order->summary - 1;

        $this->order->payments()->create([
            'method' => 'payu',
            'amount' => 1,
            'status' => PaymentStatus::SUCCESSFUL,
        ]);

        $code = $this->order->code;
        $response = $this->actingAs($this->$user)
            ->postJson("/orders/${code}/pay/offline");

        $payment = Payment::find($response->getData()->data->id);

        $response
            ->assertCreated()
            ->assertJsonFragment([
                'method' => 'offline',
                'status' => PaymentStatus::SUCCESSFUL,
                'amount' => $amount,
                'date' => $payment->created_at,
                'redirect_url' => null,
                'continue_url' => null,
            ]);

        $this->assertDatabaseHas('payments', [
            'order_id' => $this->order->getKey(),
            'method' => 'offline',
            'status' => PaymentStatus::SUCCESSFUL,
            'amount' => $amount,
        ]);

        $this->assertDatabaseHas('orders', [
            'id' => $this->order->getKey(),
            'paid' => true,
        ]);

        $this->order->refresh();
        $this->assertTrue($this->order->paid);
    }

    /**
     * @dataProvider authProvider
     */
    public function testIndex($user): void
    {
        $this->$user->givePermissionTo('payments.show');

        Payment::factory()->count(10)->create([
            'order_id' => $this->order->getKey(),
        ]);

        $response = $this->actingAs($this->$user)->json('GET', '/payments');

        $response->assertJsonCount(10, 'data');
    }

    /**
     * @dataProvider authProvider
     */
    public function testShow($user): void
    {
        $this->$user->givePermissionTo('payments.show_details');

        $payment = Payment::factory()->create([
            'order_id' => $this->order->getKey(),
        ]);

        $response = $this->actingAs($this->$user)->json('GET', '/payments/id:' . $payment->getKey());

        $response->assertJson(['data' => [
            'id' => $payment->getKey(),
            'external_id' => $payment->external_id,
            'method' => $payment->method,
            'status' => $payment->status,
            'amount' => $payment->amount,
            'redirect_url' => $payment->redirect_url,
            'continue_url' => $payment->continue_url,
        ],
        ]);
    }

    public function testStore(): void
    {
        $this->appUser->givePermissionTo('payments.add');
        $paymentMethod = PaymentMethod::factory()->create([
            'app_id' => $this->appUser->getKey(),
        ]);

        $response = $this->actingAs($this->appUser)->json('POST', '/payments', [
            'amount' => 100,
            'status' => PaymentStatus::PENDING,
            'order_id' => $this->order->id,
            'external_id' => 'test',
            'method_id' => $paymentMethod->getKey(),
        ]);

        $response->assertJson(['data' => [
            'amount' => 100,
            'status' => PaymentStatus::PENDING,
            'external_id' => 'test',
            'method_id' => $paymentMethod->getKey(),
        ],
        ]);

        $this->assertDatabaseHas('payments', [
            'amount' => 100,
            'status' => PaymentStatus::PENDING,
            'order_id' => $this->order->id,
            'external_id' => 'test',
            'method_id' => $paymentMethod->getKey(),
        ]);
    }

    public function testStoreUnauthorized(): void
    {
        $paymentMethod = PaymentMethod::factory()->create([
            'app_id' => $this->appUser->getKey(),
        ]);

        $response = $this->json('POST', '/payments', [
            'amount' => 100,
            'status' => PaymentStatus::PENDING,
            'order_id' => $this->order->id,
            'external_id' => 'test',
            'method_id' => $paymentMethod->getKey(),
        ]);

        $response->assertForbidden();
    }

    public function testUpdate(): void
    {
        $this->appUser->givePermissionTo('payments.edit');
        $paymentMethod = PaymentMethod::factory()->create([
            'name' => 'test',
            'app_id' => $this->appUser->getKey(),
        ]);

        $payment = Payment::factory()->create([
            'method_id' => $paymentMethod->getKey(),
            'order_id' => $this->order->getKey(),
        ]);

        $response = $this->actingAs($this->appUser)->json('PATCH', '/payments/id:' . $payment->getKey(), [
            'amount' => 100,
            'status' => PaymentStatus::PENDING,
        ]);

        $response->assertJson(['data' => [
            'method' => $paymentMethod->name,
            'method_id' => $paymentMethod->getKey(),
            'status' => PaymentStatus::PENDING,
            'amount' => 100,
        ],
        ]);

        $this->assertDatabaseHas('payments', [
            'id' => $payment->getKey(),
            'method_id' => $paymentMethod->getKey(),
            'status' => PaymentStatus::PENDING,
            'amount' => 100,
        ]);
    }

    public function testUpdateOtherAppPayment(): void
    {
        $this->appUser->givePermissionTo('payments.edit');

        $app = App::factory()->create();

        $paymentMethod = PaymentMethod::factory()->create([
            'app_id' => $app->getKey(),
        ]);

        $payment = Payment::factory()->create([
            'method_id' => $paymentMethod->getKey(),
            'order_id' => $this->order->getKey(),
        ]);

        $response = $this->actingAs($this->appUser)->json('PATCH', '/payments/id:' . $payment->getKey(), [
            'amount' => 100,
            'status' => PaymentStatus::PENDING,
        ]);

        $response->assertStatus(422)
            ->assertJsonFragment(['key' => Exceptions::coerce(Exceptions::CLIENT_NO_ACCESS)->key]);
    }

    public function testUpdateUnauthorized(): void
    {
        $paymentMethod = PaymentMethod::factory()->create([
            'app_id' => $this->appUser->getKey(),
        ]);

        $payment = Payment::factory()->create([
            'method_id' => $paymentMethod->getKey(),
            'order_id' => $this->order->getKey(),
        ]);

        $response = $this->actingAs($this->appUser)->json('PATCH', '/payments/id:' . $payment->getKey(), [
            'amount' => 100,
            'status' => PaymentStatus::PENDING,
        ]);

        $response->assertForbidden();
    }

    public function testCreatePaymentWithPaymentMethod(): void
    {
        $this->user->givePermissionTo('payments.add');
        Http::fake(['*' => Http::response([
            'payment_id' => 'test',
            'status' => PaymentStatus::SUCCESSFUL,
            'amount' => 100,
            'redirect_url' => 'redirect_url',
            'continue_url' => 'continue_url',
        ]),
        ]);

        $paymentMethod = PaymentMethod::factory()->create();

        $response = $this->actingAs($this->user)->json(
            'POST',
            'orders/' . $this->order->code . '/pay/' . $paymentMethod->getKey(),
            [
                'continue_url' => 'continue_url',
            ]
        );

        $response
            ->assertJson(['data' => [
                'method_id' => $paymentMethod->getKey(),
                'status' => PaymentStatus::SUCCESSFUL,
                'amount' => 100,
                'redirect_url' => 'redirect_url',
                'continue_url' => 'continue_url',
            ],
            ])->assertCreated();

        $this->assertDatabaseHas('payments', [
            'id' => $response->getData()->data->id,
            'order_id' => $this->order->getKey(),
            'amount' => 100,
            'redirect_url' => 'redirect_url',
            'continue_url' => 'continue_url',
            'status' => PaymentStatus::SUCCESSFUL,
            'method_id' => $paymentMethod->getKey(),
        ]);
    }
//    public function testPayPalNotification(): void
//    {
//        Http::fake();
//
//        $payment = Payment::factory()->make([
//            'paid' => false,
//        ]);
//
//        $this->order->payments()->save($payment);
//
//        $response = $this->post('payments/paypal', [
//            'txn_id' => $payment->external_id,
//            'mc_gross' => number_format($this->order->amount, 2, '.' ,''),
//            'payment_status' => 'Completed',
//        ]);
//
//        $response->assertOk();
//        $this->assertDatabaseHas('payments', [
//            'id' => $payment->getKey(),
//            'paid' => true,
//        ]);
//    }
}<|MERGE_RESOLUTION|>--- conflicted
+++ resolved
@@ -3,12 +3,10 @@
 namespace Tests\Feature;
 
 use App\Enums\ExceptionsEnums\Exceptions;
-<<<<<<< HEAD
+use App\Events\OrderUpdatedPaid;
+use App\Enums\ExceptionsEnums\Exceptions;
 use App\Enums\PaymentStatus;
 use App\Models\App;
-=======
-use App\Events\OrderUpdatedPaid;
->>>>>>> 539bdf31
 use App\Models\Order;
 use App\Models\Payment;
 use App\Models\PaymentMethod;
@@ -112,7 +110,7 @@
             ->assertCreated()
             ->assertJsonFragment([
                 'method' => 'payu',
-                'paid' => false,
+                'status' => PaymentStatus::PENDING,
                 'amount' => $this->order->summary,
                 'date' => $payment->created_at,
                 'redirect_url' => 'payment_url',
@@ -213,7 +211,7 @@
             ->assertCreated()
             ->assertJsonFragment([
                 'method' => 'payu',
-                'status' => PaymentStatus::PENDING,
+                'paid' => false,
                 'amount' => $this->order->summary,
                 'date' => $payment->created_at,
                 'redirect_url' => 'payment_url',
