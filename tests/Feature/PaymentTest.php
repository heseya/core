<?php

namespace Tests\Feature;

use App\Enums\ExceptionsEnums\Exceptions;
use App\Enums\PaymentStatus;
use App\Events\OrderUpdatedPaid;
use App\Models\App;
use App\Models\Order;
use App\Models\Payment;
use App\Models\PaymentMethod;
use App\Models\Product;
use App\Models\ShippingMethod;
use App\Models\Status;
use Illuminate\Support\Facades\Config;
use Illuminate\Support\Facades\Event;
use Illuminate\Support\Facades\Http;
use Tests\TestCase;

class PaymentTest extends TestCase
{
    private Order $order;
    private App $appUser;

    private ShippingMethod $shippingMethod;
    private PaymentMethod $paymentMethod;

    public function setUp(): void
    {
        parent::setUp();

        Product::factory()->create();

        $this->shippingMethod = ShippingMethod::factory()->create();
        $this->paymentMethod = PaymentMethod::factory()->create([
            'public' => true,
            'name' => 'Payu',
            'alias' => 'payu',
        ]);
        $this->shippingMethod->paymentMethods()->save($this->paymentMethod);
        $status = Status::factory()->create();
        $product = Product::factory()->create();

        $this->appUser = App::factory()->create();

        $this->order = Order::factory()->create([
            'shipping_method_id' => $this->shippingMethod->getKey(),
            'status_id' => $status->getKey(),
        ]);

        $this->order->products()->create([
            'product_id' => $product->getKey(),
            'quantity' => 1,
            'price' => 125.50,
            'price_initial' => 125.50,
            'name' => $product->name,
        ]);

        $this->order->refresh();
    }

    public function testPayuUrlUnauthorized(): void
    {
        Http::fakeSequence()
            ->push([
                'access_token' => 'random_access_token',
            ])
            ->push([
                'status' => [
                    'statusCode' => 'SUCCESS',
                ],
                'redirectUri' => 'payment_url',
                'orderId' => 'payu_id',
            ]);

        $code = $this->order->code;
<<<<<<< HEAD
        $response = $this->postJson("/orders/{$code}/pay/payu", [
=======
        $response = $this->postJson("/orders/${code}/pay/id:" . $this->paymentMethod->getKey(), [
>>>>>>> 7ae6057e
            'continue_url' => 'continue_url',
        ]);

        $response->assertForbidden();
    }

    /**
     * @dataProvider authProvider
     */
    public function testPayuUrl($user): void
    {
        $this->$user->givePermissionTo('payments.add');

        Http::fakeSequence()
            ->push([
                'access_token' => 'random_access_token',
            ])
            ->push([
                'status' => [
                    'statusCode' => 'SUCCESS',
                ],
                'redirectUri' => 'payment_url',
                'orderId' => 'payu_id',
            ]);

        $code = $this->order->code;
        $response = $this
            ->actingAs($this->$user)
<<<<<<< HEAD
            ->json('POST', "/orders/{$code}/pay/payu", [
=======
            ->json('POST', "/orders/${code}/pay/id:" . $this->paymentMethod->getKey(), [
>>>>>>> 7ae6057e
                'continue_url' => 'continue_url',
            ]);

        $payment = Payment::query()->find($response->getData()->data->id);

        $response
            ->assertCreated()
            ->assertJsonFragment([
                'method' => 'payu',
                'status' => PaymentStatus::PENDING,
                'amount' => $this->order->summary,
                'date' => $payment->created_at,
                'redirect_url' => 'payment_url',
                'continue_url' => 'continue_url',
            ]);
    }

    /**
     * @dataProvider authProvider
     */
    public function testNotAvailablePaymentMethod($user): void
    {
        $this->$user->givePermissionTo('payments.add');

        $code = $this->order->code;
        $this
            ->actingAs($this->$user)
<<<<<<< HEAD
            ->postJson("/orders/{$code}/pay/przelewy24", [
=======
            ->postJson("/orders/${code}/pay/id:026eda8b-8acf-40e4-8764-d44aa8b8db7a", [
>>>>>>> 7ae6057e
                'continue_url' => 'continue_url',
            ])
            ->assertNotFound();
    }

    /**
     * @dataProvider authProvider
     */
    public function testNotAvailablePaymentMethodDigital($user): void
    {
        $this->$user->givePermissionTo('payments.add');

        $paymentMethod = PaymentMethod::factory()->create([
            'public' => true,
            'name' => 'PayPal',
            'alias' => 'paypal',
        ]);

        /** @var ShippingMethod $digitalShippingMethod */
        $digitalShippingMethod = ShippingMethod::factory()->create(['public' => true]);
        $digitalShippingMethod->paymentMethods()->attach($paymentMethod->getKey());

        $this->order->update([
            'digital_shipping_method_id' => $digitalShippingMethod->getKey(),
        ]);

        $this
            ->actingAs($this->$user)
<<<<<<< HEAD
            ->postJson("/orders/{$code}/pay/przelewy24", [
=======
            ->postJson('/orders/' . $this->order->code . '/pay/id:' . $paymentMethod->getKey(), [
>>>>>>> 7ae6057e
                'continue_url' => 'continue_url',
            ])
            ->assertUnprocessable()
            ->assertJsonFragment([
                'message' => Exceptions::PAYMENT_METHOD_NOT_AVAILABLE_FOR_SHIPPING,
            ]);
    }

    /**
     * @dataProvider authProvider
     */
    public function testPaymentMethodDigital($user): void
    {
        $this->$user->givePermissionTo('payments.add');

        Http::fakeSequence()
            ->push([
                'access_token' => 'random_access_token',
            ])
            ->push([
                'status' => [
                    'statusCode' => 'SUCCESS',
                ],
                'redirectUri' => 'payment_url',
                'orderId' => 'payu_id',
            ]);

        $code = $this->order->code;

        $digitalShippingMethod = ShippingMethod::factory()->create();
        $paymentMethod = PaymentMethod::factory()->create([
            'public' => true,
            'name' => 'Payu',
            'alias' => 'payu',
        ]);
        $digitalShippingMethod->paymentMethods()->attach($paymentMethod->getKey());

        $this->order->update([
            'shipping_method_id' => null,
            'digital_shipping_method_id' => $digitalShippingMethod->getKey(),
        ]);

<<<<<<< HEAD
        $response = $this->actingAs($this->$user)
            ->postJson("/orders/{$code}/pay/payu", [
=======
        $this
            ->actingAs($this->$user)
            ->postJson("/orders/${code}/pay/id:" . $paymentMethod->getKey(), [
>>>>>>> 7ae6057e
                'continue_url' => 'continue_url',
            ])
            ->assertCreated()
            ->assertJsonFragment([
                'method' => 'payu',
                'amount' => $this->order->summary,
                'redirect_url' => 'payment_url',
                'continue_url' => 'continue_url',
            ]);
    }

    public function testPayuNotificationBadSignature(): void
    {
        $payment = Payment::factory()->make([
            'status' => PaymentStatus::PENDING,
        ]);

        $this->order->payments()->save($payment);

        $body = [
            'order' => [
                'status' => 'COMPLETED',
                'extOrderId' => $payment->getKey(),
            ],
        ];
        $signature = 'random-signature';

        $response = $this->postJson('/payments/payu', $body, [
            'OpenPayu-Signature' => "signature={$signature};algorithm=MD5",
        ]);

        $response->assertStatus(422);
    }

    /**
     * @dataProvider authProvider
     */
    public function testPayuNotification($user): void
    {
        Event::fake(OrderUpdatedPaid::class);

        $this->$user->givePermissionTo('payments.edit');

        $payment = Payment::factory()->make([
            'status' => PaymentStatus::PENDING,
        ]);

        $this->order->payments()->save($payment);

        $body = [
            'order' => [
                'status' => 'COMPLETED',
                'extOrderId' => $payment->getKey(),
            ],
        ];
        $signature = md5(json_encode($body) . Config::get('payu.second_key'));

        $response = $this->actingAs($this->$user)
            ->postJson('/payments/payu', $body, [
                'OpenPayu-Signature' => "signature={$signature};algorithm=MD5",
            ]);

        $response->assertOk();
        $this->assertDatabaseHas('payments', [
            'id' => $payment->getKey(),
            'status' => PaymentStatus::SUCCESSFUL,
        ]);

        Event::assertDispatched(OrderUpdatedPaid::class);
    }

    /**
     * @dataProvider authProvider
     */
    public function testOfflinePaymentUnauthorized($user): void
    {
        $code = $this->order->code;
        $response = $this->actingAs($this->$user)
            ->postJson("/orders/{$code}/pay/offline");

        $response->assertForbidden();
    }

    /**
     * @dataProvider authProvider
     */
    public function testOfflinePayment($user): void
    {
        Event::fake(OrderUpdatedPaid::class);

        $this->$user->givePermissionTo('payments.offline');

        $code = $this->order->code;
        $response = $this->actingAs($this->$user)
            ->postJson("/orders/{$code}/pay/offline");

        $payment = Payment::find($response->getData()->data->id);

        $response
            ->assertCreated()
            ->assertJsonFragment([
                'method' => 'offline',
                'status' => PaymentStatus::SUCCESSFUL,
                'amount' => $this->order->summary,
                'date' => $payment->created_at,
                'redirect_url' => null,
                'continue_url' => null,
            ]);

        $this->assertDatabaseHas('payments', [
            'order_id' => $this->order->getKey(),
            'method' => 'offline',
            'status' => PaymentStatus::SUCCESSFUL,
            'amount' => $this->order->summary,
        ]);

        $this->assertDatabaseHas('orders', [
            'id' => $this->order->getKey(),
            'paid' => true,
        ]);

        $this->order->refresh();
        $this->assertTrue($this->order->paid);

        Event::assertDispatched(OrderUpdatedPaid::class);
    }

    /**
     * @dataProvider authProvider
     */
    public function testPaymentHasDate($user): void
    {
        $this->$user->givePermissionTo('payments.offline');

        $code = $this->order->code;
        $response = $this->actingAs($this->$user)
            ->postJson("/orders/{$code}/pay/offline");

        $response
            ->assertCreated()
            ->assertJsonFragment([
                'date' => Payment::find($response->getData()->data->id)->created_at,
            ]);
    }

    /**
     * @dataProvider authProvider
     */
    public function testOfflinePaymentOverpaid($user): void
    {
        $this->$user->givePermissionTo('payments.offline');

        $amount = $this->order->summary - 1;

        $this->order->payments()->create([
            'method' => 'payu',
            'amount' => 1,
            'status' => PaymentStatus::SUCCESSFUL,
        ]);

        $code = $this->order->code;
        $response = $this->actingAs($this->$user)
            ->postJson("/orders/{$code}/pay/offline");

        $payment = Payment::find($response->getData()->data->id);

        $response
            ->assertCreated()
            ->assertJsonFragment([
                'method' => 'offline',
                'status' => PaymentStatus::SUCCESSFUL,
                'amount' => $amount,
                'date' => $payment->created_at,
                'redirect_url' => null,
                'continue_url' => null,
            ]);

        $this->assertDatabaseHas('payments', [
            'order_id' => $this->order->getKey(),
            'method' => 'offline',
            'status' => PaymentStatus::SUCCESSFUL,
            'amount' => $amount,
        ]);

        $this->assertDatabaseHas('orders', [
            'id' => $this->order->getKey(),
            'paid' => true,
        ]);

        $this->order->refresh();
        $this->assertTrue($this->order->paid);
    }

    /**
     * @dataProvider authProvider
     */
    public function testIndex($user): void
    {
        $this->$user->givePermissionTo('payments.show');

        Payment::factory()->count(10)->create([
            'order_id' => $this->order->getKey(),
        ]);

        $response = $this->actingAs($this->$user)->json('GET', '/payments');

        $response->assertJsonCount(10, 'data');
    }

    /**
     * @dataProvider authProvider
     */
    public function testShow($user): void
    {
        $this->$user->givePermissionTo('payments.show_details');

        $payment = Payment::factory()->create([
            'order_id' => $this->order->getKey(),
        ]);

        $response = $this->actingAs($this->$user)->json('GET', '/payments/id:' . $payment->getKey());

        $response->assertJson(['data' => [
            'id' => $payment->getKey(),
            'external_id' => $payment->external_id,
            'method' => $payment->method,
            'status' => $payment->status,
            'amount' => $payment->amount,
            'redirect_url' => $payment->redirect_url,
            'continue_url' => $payment->continue_url,
        ],
        ]);
    }

    public function testStore(): void
    {
        $this->appUser->givePermissionTo('payments.add');
        $paymentMethod = PaymentMethod::factory()->create([
            'app_id' => $this->appUser->getKey(),
        ]);

        $response = $this->actingAs($this->appUser)->json('POST', '/payments', [
            'amount' => 100,
            'status' => PaymentStatus::PENDING,
            'order_id' => $this->order->id,
            'external_id' => 'test',
            'method_id' => $paymentMethod->getKey(),
        ]);

        $response->assertJson(['data' => [
            'amount' => 100,
            'status' => PaymentStatus::PENDING,
            'external_id' => 'test',
            'method_id' => $paymentMethod->getKey(),
        ],
        ]);

        $this->assertDatabaseHas('payments', [
            'amount' => 100,
            'status' => PaymentStatus::PENDING,
            'order_id' => $this->order->id,
            'external_id' => 'test',
            'method_id' => $paymentMethod->getKey(),
        ]);
    }

    public function testStoreUnauthorized(): void
    {
        $paymentMethod = PaymentMethod::factory()->create([
            'app_id' => $this->appUser->getKey(),
        ]);

        $response = $this->json('POST', '/payments', [
            'amount' => 100,
            'status' => PaymentStatus::PENDING,
            'order_id' => $this->order->id,
            'external_id' => 'test',
            'method_id' => $paymentMethod->getKey(),
        ]);

        $response->assertForbidden();
    }

    public function testUpdate(): void
    {
        $this->appUser->givePermissionTo('payments.edit');
        $paymentMethod = PaymentMethod::factory()->create([
            'name' => 'test',
            'app_id' => $this->appUser->getKey(),
        ]);

        $payment = Payment::factory()->create([
            'method_id' => $paymentMethod->getKey(),
            'order_id' => $this->order->getKey(),
        ]);

        $response = $this->actingAs($this->appUser)->json('PATCH', '/payments/id:' . $payment->getKey(), [
            'amount' => 100,
            'status' => PaymentStatus::PENDING,
        ]);

        $response->assertJson(['data' => [
            'method' => $paymentMethod->name,
            'method_id' => $paymentMethod->getKey(),
            'status' => PaymentStatus::PENDING,
            'amount' => 100,
        ],
        ]);

        $this->assertDatabaseHas('payments', [
            'id' => $payment->getKey(),
            'method_id' => $paymentMethod->getKey(),
            'status' => PaymentStatus::PENDING,
            'amount' => 100,
        ]);
    }

    public function testUpdateOtherAppPayment(): void
    {
        $this->appUser->givePermissionTo('payments.edit');

        $app = App::factory()->create();

        $paymentMethod = PaymentMethod::factory()->create([
            'app_id' => $app->getKey(),
        ]);

        $payment = Payment::factory()->create([
            'method_id' => $paymentMethod->getKey(),
            'order_id' => $this->order->getKey(),
        ]);

        $response = $this->actingAs($this->appUser)->json('PATCH', '/payments/id:' . $payment->getKey(), [
            'amount' => 100,
            'status' => PaymentStatus::PENDING,
        ]);

        $response
            ->assertStatus(422)
            ->assertJsonFragment(['key' => Exceptions::coerce(Exceptions::CLIENT_NO_ACCESS)->key]);
    }

    public function testUpdateUnauthorized(): void
    {
        $paymentMethod = PaymentMethod::factory()->create([
            'app_id' => $this->appUser->getKey(),
        ]);

        $payment = Payment::factory()->create([
            'method_id' => $paymentMethod->getKey(),
            'order_id' => $this->order->getKey(),
        ]);

        $response = $this->actingAs($this->appUser)->json('PATCH', '/payments/id:' . $payment->getKey(), [
            'amount' => 100,
            'status' => PaymentStatus::PENDING,
        ]);

        $response->assertForbidden();
    }

    public function testCreatePaymentWithMicroservice(): void
    {
        $this->user->givePermissionTo('payments.add');
        Http::fake(['*' => Http::response([
            'payment_id' => 'test',
            'status' => PaymentStatus::SUCCESSFUL,
            'amount' => 100,
            'redirect_url' => 'redirect_url',
            'continue_url' => 'continue_url',
        ]),
        ]);

        $paymentMethod = PaymentMethod::factory()->create([
            'alias' => null,
            'public' => true,
        ]);
        $this->shippingMethod->paymentMethods()->attach($paymentMethod->getKey());

        $response = $this->actingAs($this->user)->json(
            'POST',
            'orders/' . $this->order->code . '/pay/id:' . $paymentMethod->getKey(),
            ['continue_url' => 'continue_url'],
        );

        $response->assertJson(['data' => [
            'method_id' => $paymentMethod->getKey(),
            'status' => PaymentStatus::SUCCESSFUL,
            'amount' => 100,
            'redirect_url' => 'redirect_url',
            'continue_url' => 'continue_url',
        ],
        ])->assertCreated();

        $this->assertDatabaseHas('payments', [
            'id' => $response->getData()->data->id,
            'order_id' => $this->order->getKey(),
            'amount' => 100,
            'redirect_url' => 'redirect_url',
            'continue_url' => 'continue_url',
            'status' => PaymentStatus::SUCCESSFUL,
            'method_id' => $paymentMethod->getKey(),
        ]);
    }
}<|MERGE_RESOLUTION|>--- conflicted
+++ resolved
@@ -74,11 +74,7 @@
             ]);
 
         $code = $this->order->code;
-<<<<<<< HEAD
-        $response = $this->postJson("/orders/{$code}/pay/payu", [
-=======
         $response = $this->postJson("/orders/${code}/pay/id:" . $this->paymentMethod->getKey(), [
->>>>>>> 7ae6057e
             'continue_url' => 'continue_url',
         ]);
 
@@ -107,11 +103,7 @@
         $code = $this->order->code;
         $response = $this
             ->actingAs($this->$user)
-<<<<<<< HEAD
-            ->json('POST', "/orders/{$code}/pay/payu", [
-=======
             ->json('POST', "/orders/${code}/pay/id:" . $this->paymentMethod->getKey(), [
->>>>>>> 7ae6057e
                 'continue_url' => 'continue_url',
             ]);
 
@@ -139,11 +131,7 @@
         $code = $this->order->code;
         $this
             ->actingAs($this->$user)
-<<<<<<< HEAD
-            ->postJson("/orders/{$code}/pay/przelewy24", [
-=======
             ->postJson("/orders/${code}/pay/id:026eda8b-8acf-40e4-8764-d44aa8b8db7a", [
->>>>>>> 7ae6057e
                 'continue_url' => 'continue_url',
             ])
             ->assertNotFound();
@@ -172,11 +160,7 @@
 
         $this
             ->actingAs($this->$user)
-<<<<<<< HEAD
-            ->postJson("/orders/{$code}/pay/przelewy24", [
-=======
             ->postJson('/orders/' . $this->order->code . '/pay/id:' . $paymentMethod->getKey(), [
->>>>>>> 7ae6057e
                 'continue_url' => 'continue_url',
             ])
             ->assertUnprocessable()
@@ -219,14 +203,9 @@
             'digital_shipping_method_id' => $digitalShippingMethod->getKey(),
         ]);
 
-<<<<<<< HEAD
-        $response = $this->actingAs($this->$user)
-            ->postJson("/orders/{$code}/pay/payu", [
-=======
         $this
             ->actingAs($this->$user)
             ->postJson("/orders/${code}/pay/id:" . $paymentMethod->getKey(), [
->>>>>>> 7ae6057e
                 'continue_url' => 'continue_url',
             ])
             ->assertCreated()
