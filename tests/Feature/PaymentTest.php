--- conflicted
+++ resolved
@@ -12,10 +12,7 @@
 use App\Models\Product;
 use App\Models\ShippingMethod;
 use App\Models\Status;
-<<<<<<< HEAD
-=======
 use Brick\Money\Money;
->>>>>>> e87fc663
 use Domain\Currency\Currency;
 use Illuminate\Support\Facades\Config;
 use Illuminate\Support\Facades\Event;
@@ -123,11 +120,7 @@
             ->assertJsonFragment([
                 'method' => 'payu',
                 'status' => PaymentStatus::PENDING->value,
-<<<<<<< HEAD
                 'amount' => "{$this->order->summary}.00",
-=======
-                'amount' => $this->order->summary->getAmount()->toFloat(),
->>>>>>> e87fc663
                 'date' => $payment->created_at,
                 'redirect_url' => 'payment_url',
                 'continue_url' => 'continue_url',
@@ -224,11 +217,7 @@
             ->assertCreated()
             ->assertJsonFragment([
                 'method' => 'payu',
-<<<<<<< HEAD
                 'amount' => "{$this->order->summary}.00",
-=======
-                'amount' => $this->order->summary->getAmount()->toFloat(),
->>>>>>> e87fc663
                 'redirect_url' => 'payment_url',
                 'continue_url' => 'continue_url',
             ]);
@@ -326,7 +315,6 @@
 
         $payment = Payment::find($response->getData()->data->id);
 
-<<<<<<< HEAD
         $response->assertJsonFragment([
             'method' => 'offline',
             'status' => PaymentStatus::SUCCESSFUL->value,
@@ -335,18 +323,6 @@
             'redirect_url' => null,
             'continue_url' => null,
         ]);
-=======
-        $response
-            ->assertCreated()
-            ->assertJsonFragment([
-                'method' => 'offline',
-                'status' => PaymentStatus::SUCCESSFUL->value,
-                'amount' => $this->order->summary->getAmount()->toFloat(),
-                'date' => $payment->created_at,
-                'redirect_url' => null,
-                'continue_url' => null,
-            ]);
->>>>>>> e87fc663
 
         $this->assertDatabaseHas('payments', [
             'order_id' => $this->order->getKey(),
