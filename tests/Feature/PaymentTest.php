<?php

namespace Tests\Feature;

use App\Enums\ExceptionsEnums\Exceptions;
use App\Enums\PaymentStatus;
use App\Events\OrderUpdatedPaid;
use App\Models\App;
use App\Models\Order;
use App\Models\Payment;
use App\Models\PaymentMethod;
use App\Models\Product;
use App\Models\ShippingMethod;
use App\Models\Status;
use Illuminate\Support\Facades\Config;
use Illuminate\Support\Facades\Event;
use Illuminate\Support\Facades\Http;
use Tests\TestCase;

class PaymentTest extends TestCase
{
    private Order $order;
    private App $appUser;

    public function setUp(): void
    {
        parent::setUp();

        Product::factory()->create();

        $shipping_method = ShippingMethod::factory()->create();
        $paymentMethod = PaymentMethod::factory()->create([
            'public' => true,
            'name' => 'Payu',
            'alias' => 'payu',
        ]);
        $shipping_method->paymentMethods()->save($paymentMethod);
        $status = Status::factory()->create();
        $product = Product::factory()->create();

        $this->appUser = App::factory()->create();

        $this->order = Order::factory()->create([
            'shipping_method_id' => $shipping_method->getKey(),
            'status_id' => $status->getKey(),
        ]);

        $this->order->products()->create([
            'product_id' => $product->getKey(),
            'quantity' => 1,
            'price' => 125.50,
            'price_initial' => 125.50,
            'name' => $product->name,
        ]);

        $this->order->refresh();
    }

    public function testPayuUrlUnauthorized(): void
    {
        Http::fakeSequence()
            ->push([
                'access_token' => 'random_access_token',
            ])
            ->push([
                'status' => [
                    'statusCode' => 'SUCCESS',
                ],
                'redirectUri' => 'payment_url',
                'orderId' => 'payu_id',
            ]);

        $code = $this->order->code;
        $response = $this->postJson("/orders/{$code}/pay/payu", [
            'continue_url' => 'continue_url',
        ]);

        $response->assertForbidden();
    }

    /**
     * @dataProvider authProvider
     */
    public function testPayuUrl($user): void
    {
        $this->$user->givePermissionTo('payments.add');

        Http::fakeSequence()
            ->push([
                'access_token' => 'random_access_token',
            ])
            ->push([
                'status' => [
                    'statusCode' => 'SUCCESS',
                ],
                'redirectUri' => 'payment_url',
                'orderId' => 'payu_id',
            ]);

        $code = $this->order->code;
<<<<<<< HEAD
        $response = $this->actingAs($this->$user)
            ->postJson("/orders/{$code}/pay/payu", [
=======
        $response = $this
            ->actingAs($this->$user)
            ->json('POST', "/orders/${code}/pay/payu", [
>>>>>>> b0f4b7d4
                'continue_url' => 'continue_url',
            ]);

        $payment = Payment::query()->find($response->getData()->data->id);

        $response
            ->assertCreated()
            ->assertJsonFragment([
                'method' => 'payu',
                'status' => PaymentStatus::PENDING,
                'amount' => $this->order->summary,
                'date' => $payment->created_at,
                'redirect_url' => 'payment_url',
                'continue_url' => 'continue_url',
            ]);
    }

    /**
     * @dataProvider authProvider
     */
    public function testNotAvailablePaymentMethod($user): void
    {
        $this->$user->givePermissionTo('payments.add');

        $code = $this->order->code;
        $this
            ->actingAs($this->$user)
            ->postJson("/orders/{$code}/pay/przelewy24", [
                'continue_url' => 'continue_url',
            ])
            ->assertUnprocessable()
            ->assertJsonFragment([
                'message' => Exceptions::PAYMENT_METHOD_NOT_AVAILABLE_FOR_SHIPPING,
            ]);
    }

    /**
     * @dataProvider authProvider
     */
    public function testNotAvailablePaymentMethodDigital($user): void
    {
        $this->$user->givePermissionTo('payments.add');

        $paymentMethod = PaymentMethod::factory()->create([
            'public' => true,
            'name' => 'Przelewy24',
            'alias' => 'przelewy',
        ]);
        $digitalShippingMethod = ShippingMethod::factory()->create(['public' => true]);
        $digitalShippingMethod->paymentMethods()->save($paymentMethod);

        $this->order->update([
            'digital_shipping_method_id' => $digitalShippingMethod->getKey(),
        ]);

        $code = $this->order->code;
        $this
            ->actingAs($this->$user)
            ->postJson("/orders/{$code}/pay/przelewy24", [
                'continue_url' => 'continue_url',
            ])
            ->assertUnprocessable()
            ->assertJsonFragment([
                'message' => Exceptions::PAYMENT_METHOD_NOT_AVAILABLE_FOR_SHIPPING,
            ]);
    }

    /**
     * @dataProvider authProvider
     */
    public function testPaymentMethodDigital($user): void
    {
        $this->$user->givePermissionTo('payments.add');

        Http::fakeSequence()
            ->push([
                'access_token' => 'random_access_token',
            ])
            ->push([
                'status' => [
                    'statusCode' => 'SUCCESS',
                ],
                'redirectUri' => 'payment_url',
                'orderId' => 'payu_id',
            ]);

        $code = $this->order->code;

        $digitalShippingMethod = ShippingMethod::factory()->create();
        $paymentMethod = PaymentMethod::factory()->create([
            'public' => true,
            'name' => 'Payu',
            'alias' => 'payu',
        ]);
        $digitalShippingMethod->paymentMethods()->save($paymentMethod);

        $this->order->shippingMethod()->dissociate();
        $this->order->digitalShippingMethod()->associate($digitalShippingMethod);

        $response = $this->actingAs($this->$user)
            ->postJson("/orders/{$code}/pay/payu", [
                'continue_url' => 'continue_url',
            ]);

        $payment = Payment::find($response->getData()->data->id);

        $response
            ->assertCreated()
            ->assertJsonFragment([
                'method' => 'payu',
                'amount' => $this->order->summary,
                'date' => $payment->created_at,
                'redirect_url' => 'payment_url',
                'continue_url' => 'continue_url',
            ]);
    }

    public function testPayuNotificationBadSignature(): void
    {
        $payment = Payment::factory()->make([
            'status' => PaymentStatus::PENDING,
        ]);

        $this->order->payments()->save($payment);

        $body = [
            'order' => [
                'status' => 'COMPLETED',
                'extOrderId' => $payment->getKey(),
            ],
        ];
        $signature = 'random-signature';

        $response = $this->postJson('/payments/payu', $body, [
            'OpenPayu-Signature' => "signature={$signature};algorithm=MD5",
        ]);

        $response->assertStatus(422);
    }

    /**
     * @dataProvider authProvider
     */
    public function testPayuNotification($user): void
    {
        Event::fake(OrderUpdatedPaid::class);

        $this->$user->givePermissionTo('payments.edit');

        $payment = Payment::factory()->make([
            'status' => PaymentStatus::PENDING,
        ]);

        $this->order->payments()->save($payment);

        $body = [
            'order' => [
                'status' => 'COMPLETED',
                'extOrderId' => $payment->getKey(),
            ],
        ];
        $signature = md5(json_encode($body) . Config::get('payu.second_key'));

        $response = $this->actingAs($this->$user)
            ->postJson('/payments/payu', $body, [
                'OpenPayu-Signature' => "signature={$signature};algorithm=MD5",
            ]);

        $response->assertOk();
        $this->assertDatabaseHas('payments', [
            'id' => $payment->getKey(),
            'status' => PaymentStatus::SUCCESSFUL,
        ]);

        Event::assertDispatched(OrderUpdatedPaid::class);
    }

    /**
     * @dataProvider authProvider
     */
    public function testOfflinePaymentUnauthorized($user): void
    {
        $code = $this->order->code;
        $response = $this->actingAs($this->$user)
            ->postJson("/orders/{$code}/pay/offline");

        $response->assertForbidden();
    }

    /**
     * @dataProvider authProvider
     */
    public function testOfflinePayment($user): void
    {
        Event::fake(OrderUpdatedPaid::class);

        $this->$user->givePermissionTo('payments.offline');

        $code = $this->order->code;
        $response = $this->actingAs($this->$user)
            ->postJson("/orders/{$code}/pay/offline");

        $payment = Payment::find($response->getData()->data->id);

        $response
            ->assertCreated()
            ->assertJsonFragment([
                'method' => 'offline',
                'status' => PaymentStatus::SUCCESSFUL,
                'amount' => $this->order->summary,
                'date' => $payment->created_at,
                'redirect_url' => null,
                'continue_url' => null,
            ]);

        $this->assertDatabaseHas('payments', [
            'order_id' => $this->order->getKey(),
            'method' => 'offline',
            'status' => PaymentStatus::SUCCESSFUL,
            'amount' => $this->order->summary,
        ]);

        $this->assertDatabaseHas('orders', [
            'id' => $this->order->getKey(),
            'paid' => true,
        ]);

        $this->order->refresh();
        $this->assertTrue($this->order->paid);

        Event::assertDispatched(OrderUpdatedPaid::class);
    }

    /**
     * @dataProvider authProvider
     */
    public function testPaymentHasDate($user): void
    {
        $this->$user->givePermissionTo('payments.offline');

        $code = $this->order->code;
        $response = $this->actingAs($this->$user)
            ->postJson("/orders/{$code}/pay/offline");

        $response
            ->assertCreated()
            ->assertJsonFragment([
                'date' => Payment::find($response->getData()->data->id)->created_at,
            ]);
    }

    /**
     * @dataProvider authProvider
     */
    public function testOfflinePaymentOverpaid($user): void
    {
        $this->$user->givePermissionTo('payments.offline');

        $amount = $this->order->summary - 1;

        $this->order->payments()->create([
            'method' => 'payu',
            'amount' => 1,
            'status' => PaymentStatus::SUCCESSFUL,
        ]);

        $code = $this->order->code;
        $response = $this->actingAs($this->$user)
            ->postJson("/orders/{$code}/pay/offline");

        $payment = Payment::find($response->getData()->data->id);

        $response
            ->assertCreated()
            ->assertJsonFragment([
                'method' => 'offline',
                'status' => PaymentStatus::SUCCESSFUL,
                'amount' => $amount,
                'date' => $payment->created_at,
                'redirect_url' => null,
                'continue_url' => null,
            ]);

        $this->assertDatabaseHas('payments', [
            'order_id' => $this->order->getKey(),
            'method' => 'offline',
            'status' => PaymentStatus::SUCCESSFUL,
            'amount' => $amount,
        ]);

        $this->assertDatabaseHas('orders', [
            'id' => $this->order->getKey(),
            'paid' => true,
        ]);

        $this->order->refresh();
        $this->assertTrue($this->order->paid);
    }

    /**
     * @dataProvider authProvider
     */
    public function testIndex($user): void
    {
        $this->$user->givePermissionTo('payments.show');

        Payment::factory()->count(10)->create([
            'order_id' => $this->order->getKey(),
        ]);

        $response = $this->actingAs($this->$user)->json('GET', '/payments');

        $response->assertJsonCount(10, 'data');
    }

    /**
     * @dataProvider authProvider
     */
    public function testShow($user): void
    {
        $this->$user->givePermissionTo('payments.show_details');

        $payment = Payment::factory()->create([
            'order_id' => $this->order->getKey(),
        ]);

        $response = $this->actingAs($this->$user)->json('GET', '/payments/id:' . $payment->getKey());

        $response->assertJson(['data' => [
            'id' => $payment->getKey(),
            'external_id' => $payment->external_id,
            'method' => $payment->method,
            'status' => $payment->status,
            'amount' => $payment->amount,
            'redirect_url' => $payment->redirect_url,
            'continue_url' => $payment->continue_url,
        ],
        ]);
    }

    public function testStore(): void
    {
        $this->appUser->givePermissionTo('payments.add');
        $paymentMethod = PaymentMethod::factory()->create([
            'app_id' => $this->appUser->getKey(),
        ]);

        $response = $this->actingAs($this->appUser)->json('POST', '/payments', [
            'amount' => 100,
            'status' => PaymentStatus::PENDING,
            'order_id' => $this->order->id,
            'external_id' => 'test',
            'method_id' => $paymentMethod->getKey(),
        ]);

        $response->assertJson(['data' => [
            'amount' => 100,
            'status' => PaymentStatus::PENDING,
            'external_id' => 'test',
            'method_id' => $paymentMethod->getKey(),
        ],
        ]);

        $this->assertDatabaseHas('payments', [
            'amount' => 100,
            'status' => PaymentStatus::PENDING,
            'order_id' => $this->order->id,
            'external_id' => 'test',
            'method_id' => $paymentMethod->getKey(),
        ]);
    }

    public function testStoreUnauthorized(): void
    {
        $paymentMethod = PaymentMethod::factory()->create([
            'app_id' => $this->appUser->getKey(),
        ]);

        $response = $this->json('POST', '/payments', [
            'amount' => 100,
            'status' => PaymentStatus::PENDING,
            'order_id' => $this->order->id,
            'external_id' => 'test',
            'method_id' => $paymentMethod->getKey(),
        ]);

        $response->assertForbidden();
    }

    public function testUpdate(): void
    {
        $this->appUser->givePermissionTo('payments.edit');
        $paymentMethod = PaymentMethod::factory()->create([
            'name' => 'test',
            'app_id' => $this->appUser->getKey(),
        ]);

        $payment = Payment::factory()->create([
            'method_id' => $paymentMethod->getKey(),
            'order_id' => $this->order->getKey(),
        ]);

        $response = $this->actingAs($this->appUser)->json('PATCH', '/payments/id:' . $payment->getKey(), [
            'amount' => 100,
            'status' => PaymentStatus::PENDING,
        ]);

        $response->assertJson(['data' => [
            'method' => $paymentMethod->name,
            'method_id' => $paymentMethod->getKey(),
            'status' => PaymentStatus::PENDING,
            'amount' => 100,
        ],
        ]);

        $this->assertDatabaseHas('payments', [
            'id' => $payment->getKey(),
            'method_id' => $paymentMethod->getKey(),
            'status' => PaymentStatus::PENDING,
            'amount' => 100,
        ]);
    }

    public function testUpdateOtherAppPayment(): void
    {
        $this->appUser->givePermissionTo('payments.edit');

        $app = App::factory()->create();

        $paymentMethod = PaymentMethod::factory()->create([
            'app_id' => $app->getKey(),
        ]);

        $payment = Payment::factory()->create([
            'method_id' => $paymentMethod->getKey(),
            'order_id' => $this->order->getKey(),
        ]);

        $response = $this->actingAs($this->appUser)->json('PATCH', '/payments/id:' . $payment->getKey(), [
            'amount' => 100,
            'status' => PaymentStatus::PENDING,
        ]);

        $response->assertStatus(422)
            ->assertJsonFragment(['key' => Exceptions::coerce(Exceptions::CLIENT_NO_ACCESS)->key]);
    }

    public function testUpdateUnauthorized(): void
    {
        $paymentMethod = PaymentMethod::factory()->create([
            'app_id' => $this->appUser->getKey(),
        ]);

        $payment = Payment::factory()->create([
            'method_id' => $paymentMethod->getKey(),
            'order_id' => $this->order->getKey(),
        ]);

        $response = $this->actingAs($this->appUser)->json('PATCH', '/payments/id:' . $payment->getKey(), [
            'amount' => 100,
            'status' => PaymentStatus::PENDING,
        ]);

        $response->assertForbidden();
    }

    public function testCreatePaymentWithPaymentMethod(): void
    {
        $this->user->givePermissionTo('payments.add');
        Http::fake(['*' => Http::response([
            'payment_id' => 'test',
            'status' => PaymentStatus::SUCCESSFUL,
            'amount' => 100,
            'redirect_url' => 'redirect_url',
            'continue_url' => 'continue_url',
        ]),
        ]);

        $paymentMethod = PaymentMethod::factory()->create();

        $response = $this->actingAs($this->user)->json(
            'POST',
            'orders/' . $this->order->code . '/pay/' . $paymentMethod->getKey(),
            [
                'continue_url' => 'continue_url',
            ]
        );

        $response
            ->assertJson(['data' => [
                'method_id' => $paymentMethod->getKey(),
                'status' => PaymentStatus::SUCCESSFUL,
                'amount' => 100,
                'redirect_url' => 'redirect_url',
                'continue_url' => 'continue_url',
            ],
            ])->assertCreated();

        $this->assertDatabaseHas('payments', [
            'id' => $response->getData()->data->id,
            'order_id' => $this->order->getKey(),
            'amount' => 100,
            'redirect_url' => 'redirect_url',
            'continue_url' => 'continue_url',
            'status' => PaymentStatus::SUCCESSFUL,
            'method_id' => $paymentMethod->getKey(),
        ]);
    }
}<|MERGE_RESOLUTION|>--- conflicted
+++ resolved
@@ -98,14 +98,9 @@
             ]);
 
         $code = $this->order->code;
-<<<<<<< HEAD
-        $response = $this->actingAs($this->$user)
-            ->postJson("/orders/{$code}/pay/payu", [
-=======
         $response = $this
             ->actingAs($this->$user)
             ->json('POST', "/orders/${code}/pay/payu", [
->>>>>>> b0f4b7d4
                 'continue_url' => 'continue_url',
             ]);
 
