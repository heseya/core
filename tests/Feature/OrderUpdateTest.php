--- conflicted
+++ resolved
@@ -66,13 +66,9 @@
     {
         $this->$user->givePermissionTo('orders.edit');
 
-<<<<<<< HEAD
-        Event::fake([OrderUpdated::class]);
-
-        $email = $this->faker->freeEmail;
-=======
+        Event::fake([OrderUpdated::class]);
+
         $email = $this->faker->email();
->>>>>>> 4e67b652
         $comment = $this->faker->text(200);
         $address = Address::factory()->create();
 
@@ -322,15 +318,10 @@
     {
         $this->$user->givePermissionTo('orders.edit');
 
-<<<<<<< HEAD
-        Event::fake([OrderUpdated::class]);
-
-        $email = $this->faker->freeEmail;
-        $response = $this->actingAs($this->user)->patchJson('/orders/id:' . $this->order->getKey(), [
-=======
+        Event::fake([OrderUpdated::class]);
+
         $email = $this->faker->email();
         $response = $this->actingAs($this->$user)->patchJson('/orders/id:' . $this->order->getKey(), [
->>>>>>> 4e67b652
             'email' => $email
         ]);
 
@@ -411,13 +402,9 @@
     {
         $this->$user->givePermissionTo('orders.edit');
 
-<<<<<<< HEAD
-        Event::fake([OrderUpdated::class]);
-
-        $response = $this->actingAs($this->user)->patchJson('/orders/id:' . $this->order->getKey(), [
-=======
-        $response = $this->actingAs($this->$user)->patchJson('/orders/id:' . $this->order->getKey(), [
->>>>>>> 4e67b652
+        Event::fake([OrderUpdated::class]);
+
+        $response = $this->actingAs($this->$user)->patchJson('/orders/id:' . $this->order->getKey(), [
             'comment' => ''
         ]);
 
@@ -497,13 +484,9 @@
     {
         $this->$user->givePermissionTo('orders.edit');
 
-<<<<<<< HEAD
-        Event::fake([OrderUpdated::class]);
-
-        $response = $this->actingAs($this->user)->patchJson('/orders/id:' . $this->order->getKey(), [
-=======
-        $response = $this->actingAs($this->$user)->patchJson('/orders/id:' . $this->order->getKey(), [
->>>>>>> 4e67b652
+        Event::fake([OrderUpdated::class]);
+
+        $response = $this->actingAs($this->$user)->patchJson('/orders/id:' . $this->order->getKey(), [
             'invoice_address' => $this->addressDelivery->toArray()
         ]);
 
@@ -556,13 +539,9 @@
     {
         $this->$user->givePermissionTo('orders.edit');
 
-<<<<<<< HEAD
-        Event::fake([OrderUpdated::class]);
-
-        $response = $this->actingAs($this->user)->patchJson('/orders/id:' . $this->order->getKey(), [
-=======
-        $response = $this->actingAs($this->$user)->patchJson('/orders/id:' . $this->order->getKey(), [
->>>>>>> 4e67b652
+        Event::fake([OrderUpdated::class]);
+
+        $response = $this->actingAs($this->$user)->patchJson('/orders/id:' . $this->order->getKey(), [
             'delivery_address' => null
         ]);
 
@@ -640,13 +619,9 @@
     {
         $this->$user->givePermissionTo('orders.edit');
 
-<<<<<<< HEAD
-        Event::fake([OrderUpdated::class]);
-
-        $response = $this->actingAs($this->user)->patchJson('/orders/id:' . $this->order->getKey(), [
-=======
-        $response = $this->actingAs($this->$user)->patchJson('/orders/id:' . $this->order->getKey(), [
->>>>>>> 4e67b652
+        Event::fake([OrderUpdated::class]);
+
+        $response = $this->actingAs($this->$user)->patchJson('/orders/id:' . $this->order->getKey(), [
             'delivery_address' => $this->addressInvoice->toArray()
         ]);
 
@@ -685,13 +660,9 @@
     {
         $this->$user->givePermissionTo('orders.edit');
 
-<<<<<<< HEAD
-        Event::fake([OrderUpdated::class]);
-
-        $response = $this->actingAs($this->user)->patchJson('/orders/id:' . $this->order->getKey(), [
-=======
-        $response = $this->actingAs($this->$user)->patchJson('/orders/id:' . $this->order->getKey(), [
->>>>>>> 4e67b652
+        Event::fake([OrderUpdated::class]);
+
+        $response = $this->actingAs($this->$user)->patchJson('/orders/id:' . $this->order->getKey(), [
             'invoice_address' => null
         ]);
 
