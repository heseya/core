<?php

namespace Tests\Feature;

use App\Events\OrderUpdated;
use App\Listeners\WebHookEventListener;
use App\Models\Address;
use App\Models\Order;
use App\Models\Status;
use App\Models\WebHook;
use Illuminate\Foundation\Testing\RefreshDatabase;
use Illuminate\Foundation\Testing\WithFaker;
use Illuminate\Support\Facades\Bus;
use Illuminate\Support\Facades\Event;
use Illuminate\Support\Facades\Queue;
use Spatie\WebhookServer\CallWebhookJob;
use Tests\TestCase;
use Tests\Traits\CreateShippingMethod;

class OrderUpdateTest extends TestCase
{
    use RefreshDatabase, WithFaker, CreateShippingMethod;

    public const EMAIL = 'test@example.com';
    private Order $order;
    private string $comment;
    private Status $status;
    private Address $addressDelivery;
    private Address $addressInvoice;

    public function setUp(): void
    {
        parent::setUp();

        $shippingMethod = $this->createShippingMethod();
        $this->comment = $this->faker->text(10);
        $this->status = Status::factory()->create();
        $this->addressDelivery = Address::factory()->create();
        $this->addressInvoice = Address::factory()->create();

        $this->order = Order::factory()->create([
            'code' => 'XXXXXX123',
            'email' => self::EMAIL,
            'comment' => $this->comment,
            'status_id' => $this->status->getKey(),
            'shipping_method_id' => $shippingMethod->getKey(),
            'delivery_address_id' => $this->addressDelivery->getKey(),
            'invoice_address_id' => $this->addressInvoice->getKey(),
        ]);
    }

    public function testUpdateUnauthorized(): void
    {
        Event::fake();

        $response = $this->patchJson('/orders/id:' . $this->order->id);
        $response->assertForbidden();

        Event::assertNotDispatched(OrderUpdated::class);
    }

    /**
     * @dataProvider authProvider
     */
    public function testFullUpdateOrder($user): void
    {
        $this->$user->givePermissionTo('orders.edit');

        Event::fake([OrderUpdated::class]);

        $email = $this->faker->email();
        $comment = $this->faker->text(200);
        $address = Address::factory()->create();

        $response = $this->actingAs($this->$user)->patchJson('/orders/id:' . $this->order->getKey(), [
            'email' => $email,
            'comment' => $comment,
            'delivery_address' => $address->toArray(),
            'invoice_address' => $address->toArray(),
        ]);

        $responseData = $response->getData()->data;
        $response
            ->assertOk()
            ->assertJsonFragment([
                'code' => $this->order->code,
                'status' => [
<<<<<<< HEAD
                   "cancel" => false,
                    "color" => $this->status->color,
                    "description" => $this->status->description,
                    "id" => $this->status->id,
                    "name" => $this->status->name,
                    "hidden" => $this->status->hidden,
                    "no_notifications" => $this->status->no_notifications,
                    "metadata" => [],
=======
                    'cancel' => false,
                    'color' => $this->status->color,
                    'description' => $this->status->description,
                    'id' => $this->status->id,
                    'name' => $this->status->name,
                    'hidden' => $this->status->hidden,
                    'no_notifications' => $this->status->no_notifications,
>>>>>>> f302b5ac
                ],
                'delivery_address' => [
                    'id' => $responseData->delivery_address->id,
                    'address' => $address->address,
                    'city' => $address->city,
                    'country' => $address->country ?? null,
                    'country_name' => $responseData->delivery_address->country_name,
                    'name' => $address->name,
                    'phone' => $address->phone,
                    'vat' => $address->vat,
                    'zip' => $address->zip,
                ],
                'invoice_address' => [
                    'id' => $responseData->invoice_address->id,
                    'address' => $address->address,
                    'city' => $address->city,
                    'country' => $address->country,
                    'country_name' => $responseData->invoice_address->country_name,
                    'name' => $address->name,
                    'phone' => $address->phone,
                    'vat' => $address->vat,
                    'zip' => $address->zip,
                ],
            ]);

        $this->assertDatabaseHas('orders', [
            'id' => $this->order->getKey(),
            'email' => $email,
            'comment' => $comment,
            'delivery_address_id' => $responseData->delivery_address->id,
            'invoice_address_id' => $responseData->invoice_address->id,
        ]);

        Event::assertDispatched(OrderUpdated::class);

        Queue::fake();

        $order = Order::find($this->order->getKey());
        $event = new OrderUpdated($order);
        $listener = new WebHookEventListener();

        $listener->handle($event);

        Queue::assertNotPushed(CallWebhookJob::class);
    }

    /**
     * @dataProvider authProvider
     */
    public function testFullUpdateOrderWithWebHookQueue($user): void
    {
        $this->$user->givePermissionTo('orders.edit');

        $webHook = WebHook::factory()->create([
            'events' => [
                'OrderUpdated',
            ],
            'model_type' => $this->$user::class,
            'creator_id' => $this->$user->getKey(),
            'with_issuer' => false,
            'with_hidden' => false,
        ]);

        Event::fake([OrderUpdated::class]);

        $email = $this->faker->freeEmail;
        $comment = $this->faker->text(200);
        $address = Address::factory()->create();

        $response = $this->actingAs($this->$user)->patchJson('/orders/id:' . $this->order->getKey(), [
            'email' => $email,
            'comment' => $comment,
            'delivery_address' => $address->toArray(),
            'invoice_address' => $address->toArray(),
        ]);

        $responseData = $response->getData()->data;
        $response
            ->assertOk()
            ->assertJsonFragment([
                'code' => $this->order->code,
                'status' => [
<<<<<<< HEAD
                    "cancel" => false,
                    "color" => $this->status->color,
                    "description" => $this->status->description,
                    "id" => $this->status->id,
                    "name" => $this->status->name,
                    "hidden" => $this->status->hidden,
                    "no_notifications" => $this->status->no_notifications,
                    "metadata" => [],
=======
                    'cancel' => false,
                    'color' => $this->status->color,
                    'description' => $this->status->description,
                    'id' => $this->status->id,
                    'name' => $this->status->name,
                    'hidden' => $this->status->hidden,
                    'no_notifications' => $this->status->no_notifications,
>>>>>>> f302b5ac
                ],
                'delivery_address' => [
                    'id' => $responseData->delivery_address->id,
                    'address' => $address->address,
                    'city' => $address->city,
                    'country' => $address->country ?? null,
                    'country_name' => $responseData->delivery_address->country_name,
                    'name' => $address->name,
                    'phone' => $address->phone,
                    'vat' => $address->vat,
                    'zip' => $address->zip,
                ],
                'invoice_address' => [
                    'id' => $responseData->invoice_address->id,
                    'address' => $address->address,
                    'city' => $address->city,
                    'country' => $address->country,
                    'country_name' => $responseData->invoice_address->country_name,
                    'name' => $address->name,
                    'phone' => $address->phone,
                    'vat' => $address->vat,
                    'zip' => $address->zip,
                ],
            ]);

        $this->assertDatabaseHas('orders', [
            'id' => $this->order->getKey(),
            'email' => $email,
            'comment' => $comment,
            'delivery_address_id' => $responseData->delivery_address->id,
            'invoice_address_id' => $responseData->invoice_address->id,
        ]);

        Event::assertDispatched(OrderUpdated::class);

        Queue::fake();

        $order = Order::find($this->order->getKey());
        $event = new OrderUpdated($order);
        $listener = new WebHookEventListener();

        $listener->handle($event);

        Queue::assertPushed(CallWebhookJob::class);
    }

    /**
     * @dataProvider authProvider
     */
    public function testFullUpdateOrderWithWebHookDispatched($user): void
    {
        $this->$user->givePermissionTo('orders.edit');

        $webHook = WebHook::factory()->create([
            'events' => [
                'OrderUpdated',
            ],
            'model_type' => $this->$user::class,
            'creator_id' => $this->$user->getKey(),
            'with_issuer' => false,
            'with_hidden' => false,
        ]);

        Event::fake([OrderUpdated::class]);

        $email = $this->faker->freeEmail;
        $comment = $this->faker->text(200);
        $address = Address::factory()->create();

        $response = $this->actingAs($this->$user)->patchJson('/orders/id:' . $this->order->getKey(), [
            'email' => $email,
            'comment' => $comment,
            'delivery_address' => $address->toArray(),
            'invoice_address' => $address->toArray(),
        ]);

        $responseData = $response->getData()->data;
        $response
            ->assertOk()
            ->assertJsonFragment([
                'code' => $this->order->code,
                'status' => [
<<<<<<< HEAD
                    "cancel" => false,
                    "color" => $this->status->color,
                    "description" => $this->status->description,
                    "id" => $this->status->id,
                    "name" => $this->status->name,
                    "hidden" => $this->status->hidden,
                    "no_notifications" => $this->status->no_notifications,
                    "metadata" => [],
=======
                    'cancel' => false,
                    'color' => $this->status->color,
                    'description' => $this->status->description,
                    'id' => $this->status->id,
                    'name' => $this->status->name,
                    'hidden' => $this->status->hidden,
                    'no_notifications' => $this->status->no_notifications,
>>>>>>> f302b5ac
                ],
                'delivery_address' => [
                    'id' => $responseData->delivery_address->id,
                    'address' => $address->address,
                    'city' => $address->city,
                    'country' => $address->country ?? null,
                    'country_name' => $responseData->delivery_address->country_name,
                    'name' => $address->name,
                    'phone' => $address->phone,
                    'vat' => $address->vat,
                    'zip' => $address->zip,
                ],
                'invoice_address' => [
                    'id' => $responseData->invoice_address->id,
                    'address' => $address->address,
                    'city' => $address->city,
                    'country' => $address->country,
                    'country_name' => $responseData->invoice_address->country_name,
                    'name' => $address->name,
                    'phone' => $address->phone,
                    'vat' => $address->vat,
                    'zip' => $address->zip,
                ],
            ]);

        $this->assertDatabaseHas('orders', [
            'id' => $this->order->getKey(),
            'email' => $email,
            'comment' => $comment,
            'delivery_address_id' => $responseData->delivery_address->id,
            'invoice_address_id' => $responseData->invoice_address->id,
        ]);

        Event::assertDispatched(OrderUpdated::class);

        Bus::fake();

        $order = Order::find($this->order->getKey());
        $event = new OrderUpdated($order);
        $listener = new WebHookEventListener();

        $listener->handle($event);

        Bus::assertDispatched(CallWebhookJob::class, function ($job) use ($webHook, $order) {
            $payload = $job->payload;
            return $job->webhookUrl === $webHook->url
                && isset($job->headers['Signature'])
                && $payload['data']['id'] === $order->getKey()
                && $payload['data_type'] === 'Order'
                && $payload['event'] === 'OrderUpdated';
        });
    }

    /**
     * @dataProvider authProvider
     */
    public function testUpdateOrderByEmail($user): void
    {
        $this->$user->givePermissionTo('orders.edit');

        Event::fake([OrderUpdated::class]);

        $email = $this->faker->email();
        $response = $this->actingAs($this->$user)->patchJson('/orders/id:' . $this->order->getKey(), [
            'email' => $email,
        ]);

        $response
            ->assertOk()
            ->assertJsonFragment([
<<<<<<< HEAD
             'email' => $email,
             'code' => $this->order->code,
             'comment' => $this->order->comment,
             'status' => [
                 "cancel" => false,
                 "color" => $this->status->color,
                 "description" => $this->status->description,
                 "id" => $this->status->getKey(),
                 "name" => $this->status->name,
                 "hidden" => $this->status->hidden,
                 "no_notifications" => $this->status->no_notifications,
                 "metadata" => [],
             ],
         ]);
=======
                'email' => $email,
                'code' => $this->order->code,
                'comment' => $this->order->comment,
                'status' => [
                    'cancel' => false,
                    'color' => $this->status->color,
                    'description' => $this->status->description,
                    'id' => $this->status->getKey(),
                    'name' => $this->status->name,
                    'hidden' => $this->status->hidden,
                    'no_notifications' => $this->status->no_notifications,
                ],
            ]);
>>>>>>> f302b5ac

        $this->assertDatabaseHas('orders', [
            'id' => $this->order->getKey(),
            'email' => $email,

            // should remain the same
            'comment' => $this->comment,
            'delivery_address_id' => $this->addressDelivery->getKey(),
            'invoice_address_id' => $this->addressInvoice->getKey(),
        ]);

        Event::assertDispatched(OrderUpdated::class);
    }

    /**
     * @dataProvider authProvider
     */
    public function testUpdateOrderByComment($user): void
    {
        $this->$user->givePermissionTo('orders.edit');

        Event::fake([OrderUpdated::class]);

        $comment = $this->faker->text(100);
        $response = $this->actingAs($this->$user)->patchJson('/orders/id:' . $this->order->getKey(), [
            'comment' => $comment,
        ]);

        $response
            ->assertOk()
            ->assertJsonFragment([
<<<<<<< HEAD
                 'email' => $this->order->email,
                 'code' => $this->order->code,
                 'comment' => $comment,
                 'status' => [
                     "cancel" => false,
                     "color" => $this->status->color,
                     "description" => $this->status->description,
                     "id" => $this->status->getKey(),
                     "name" => $this->status->name,
                     "hidden" => $this->status->hidden,
                     "no_notifications" => $this->status->no_notifications,
                     "metadata" => [],
                 ],
             ]);
=======
                'email' => $this->order->email,
                'code' => $this->order->code,
                'comment' => $comment,
                'status' => [
                    'cancel' => false,
                    'color' => $this->status->color,
                    'description' => $this->status->description,
                    'id' => $this->status->getKey(),
                    'name' => $this->status->name,
                    'hidden' => $this->status->hidden,
                    'no_notifications' => $this->status->no_notifications,
                ],
            ]);
>>>>>>> f302b5ac

        $this->assertDatabaseHas('orders', [
            'id' => $this->order->getKey(),
            'comment' => $comment,

            // should remain the same
            'email' => self::EMAIL,
            'delivery_address_id' => $this->addressDelivery->getKey(),
            'invoice_address_id' => $this->addressInvoice->getKey(),
        ]);

        Event::assertDispatched(OrderUpdated::class);
    }

    /**
     * @dataProvider authProvider
     */
    public function testUpdateOrderWithEmptyComment($user): void
    {
        $this->$user->givePermissionTo('orders.edit');

        Event::fake([OrderUpdated::class]);

        $response = $this->actingAs($this->$user)->patchJson('/orders/id:' . $this->order->getKey(), [
            'comment' => '',
        ]);

        $response
            ->assertOk()
            ->assertJsonFragment([
                'id' => $this->order->getKey(),
                'comment' => '',
            ]);

        $this->assertDatabaseHas('orders', [
            'id' => $this->order->getKey(),
            'comment' => '',
        ]);

        Event::assertDispatched(OrderUpdated::class);
    }

    /**
     * @dataProvider authProvider
     */
    public function testUpdateOrderWithDeliveryAddress($user): void
    {
        $this->$user->givePermissionTo('orders.edit');

        Event::fake([OrderUpdated::class]);

        $this->addressDelivery = Address::factory()->create();
        $response = $this->actingAs($this->$user)->patchJson('/orders/id:' . $this->order->getKey(), [
            'delivery_address' => $this->addressDelivery->toArray(),
        ]);
        $responseData = $response->getData()->data;

        $response
            ->assertOk()
            ->assertJsonFragment([
<<<<<<< HEAD
                 'email' => $this->order->email,
                 'code' => $this->order->code,
                 'comment' => $this->order->comment,
                 'status' => [
                     "cancel" => false,
                     "color" => $this->status->color,
                     "description" => $this->status->description,
                     "id" => $this->status->getKey(),
                     "name" => $this->status->name,
                     "hidden" => $this->status->hidden,
                     "no_notifications" => $this->status->no_notifications,
                     "metadata" => [],
                 ],
                 'delivery_address' => [
                     "address" => $this->addressDelivery->address,
                     "city" => $this->addressDelivery->city,
                     "country" => $this->addressDelivery->country ?? null,
                     "country_name" => $responseData->delivery_address->country_name,
                     "id" => $responseData->delivery_address->id,
                     "name" => $this->addressDelivery->name,
                     "phone" => $this->addressDelivery->phone,
                     "vat" => $this->addressDelivery->vat,
                     "zip" => $this->addressDelivery->zip,
                 ],
             ]);
=======
                'email' => $this->order->email,
                'code' => $this->order->code,
                'comment' => $this->order->comment,
                'status' => [
                    'cancel' => false,
                    'color' => $this->status->color,
                    'description' => $this->status->description,
                    'id' => $this->status->getKey(),
                    'name' => $this->status->name,
                    'hidden' => $this->status->hidden,
                    'no_notifications' => $this->status->no_notifications,
                ],
                'delivery_address' => [
                    'address' => $this->addressDelivery->address,
                    'city' => $this->addressDelivery->city,
                    'country' => $this->addressDelivery->country ?? null,
                    'country_name' => $responseData->delivery_address->country_name,
                    'id' => $responseData->delivery_address->id,
                    'name' => $this->addressDelivery->name,
                    'phone' => $this->addressDelivery->phone,
                    'vat' => $this->addressDelivery->vat,
                    'zip' => $this->addressDelivery->zip,
                ],
            ]);
>>>>>>> f302b5ac

        $this->assertDatabaseHas('orders', [
            'id' => $this->order->getKey(),
            'delivery_address_id' => $responseData->delivery_address->id,

            // should remain the same
            'email' => self::EMAIL,
            'comment' => $this->comment,
            'invoice_address_id' => $this->addressInvoice->getKey(),
        ]);

        Event::assertDispatched(OrderUpdated::class);
    }

    /**
     * @dataProvider authProvider
     */
    public function testUpdateOrderWithMissingDeliveryAddress($user): void
    {
        $this->$user->givePermissionTo('orders.edit');

        Event::fake([OrderUpdated::class]);

        $response = $this->actingAs($this->$user)->patchJson('/orders/id:' . $this->order->getKey(), [
            'invoice_address' => $this->addressDelivery->toArray(),
        ]);

        $response
            ->assertOk()
            ->assertJsonFragment([
                 // should remain the same
                'delivery_address' => [
                    'address' => $this->addressDelivery->address,
                    'city' => $this->addressDelivery->city,
                    'country' => $this->addressDelivery->country ?? null,
                    'country_name' => $response->getData()->data->delivery_address->country_name,
                    'id' => $response->getData()->data->delivery_address->id,
                    'name' => $this->addressDelivery->name,
                    'phone' => $this->addressDelivery->phone,
                    'vat' => $this->addressDelivery->vat,
                    'zip' => $this->addressDelivery->zip,
                ],
            ]);

        $this->assertDatabaseHas('orders', [
            'id' => $this->order->getKey(),
            'delivery_address_id' => $this->addressDelivery->getKey(),
            'invoice_address_id' => $response->getData()->data->invoice_address->id,
        ]);

        $this->checkAddress($this->addressDelivery);

        Event::assertDispatched(OrderUpdated::class);
    }

    /**
     * @dataProvider authProvider
     */
    public function testUpdateOrderWithEmptyDeliveryAddress($user): void
    {
        $this->$user->givePermissionTo('orders.edit');

        Event::fake([OrderUpdated::class]);

        $response = $this->actingAs($this->$user)->patchJson('/orders/id:' . $this->order->getKey(), [
            'delivery_address' => null,
        ]);

        $response
            ->assertOk()
            ->assertJsonFragment(['delivery_address' => null]);

        $this->assertDatabaseHas('orders', [
            'id' => $this->order->getKey(),
            'invoice_address_id' => $this->addressInvoice->getKey(),
            'delivery_address_id' => null,
        ]);

        Event::assertDispatched(OrderUpdated::class);
    }

    /**
     * @dataProvider authProvider
     */
    public function testUpdateOrderByInvoiceAddress($user): void
    {
        $this->$user->givePermissionTo('orders.edit');

        Event::fake([OrderUpdated::class]);

        $this->addressInvoice = Address::factory()->create();
        $response = $this->actingAs($this->$user)->patchJson('/orders/id:' . $this->order->getKey(), [
            'invoice_address' => $this->addressInvoice->toArray(),
        ]);
        $responseData = $response->getData()->data;

        $response
            ->assertOk()
            ->assertJsonFragment([
<<<<<<< HEAD
                 'email' => $this->order->email,
                 'code' => $this->order->code,
                 'comment' => $this->order->comment,
                 'status' => [
                     "cancel" => false,
                     "color" => $this->status->color,
                     "description" => $this->status->description,
                     "id" => $this->status->getKey(),
                     "name" => $this->status->name,
                     "hidden" => $this->status->hidden,
                     "no_notifications" => $this->status->no_notifications,
                     "metadata" => [],
                 ],
                 'invoice_address' => [
                     "address" => $this->addressInvoice->address,
                     "city" => $this->addressInvoice->city,
                     "country" => $this->addressInvoice->country ?? null,
                     "country_name" => $responseData->invoice_address->country_name,
                     "id" => $responseData->invoice_address->id,
                     "name" => $this->addressInvoice->name,
                     "phone" => $this->addressInvoice->phone,
                     "vat" => $this->addressInvoice->vat,
                     "zip" => $this->addressInvoice->zip,
                 ],
             ]);
=======
                'email' => $this->order->email,
                'code' => $this->order->code,
                'comment' => $this->order->comment,
                'status' => [
                    'cancel' => false,
                    'color' => $this->status->color,
                    'description' => $this->status->description,
                    'id' => $this->status->getKey(),
                    'name' => $this->status->name,
                    'hidden' => $this->status->hidden,
                    'no_notifications' => $this->status->no_notifications,
                ],
                'invoice_address' => [
                    'address' => $this->addressInvoice->address,
                    'city' => $this->addressInvoice->city,
                    'country' => $this->addressInvoice->country ?? null,
                    'country_name' => $responseData->invoice_address->country_name,
                    'id' => $responseData->invoice_address->id,
                    'name' => $this->addressInvoice->name,
                    'phone' => $this->addressInvoice->phone,
                    'vat' => $this->addressInvoice->vat,
                    'zip' => $this->addressInvoice->zip,
                ],
            ]);
>>>>>>> f302b5ac

        $this->assertDatabaseHas('orders', [
            'id' => $this->order->getKey(),
            'invoice_address_id' => $responseData->invoice_address->id,

            // should remain the same
            'email' => self::EMAIL,
            'comment' => $this->comment,
            'delivery_address_id' => $this->addressDelivery->getKey(),
        ]);

        Event::assertDispatched(OrderUpdated::class);
    }

    /**
     * @dataProvider authProvider
     */
    public function testUpdateOrderByMissingInvoiceAddress($user): void
    {
        $this->$user->givePermissionTo('orders.edit');

        Event::fake([OrderUpdated::class]);

        $response = $this->actingAs($this->$user)->patchJson('/orders/id:' . $this->order->getKey(), [
            'delivery_address' => $this->addressInvoice->toArray(),
        ]);

        $response
            ->assertOk()
            ->assertJsonFragment([
                 // should remain the same
                'invoice_address' => [
                    'address' => $this->addressInvoice->address,
                    'city' => $this->addressInvoice->city,
                    'country' => $this->addressInvoice->country ?? null,
                    'country_name' => $response->getData()->data->invoice_address->country_name,
                    'id' => $response->getData()->data->invoice_address->id,
                    'name' => $this->addressInvoice->name,
                    'phone' => $this->addressInvoice->phone,
                    'vat' => $this->addressInvoice->vat,
                    'zip' => $this->addressInvoice->zip,
                ],
            ]);

        $this->assertDatabaseHas('orders', [
            'id' => $this->order->getKey(),
            'invoice_address_id' => $this->addressInvoice->getKey(),
            'delivery_address_id' => $response->getData()->data->delivery_address->id,
        ]);

        $this->checkAddress($this->addressInvoice);

        Event::assertDispatched(OrderUpdated::class);
    }

    /**
     * @dataProvider authProvider
     */
    public function testUpdateOrderByEmptyInvoiceAddress($user): void
    {
        $this->$user->givePermissionTo('orders.edit');

        Event::fake([OrderUpdated::class]);

        $response = $this->actingAs($this->$user)->patchJson('/orders/id:' . $this->order->getKey(), [
            'invoice_address' => null,
        ]);

        $response
            ->assertOk()
            ->assertJsonFragment(['invoice_address' => null]);

        $this->assertDatabaseHas('orders', [
            'id' => $this->order->getKey(),
            'delivery_address_id' => $this->addressDelivery->getKey(),
            'invoice_address_id' => null,
        ]);

        Event::assertDispatched(OrderUpdated::class);
    }

    private function checkAddress(Address $address): void
    {
        $this->assertDatabaseHas('addresses', [
            'id' => $address->getKey(),
            'name' => $address->name,
            'phone' => $address->phone,
            'address' => $address->address,
            'vat' => $address->vat,
            'zip' => $address->zip,
            'city' => $address->city,
            'country' => $address->country,
        ]);
    }
}<|MERGE_RESOLUTION|>--- conflicted
+++ resolved
@@ -85,16 +85,6 @@
             ->assertJsonFragment([
                 'code' => $this->order->code,
                 'status' => [
-<<<<<<< HEAD
-                   "cancel" => false,
-                    "color" => $this->status->color,
-                    "description" => $this->status->description,
-                    "id" => $this->status->id,
-                    "name" => $this->status->name,
-                    "hidden" => $this->status->hidden,
-                    "no_notifications" => $this->status->no_notifications,
-                    "metadata" => [],
-=======
                     'cancel' => false,
                     'color' => $this->status->color,
                     'description' => $this->status->description,
@@ -102,7 +92,7 @@
                     'name' => $this->status->name,
                     'hidden' => $this->status->hidden,
                     'no_notifications' => $this->status->no_notifications,
->>>>>>> f302b5ac
+                    "metadata" => [],
                 ],
                 'delivery_address' => [
                     'id' => $responseData->delivery_address->id,
@@ -185,16 +175,6 @@
             ->assertJsonFragment([
                 'code' => $this->order->code,
                 'status' => [
-<<<<<<< HEAD
-                    "cancel" => false,
-                    "color" => $this->status->color,
-                    "description" => $this->status->description,
-                    "id" => $this->status->id,
-                    "name" => $this->status->name,
-                    "hidden" => $this->status->hidden,
-                    "no_notifications" => $this->status->no_notifications,
-                    "metadata" => [],
-=======
                     'cancel' => false,
                     'color' => $this->status->color,
                     'description' => $this->status->description,
@@ -202,7 +182,7 @@
                     'name' => $this->status->name,
                     'hidden' => $this->status->hidden,
                     'no_notifications' => $this->status->no_notifications,
->>>>>>> f302b5ac
+                    "metadata" => [],
                 ],
                 'delivery_address' => [
                     'id' => $responseData->delivery_address->id,
@@ -285,16 +265,6 @@
             ->assertJsonFragment([
                 'code' => $this->order->code,
                 'status' => [
-<<<<<<< HEAD
-                    "cancel" => false,
-                    "color" => $this->status->color,
-                    "description" => $this->status->description,
-                    "id" => $this->status->id,
-                    "name" => $this->status->name,
-                    "hidden" => $this->status->hidden,
-                    "no_notifications" => $this->status->no_notifications,
-                    "metadata" => [],
-=======
                     'cancel' => false,
                     'color' => $this->status->color,
                     'description' => $this->status->description,
@@ -302,7 +272,7 @@
                     'name' => $this->status->name,
                     'hidden' => $this->status->hidden,
                     'no_notifications' => $this->status->no_notifications,
->>>>>>> f302b5ac
+                    "metadata" => [],
                 ],
                 'delivery_address' => [
                     'id' => $responseData->delivery_address->id,
@@ -373,22 +343,6 @@
         $response
             ->assertOk()
             ->assertJsonFragment([
-<<<<<<< HEAD
-             'email' => $email,
-             'code' => $this->order->code,
-             'comment' => $this->order->comment,
-             'status' => [
-                 "cancel" => false,
-                 "color" => $this->status->color,
-                 "description" => $this->status->description,
-                 "id" => $this->status->getKey(),
-                 "name" => $this->status->name,
-                 "hidden" => $this->status->hidden,
-                 "no_notifications" => $this->status->no_notifications,
-                 "metadata" => [],
-             ],
-         ]);
-=======
                 'email' => $email,
                 'code' => $this->order->code,
                 'comment' => $this->order->comment,
@@ -400,9 +354,9 @@
                     'name' => $this->status->name,
                     'hidden' => $this->status->hidden,
                     'no_notifications' => $this->status->no_notifications,
-                ],
-            ]);
->>>>>>> f302b5ac
+                 "metadata" => [],
+             ],
+         ]);
 
         $this->assertDatabaseHas('orders', [
             'id' => $this->order->getKey(),
@@ -434,22 +388,6 @@
         $response
             ->assertOk()
             ->assertJsonFragment([
-<<<<<<< HEAD
-                 'email' => $this->order->email,
-                 'code' => $this->order->code,
-                 'comment' => $comment,
-                 'status' => [
-                     "cancel" => false,
-                     "color" => $this->status->color,
-                     "description" => $this->status->description,
-                     "id" => $this->status->getKey(),
-                     "name" => $this->status->name,
-                     "hidden" => $this->status->hidden,
-                     "no_notifications" => $this->status->no_notifications,
-                     "metadata" => [],
-                 ],
-             ]);
-=======
                 'email' => $this->order->email,
                 'code' => $this->order->code,
                 'comment' => $comment,
@@ -461,9 +399,9 @@
                     'name' => $this->status->name,
                     'hidden' => $this->status->hidden,
                     'no_notifications' => $this->status->no_notifications,
-                ],
-            ]);
->>>>>>> f302b5ac
+                     "metadata" => [],
+                 ],
+             ]);
 
         $this->assertDatabaseHas('orders', [
             'id' => $this->order->getKey(),
@@ -524,33 +462,6 @@
         $response
             ->assertOk()
             ->assertJsonFragment([
-<<<<<<< HEAD
-                 'email' => $this->order->email,
-                 'code' => $this->order->code,
-                 'comment' => $this->order->comment,
-                 'status' => [
-                     "cancel" => false,
-                     "color" => $this->status->color,
-                     "description" => $this->status->description,
-                     "id" => $this->status->getKey(),
-                     "name" => $this->status->name,
-                     "hidden" => $this->status->hidden,
-                     "no_notifications" => $this->status->no_notifications,
-                     "metadata" => [],
-                 ],
-                 'delivery_address' => [
-                     "address" => $this->addressDelivery->address,
-                     "city" => $this->addressDelivery->city,
-                     "country" => $this->addressDelivery->country ?? null,
-                     "country_name" => $responseData->delivery_address->country_name,
-                     "id" => $responseData->delivery_address->id,
-                     "name" => $this->addressDelivery->name,
-                     "phone" => $this->addressDelivery->phone,
-                     "vat" => $this->addressDelivery->vat,
-                     "zip" => $this->addressDelivery->zip,
-                 ],
-             ]);
-=======
                 'email' => $this->order->email,
                 'code' => $this->order->code,
                 'comment' => $this->order->comment,
@@ -562,9 +473,10 @@
                     'name' => $this->status->name,
                     'hidden' => $this->status->hidden,
                     'no_notifications' => $this->status->no_notifications,
-                ],
-                'delivery_address' => [
-                    'address' => $this->addressDelivery->address,
+                     "metadata" => [],
+                 ],
+                 'delivery_address' => [
+                     'address' => $this->addressDelivery->address,
                     'city' => $this->addressDelivery->city,
                     'country' => $this->addressDelivery->country ?? null,
                     'country_name' => $responseData->delivery_address->country_name,
@@ -575,7 +487,6 @@
                     'zip' => $this->addressDelivery->zip,
                 ],
             ]);
->>>>>>> f302b5ac
 
         $this->assertDatabaseHas('orders', [
             'id' => $this->order->getKey(),
@@ -675,33 +586,6 @@
         $response
             ->assertOk()
             ->assertJsonFragment([
-<<<<<<< HEAD
-                 'email' => $this->order->email,
-                 'code' => $this->order->code,
-                 'comment' => $this->order->comment,
-                 'status' => [
-                     "cancel" => false,
-                     "color" => $this->status->color,
-                     "description" => $this->status->description,
-                     "id" => $this->status->getKey(),
-                     "name" => $this->status->name,
-                     "hidden" => $this->status->hidden,
-                     "no_notifications" => $this->status->no_notifications,
-                     "metadata" => [],
-                 ],
-                 'invoice_address' => [
-                     "address" => $this->addressInvoice->address,
-                     "city" => $this->addressInvoice->city,
-                     "country" => $this->addressInvoice->country ?? null,
-                     "country_name" => $responseData->invoice_address->country_name,
-                     "id" => $responseData->invoice_address->id,
-                     "name" => $this->addressInvoice->name,
-                     "phone" => $this->addressInvoice->phone,
-                     "vat" => $this->addressInvoice->vat,
-                     "zip" => $this->addressInvoice->zip,
-                 ],
-             ]);
-=======
                 'email' => $this->order->email,
                 'code' => $this->order->code,
                 'comment' => $this->order->comment,
@@ -713,9 +597,10 @@
                     'name' => $this->status->name,
                     'hidden' => $this->status->hidden,
                     'no_notifications' => $this->status->no_notifications,
-                ],
-                'invoice_address' => [
-                    'address' => $this->addressInvoice->address,
+                     "metadata" => [],
+                 ],
+                 'invoice_address' => [
+                     'address' => $this->addressInvoice->address,
                     'city' => $this->addressInvoice->city,
                     'country' => $this->addressInvoice->country ?? null,
                     'country_name' => $responseData->invoice_address->country_name,
@@ -726,7 +611,6 @@
                     'zip' => $this->addressInvoice->zip,
                 ],
             ]);
->>>>>>> f302b5ac
 
         $this->assertDatabaseHas('orders', [
             'id' => $this->order->getKey(),
