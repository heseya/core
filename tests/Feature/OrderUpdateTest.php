<?php

namespace Tests\Feature;

use App\Enums\ShippingType;
use App\Events\OrderUpdated;
use App\Events\OrderUpdatedShippingNumber;
use App\Listeners\WebHookEventListener;
use App\Models\Address;
use App\Models\Order;
use App\Models\OrderProduct;
use App\Models\Product;
use App\Models\Status;
use App\Models\WebHook;
use Brick\Money\Money;
use Domain\Currency\Currency;
<<<<<<< HEAD
use Domain\SalesChannel\Models\SalesChannel;
use Domain\SalesChannel\SalesChannelRepository;
=======
use Domain\ShippingMethod\Models\ShippingMethod;
>>>>>>> 21196c09
use Illuminate\Foundation\Testing\RefreshDatabase;
use Illuminate\Foundation\Testing\WithFaker;
use Illuminate\Support\Facades\Bus;
use Illuminate\Support\Facades\Event;
use Illuminate\Support\Facades\Queue;
use Spatie\WebhookServer\CallWebhookJob;
use Tests\TestCase;
use Tests\Traits\CreateShippingMethod;

class OrderUpdateTest extends TestCase
{
    use CreateShippingMethod;
    use RefreshDatabase;
    use WithFaker;

    public const EMAIL = 'test@example.com';
    private Order $order;
    private string $comment;
    private Status $status;
    private Address $addressDelivery;
    private Address $addressInvoice;
    private Address $address;
<<<<<<< HEAD

    private SalesChannel $salesChannel;

=======
>>>>>>> 21196c09
    private Currency $currency;

    public function setUp(): void
    {
        parent::setUp();

        $shippingMethod = $this->createShippingMethod(0, ['shipping_type' => ShippingType::ADDRESS]);
        $this->comment = $this->faker->text(10);
        $this->status = Status::factory()->create();
        $this->addressDelivery = Address::factory()->create();
        $this->addressInvoice = Address::factory()->create();
        $this->address = Address::factory()->make();

        $this->salesChannel = app(SalesChannelRepository::class)->getDefault();

        $this->order = Order::factory()->create([
            'code' => 'XXXXXX123',
            'email' => self::EMAIL,
            'comment' => $this->comment,
            'status_id' => $this->status->getKey(),
            'shipping_method_id' => $shippingMethod->getKey(),
            'billing_address_id' => $this->addressInvoice->getKey(),
            'shipping_address_id' => $this->addressDelivery->getKey(),
        ]);

        $product = Product::factory()->create();
        $this->salesChannel->products()->attach($product);

        $this->order->products()->save(
            OrderProduct::factory()->make(),
        );

        $this->currency = Currency::DEFAULT;
    }

    public function testUpdateUnauthorized(): void
    {
        Event::fake();

        $response = $this->patchJson('/orders/id:' . $this->order->id);
        $response->assertForbidden();

        Event::assertNotDispatched(OrderUpdated::class);
    }

    /**
     * @dataProvider authProvider
     */
    public function testFullUpdateOrder($user): void
    {
        $this->{$user}->givePermissionTo('orders.edit');

        Event::fake([OrderUpdated::class]);

        $email = $this->faker->email();
        $comment = $this->faker->text(200);
        $address = Address::factory()->create();

        $response = $this->actingAs($this->{$user})->patchJson('/orders/id:' . $this->order->getKey(), [
            'email' => $email,
            'comment' => $comment,
            'shipping_place' => $address->toArray(),
            'billing_address' => $address->toArray(),
        ]);

        $responseData = $response->getData()->data;

        $response
            ->assertOk()
            ->assertJsonFragment([
                'code' => $this->order->code,
                'status' => [
                    'cancel' => false,
                    'color' => $this->status->color,
                    'description' => $this->status->description,
                    'id' => $this->status->id,
                    'name' => $this->status->name,
                    'hidden' => $this->status->hidden,
                    'no_notifications' => $this->status->no_notifications,
                    'metadata' => [],
                ],
                'shipping_place' => [
                    'id' => $responseData->shipping_place->id,
                    'address' => $address->address,
                    'city' => $address->city,
                    'country' => $address->country ?? null,
                    'country_name' => $responseData->shipping_place->country_name,
                    'name' => $address->name,
                    'phone' => $address->phone,
                    'vat' => $address->vat,
                    'zip' => $address->zip,
                ],
                'billing_address' => [
                    'id' => $responseData->billing_address->id,
                    'address' => $address->address,
                    'city' => $address->city,
                    'country' => $address->country,
                    'country_name' => $responseData->billing_address->country_name,
                    'name' => $address->name,
                    'phone' => $address->phone,
                    'vat' => $address->vat,
                    'zip' => $address->zip,
                ],
            ]);

        $this->assertDatabaseHas('orders', [
            'id' => $this->order->getKey(),
            'email' => $email,
            'comment' => $comment,
            'shipping_address_id' => $responseData->shipping_place->id,
            'billing_address_id' => $responseData->billing_address->id,
        ]);

        Event::assertDispatched(OrderUpdated::class);

        Queue::fake();

        $order = Order::find($this->order->getKey());
        $event = new OrderUpdated($order);
        $listener = new WebHookEventListener();

        $listener->handle($event);

        Queue::assertNotPushed(CallWebhookJob::class);
    }

    /**
     * @dataProvider authProvider
     */
    public function testFullUpdateOrderWithPartialAddresses($user): void
    {
        $this->{$user}->givePermissionTo('orders.edit');

        Event::fake([OrderUpdated::class]);

        $email = $this->faker->email();
        $comment = $this->faker->text(200);

        $response = $this->actingAs($this->{$user})->patchJson('/orders/id:' . $this->order->getKey(), [
            'email' => $email,
            'comment' => $comment,
            'shipping_place' => [
                'name' => 'delivery test',
            ],
            'billing_address' => [
                'name' => 'invoice test',
            ],
        ]);

        $responseData = $response->getData()->data;
        $response
            ->assertOk()
            ->assertJsonFragment([
                'shipping_place' => [
                    'id' => $this->addressDelivery->getKey(),
                    'address' => $this->addressDelivery->address,
                    'city' => $this->addressDelivery->city,
                    'country' => $this->addressDelivery->country,
                    'country_name' => $responseData->shipping_place->country_name,
                    'name' => 'delivery test',
                    'phone' => $this->addressDelivery->phone,
                    'vat' => $this->addressDelivery->vat,
                    'zip' => $this->addressDelivery->zip,
                ],
                'billing_address' => [
                    'id' => $this->addressInvoice->getKey(),
                    'address' => $this->addressInvoice->address,
                    'city' => $this->addressInvoice->city,
                    'country' => $this->addressInvoice->country,
                    'country_name' => $responseData->billing_address->country_name,
                    'name' => 'invoice test',
                    'phone' => $this->addressInvoice->phone,
                    'vat' => $this->addressInvoice->vat,
                    'zip' => $this->addressInvoice->zip,
                ],
            ]);

        $this->assertDatabaseHas('orders', [
            'id' => $this->order->getKey(),
            'email' => $email,
            'comment' => $comment,
            'shipping_address_id' => $responseData->shipping_place->id,
            'billing_address_id' => $responseData->billing_address->id,
        ])
            ->assertDatabaseHas('addresses', [
                'id' => $this->addressDelivery->getKey(),
                'address' => $this->addressDelivery->address,
                'city' => $this->addressDelivery->city,
                'country' => $this->addressDelivery->country,
                'name' => 'delivery test',
                'phone' => $this->addressDelivery->phone,
                'vat' => $this->addressDelivery->vat,
                'zip' => $this->addressDelivery->zip,
            ])
            ->assertDatabaseHas('addresses', [
                'id' => $this->addressInvoice->getKey(),
                'address' => $this->addressInvoice->address,
                'city' => $this->addressInvoice->city,
                'country' => $this->addressInvoice->country,
                'name' => 'invoice test',
                'phone' => $this->addressInvoice->phone,
                'vat' => $this->addressInvoice->vat,
                'zip' => $this->addressInvoice->zip,
            ]);
    }

    /**
     * @dataProvider authProvider
     */
    public function testFullUpdateOrderWithWebHookQueue($user): void
    {
        $this->{$user}->givePermissionTo('orders.edit');

        WebHook::factory()->create([
            'events' => [
                'OrderUpdated',
            ],
            'model_type' => $this->{$user}::class,
            'creator_id' => $this->{$user}->getKey(),
            'with_issuer' => false,
            'with_hidden' => false,
        ]);

        Event::fake([OrderUpdated::class]);

        $email = $this->faker->freeEmail;
        $comment = $this->faker->text(200);
        $address = Address::factory()->create();

        $response = $this->actingAs($this->{$user})->patchJson('/orders/id:' . $this->order->getKey(), [
            'email' => $email,
            'comment' => $comment,
            'billing_address' => $address->toArray(),
            'shipping_place' => $address->toArray(),
        ]);

        $responseData = $response->getData()->data;
        $response
            ->assertOk()
            ->assertJsonFragment([
                'code' => $this->order->code,
                'status' => [
                    'cancel' => false,
                    'color' => $this->status->color,
                    'description' => $this->status->description,
                    'id' => $this->status->id,
                    'name' => $this->status->name,
                    'hidden' => $this->status->hidden,
                    'no_notifications' => $this->status->no_notifications,
                    'metadata' => [],
                ],
                'shipping_place' => [
                    'id' => $responseData->shipping_place->id,
                    'address' => $address->address,
                    'city' => $address->city,
                    'country' => $address->country ?? null,
                    'country_name' => $responseData->shipping_place->country_name,
                    'name' => $address->name,
                    'phone' => $address->phone,
                    'vat' => $address->vat,
                    'zip' => $address->zip,
                ],
                'billing_address' => [
                    'id' => $responseData->billing_address->id,
                    'address' => $address->address,
                    'city' => $address->city,
                    'country' => $address->country,
                    'country_name' => $responseData->billing_address->country_name,
                    'name' => $address->name,
                    'phone' => $address->phone,
                    'vat' => $address->vat,
                    'zip' => $address->zip,
                ],
            ]);

        $this->assertDatabaseHas('orders', [
            'id' => $this->order->getKey(),
            'email' => $email,
            'comment' => $comment,
            'billing_address_id' => $responseData->billing_address->id,
            'shipping_address_id' => $responseData->shipping_place->id,
        ]);

        Event::assertDispatched(OrderUpdated::class);

        Queue::fake();

        $order = Order::find($this->order->getKey());
        $event = new OrderUpdated($order);
        $listener = new WebHookEventListener();

        $listener->handle($event);

        Queue::assertPushed(CallWebhookJob::class);
    }

    /**
     * @dataProvider authProvider
     */
    public function testFullUpdateOrderWithWebHookDispatched($user): void
    {
        $this->{$user}->givePermissionTo('orders.edit');

        $webHook = WebHook::factory()->create([
            'events' => [
                'OrderUpdated',
            ],
            'model_type' => $this->{$user}::class,
            'creator_id' => $this->{$user}->getKey(),
            'with_issuer' => false,
            'with_hidden' => false,
        ]);

        Event::fake([OrderUpdated::class]);

        $email = $this->faker->freeEmail;
        $comment = $this->faker->text(200);
        $address = Address::factory()->create();

        $response = $this->actingAs($this->{$user})->patchJson('/orders/id:' . $this->order->getKey(), [
            'email' => $email,
            'comment' => $comment,
            'shipping_place' => $address->toArray(),
            'billing_address' => $address->toArray(),
        ]);

        $responseData = $response->getData()->data;
        $response
            ->assertOk()
            ->assertJsonFragment([
                'code' => $this->order->code,
                'status' => [
                    'cancel' => false,
                    'color' => $this->status->color,
                    'description' => $this->status->description,
                    'id' => $this->status->id,
                    'name' => $this->status->name,
                    'hidden' => $this->status->hidden,
                    'no_notifications' => $this->status->no_notifications,
                    'metadata' => [],
                ],
                'shipping_place' => [
                    'id' => $responseData->shipping_place->id,
                    'address' => $address->address,
                    'city' => $address->city,
                    'country' => $address->country ?? null,
                    'country_name' => $responseData->shipping_place->country_name,
                    'name' => $address->name,
                    'phone' => $address->phone,
                    'vat' => $address->vat,
                    'zip' => $address->zip,
                ],
                'billing_address' => [
                    'id' => $responseData->billing_address->id,
                    'address' => $address->address,
                    'city' => $address->city,
                    'country' => $address->country,
                    'country_name' => $responseData->billing_address->country_name,
                    'name' => $address->name,
                    'phone' => $address->phone,
                    'vat' => $address->vat,
                    'zip' => $address->zip,
                ],
            ]);

        $this->assertDatabaseHas('orders', [
            'id' => $this->order->getKey(),
            'email' => $email,
            'comment' => $comment,
            'shipping_address_id' => $responseData->shipping_place->id,
            'billing_address_id' => $responseData->billing_address->id,
        ]);

        Event::assertDispatched(OrderUpdated::class);

        Bus::fake();

        $order = Order::find($this->order->getKey());
        $event = new OrderUpdated($order);
        $listener = new WebHookEventListener();

        $listener->handle($event);

        Bus::assertDispatched(CallWebhookJob::class, function ($job) use ($webHook, $order) {
            $payload = $job->payload;

            return $job->webhookUrl === $webHook->url
                && isset($job->headers['Signature'])
                && $payload['data']['id'] === $order->getKey()
                && $payload['data_type'] === 'Order'
                && $payload['event'] === 'OrderUpdated';
        });
    }

    /**
     * @dataProvider authProvider
     */
    public function testUpdateOrderByEmail($user): void
    {
        $this->{$user}->givePermissionTo('orders.edit');

        Event::fake([OrderUpdated::class]);

        $email = $this->faker->email();

        $response = $this->actingAs($this->{$user})->patchJson('/orders/id:' . $this->order->getKey(), [
            'email' => $email,
        ]);

        $response
            ->assertOk()
            ->assertJsonFragment([
                'email' => $email,
                'code' => $this->order->code,
                'comment' => $this->order->comment,
                'status' => [
                    'cancel' => false,
                    'color' => $this->status->color,
                    'description' => $this->status->description,
                    'id' => $this->status->getKey(),
                    'name' => $this->status->name,
                    'hidden' => $this->status->hidden,
                    'no_notifications' => $this->status->no_notifications,
                    'metadata' => [],
                ],
            ]);

        $this->assertDatabaseHas('orders', [
            'id' => $this->order->getKey(),
            'email' => $email,

            // should remain the same
            'comment' => $this->comment,
            'billing_address_id' => $this->addressInvoice->getKey(),
            'shipping_address_id' => $this->addressDelivery->getKey(),
        ]);

        Event::assertDispatched(OrderUpdated::class);
    }

    /**
     * @dataProvider authProvider
     */
    public function testUpdateOrderByComment($user): void
    {
        $this->{$user}->givePermissionTo('orders.edit');

        Event::fake([OrderUpdated::class]);

        $comment = $this->faker->text(100);
        $response = $this->actingAs($this->{$user})->patchJson('/orders/id:' . $this->order->getKey(), [
            'comment' => $comment,
        ]);

        $response
            ->assertOk()
            ->assertJsonFragment([
                'email' => $this->order->email,
                'code' => $this->order->code,
                'comment' => $comment,
                'status' => [
                    'cancel' => false,
                    'color' => $this->status->color,
                    'description' => $this->status->description,
                    'id' => $this->status->getKey(),
                    'name' => $this->status->name,
                    'hidden' => $this->status->hidden,
                    'no_notifications' => $this->status->no_notifications,
                    'metadata' => [],
                ],
            ]);

        $this->assertDatabaseHas('orders', [
            'id' => $this->order->getKey(),
            'comment' => $comment,

            // should remain the same
            'email' => self::EMAIL,
            'billing_address_id' => $this->addressInvoice->getKey(),
            'shipping_address_id' => $this->addressDelivery->getKey(),
        ]);

        Event::assertDispatched(OrderUpdated::class);
    }

    /**
     * @dataProvider authProvider
     */
    public function testUpdateOrderWithEmptyComment($user): void
    {
        $this->{$user}->givePermissionTo('orders.edit');

        Event::fake([OrderUpdated::class]);

        $response = $this->actingAs($this->{$user})->patchJson('/orders/id:' . $this->order->getKey(), [
            'comment' => '',
        ]);

        $response
            ->assertOk()
            ->assertJsonFragment([
                'id' => $this->order->getKey(),
                'comment' => null,
            ]);

        $this->assertDatabaseHas('orders', [
            'id' => $this->order->getKey(),
            'comment' => null,
        ]);

        Event::assertDispatched(OrderUpdated::class);
    }

    /**
     * @dataProvider authProvider
     */
    public function testUpdateOrderWithShippingAddress($user): void
    {
        $this->{$user}->givePermissionTo('orders.edit');

        Event::fake([OrderUpdated::class]);

        $this->addressDelivery = Address::factory()->create();

        $response = $this->actingAs($this->{$user})->patchJson('/orders/id:' . $this->order->getKey(), [
            'shipping_place' => $this->addressDelivery->toArray(),
        ]);

        $responseData = $response->getData()->data;

        $response
            ->assertOk()
            ->assertJsonFragment([
                'email' => $this->order->email,
                'code' => $this->order->code,
                'comment' => $this->order->comment,
                'status' => [
                    'cancel' => false,
                    'color' => $this->status->color,
                    'description' => $this->status->description,
                    'id' => $this->status->getKey(),
                    'name' => $this->status->name,
                    'hidden' => $this->status->hidden,
                    'no_notifications' => $this->status->no_notifications,
                    'metadata' => [],
                ],
                'shipping_place' => [
                    'address' => $this->addressDelivery->address,
                    'city' => $this->addressDelivery->city,
                    'country' => $this->addressDelivery->country ?? null,
                    'country_name' => $responseData->shipping_place->country_name,
                    'id' => $responseData->shipping_place->id,
                    'name' => $this->addressDelivery->name,
                    'phone' => $this->addressDelivery->phone,
                    'vat' => $this->addressDelivery->vat,
                    'zip' => $this->addressDelivery->zip,
                ],
            ]);

        $this->assertDatabaseHas('orders', [
            'id' => $this->order->getKey(),
            'shipping_address_id' => $responseData->shipping_place->id,

            // should remain the same
            'email' => self::EMAIL,
            'comment' => $this->comment,
            'billing_address_id' => $this->addressInvoice->getKey(),
        ]);

        Event::assertDispatched(OrderUpdated::class);
    }

    /**
     * @dataProvider authProvider
     */
    public function testUpdateOrderWithMissingShippingAddress(string $user): void
    {
        $this->{$user}->givePermissionTo('orders.edit');

        Event::fake([OrderUpdated::class]);

        $response = $this->actingAs($this->{$user})->patchJson('/orders/id:' . $this->order->getKey(), [
            'billing_address' => $this->addressDelivery->toArray(),
        ]);

        $response
            ->assertOk()
            ->assertJsonFragment([
                // should remain the same
                'shipping_place' => [
                    'address' => $this->addressDelivery->address,
                    'city' => $this->addressDelivery->city,
                    'country' => $this->addressDelivery->country ?? null,
                    'country_name' => $response->getData()->data->shipping_place->country_name,
                    'id' => $response->getData()->data->shipping_place->id,
                    'name' => $this->addressDelivery->name,
                    'phone' => $this->addressDelivery->phone,
                    'vat' => $this->addressDelivery->vat,
                    'zip' => $this->addressDelivery->zip,
                ],
            ]);

        $this->assertDatabaseHas('orders', [
            'id' => $this->order->getKey(),
            'shipping_address_id' => $this->addressDelivery->getKey(),
            'billing_address_id' => $response->getData()->data->billing_address->id,
        ]);

        $this->checkAddress($this->addressDelivery);

        Event::assertDispatched(OrderUpdated::class);
    }

    /**
     * @dataProvider authProvider
     */
    public function testUpdateOrderByInvoiceAddress(string $user): void
    {
        $this->{$user}->givePermissionTo('orders.edit');

        Event::fake([OrderUpdated::class]);

        $this->addressInvoice = Address::factory()->create();
        $response = $this->actingAs($this->{$user})->patchJson('/orders/id:' . $this->order->getKey(), [
            'billing_address' => $this->addressInvoice->toArray(),
        ]);
        $responseData = $response->getData()->data;

        $response
            ->assertOk()
            ->assertJsonFragment([
                'email' => $this->order->email,
                'code' => $this->order->code,
                'comment' => $this->order->comment,
                'status' => [
                    'cancel' => false,
                    'color' => $this->status->color,
                    'description' => $this->status->description,
                    'id' => $this->status->getKey(),
                    'name' => $this->status->name,
                    'hidden' => $this->status->hidden,
                    'no_notifications' => $this->status->no_notifications,
                    'metadata' => [],
                ],
                'billing_address' => [
                    'address' => $this->addressInvoice->address,
                    'city' => $this->addressInvoice->city,
                    'country' => $this->addressInvoice->country ?? null,
                    'country_name' => $responseData->billing_address->country_name,
                    'id' => $responseData->billing_address->id,
                    'name' => $this->addressInvoice->name,
                    'phone' => $this->addressInvoice->phone,
                    'vat' => $this->addressInvoice->vat,
                    'zip' => $this->addressInvoice->zip,
                ],
            ]);

        $this->assertDatabaseHas('orders', [
            'id' => $this->order->getKey(),
            'billing_address_id' => $responseData->billing_address->id,

            // should remain the same
            'email' => self::EMAIL,
            'comment' => $this->comment,
            'shipping_address_id' => $this->addressDelivery->getKey(),
        ]);

        Event::assertDispatched(OrderUpdated::class);
    }

    /**
     * @dataProvider authProvider
     */
    public function testUpdateOrderByMissingInvoiceAddress($user): void
    {
        $this->{$user}->givePermissionTo('orders.edit');

        Event::fake([OrderUpdated::class]);

        $response = $this->actingAs($this->{$user})->patchJson('/orders/id:' . $this->order->getKey(), [
            'shipping_address' => $this->addressInvoice->toArray(),
        ]);

        $response
            ->assertOk()
            ->assertJsonFragment([
                // should remain the same
                'billing_address' => [
                    'address' => $this->addressInvoice->address,
                    'city' => $this->addressInvoice->city,
                    'country' => $this->addressInvoice->country ?? null,
                    'country_name' => $response->getData()->data->billing_address->country_name,
                    'id' => $response->getData()->data->billing_address->id,
                    'name' => $this->addressInvoice->name,
                    'phone' => $this->addressInvoice->phone,
                    'vat' => $this->addressInvoice->vat,
                    'zip' => $this->addressInvoice->zip,
                ],
            ]);

        $this->assertDatabaseHas('orders', [
            'id' => $this->order->getKey(),
            'billing_address_id' => $this->addressInvoice->getKey(),
        ]);

        $this->checkAddress($this->addressInvoice);

        Event::assertDispatched(OrderUpdated::class);
    }

    /**
     * @dataProvider authProvider
     */
    public function testUpdateOrderByEmptyInvoiceAddress($user): void
    {
        $this->{$user}->givePermissionTo('orders.edit');

        Event::fake([OrderUpdated::class]);

        $response = $this->actingAs($this->{$user})->patchJson('/orders/id:' . $this->order->getKey(), [
            'billing_address' => null,
        ]);

        $response
            ->assertOk()
            ->assertJsonFragment(['billing_address' => null]);

        $this->assertDatabaseHas('orders', [
            'id' => $this->order->getKey(),
            'billing_address_id' => null,
        ]);

        Event::assertDispatched(OrderUpdated::class);
    }

    /**
     * @dataProvider authProvider
     */
    public function testUpdateOrderWithShippingMethodTypeAddress($user): void
    {
        $this->{$user}->givePermissionTo('orders.edit');

        Event::fake([OrderUpdated::class]);

        $shippingMethod = ShippingMethod::factory()->create([
            'public' => true,
            'shipping_type' => ShippingType::ADDRESS,
        ]);

        $response = $this->actingAs($this->{$user})->patchJson('/orders/id:' . $this->order->getKey(), [
            'shipping_method_id' => $shippingMethod->getKey(),
            'invoice_requested' => true,
            'shipping_place' => $this->address,
        ]);

        $order = Order::find($response->getData()->data->id);

        $response->assertOk();

        $this->assertDatabaseHas('orders', [
            'id' => $order->getKey(),
            'invoice_requested' => true,
            'shipping_place' => $order->shipping_place,
            'shipping_type' => ShippingType::ADDRESS->value,
            'shipping_address_id' => $this->addressDelivery->getKey(),
        ]);

        $this->assertDatabaseHas('addresses', [
            'id' => $this->addressDelivery->getKey(),
            'name' => $this->address->name,
            'phone' => $this->address->phone,
            'address' => $this->address->address,
        ]);

        Event::assertDispatched(OrderUpdated::class);
    }

    /**
     * @dataProvider authProvider
     */
    public function testUpdateOrderWithShippingMethodTypePoints($user): void
    {
        $this->{$user}->givePermissionTo('orders.edit');

        Event::fake([OrderUpdated::class]);

        $shippingMethod = ShippingMethod::factory()->create([
            'public' => true,
            'shipping_type' => ShippingType::POINT,
        ]);

        $pointAddress = Address::factory()->create();

        $shippingMethod->shippingPoints()->attach($pointAddress);

        $response = $this->actingAs($this->{$user})->patchJson('/orders/id:' . $this->order->getKey(), [
            'shipping_method_id' => $shippingMethod->getKey(),
            'invoice_requested' => true,
            'shipping_place' => $pointAddress->getKey(),
        ]);

        $response->assertOk();

        $order = Order::find($response->getData()->data->id);

        $this->assertDatabaseHas('orders', [
            'id' => $order->getKey(),
            'invoice_requested' => true,
            'shipping_address_id' => $pointAddress->getKey(),
            'shipping_place' => null,
            'shipping_type' => ShippingType::POINT->value,
        ]);

        $this->assertDatabaseHas('addresses', [
            'id' => $pointAddress->getKey(),
            'name' => $pointAddress->name,
            'phone' => $pointAddress->phone,
            'address' => $pointAddress->address,
        ]);

        Event::assertDispatched(OrderUpdated::class);
    }

    /**
     * @dataProvider authProvider
     */
    public function testUpdateOrderWithShippingMethodTypePointExternal($user): void
    {
        $this->{$user}->givePermissionTo('orders.edit');

        Event::fake([OrderUpdated::class]);

        $shippingMethod = ShippingMethod::factory()->create([
            'public' => true,
            'shipping_type' => ShippingType::POINT_EXTERNAL,
        ]);

        $response = $this->actingAs($this->{$user})->patchJson('/orders/id:' . $this->order->getKey(), [
            'shipping_method_id' => $shippingMethod->getKey(),
            'invoice_requested' => true,
            'shipping_place' => 'Testowy numer domu w testowym mieście',
        ]);

        $response->assertOk();

        $order = Order::find($response->getData()->data->id);

        $this->assertDatabaseHas('orders', [
            'id' => $order->getKey(),
            'invoice_requested' => true,
            'shipping_address_id' => null,
            'shipping_place' => 'Testowy numer domu w testowym mieście',
            'shipping_type' => ShippingType::POINT_EXTERNAL->value,
        ]);

        Event::assertDispatched(OrderUpdated::class);
    }

    /**
     * @dataProvider authProvider
     */
    public function testUpdateOrderWithMissingShippingAddressForShippingPlace(string $user): void
    {
        $this->{$user}->givePermissionTo('orders.edit');

        Event::fake([OrderUpdated::class]);

        $shippingMethod = ShippingMethod::factory()->create([
            'public' => true,
            'shipping_type' => ShippingType::POINT,
        ]);

        $response = $this->actingAs($this->{$user})->patchJson('/orders/id:' . $this->order->getKey(), [
            'shipping_method_id' => $shippingMethod->getKey(),
            'invoice_requested' => true,
        ]);

        $response->assertStatus(422);

        Event::assertNotDispatched(OrderUpdated::class);
    }

    /**
     * @dataProvider authProvider
     */
    public function testUpdateOrderWithMissingShippingPlace(string $user): void
    {
        $this->{$user}->givePermissionTo('orders.edit');

        Event::fake([OrderUpdated::class]);

        $shippingMethod = ShippingMethod::factory()->create([
            'public' => true,
            'shipping_type' => ShippingType::POINT_EXTERNAL,
        ]);

        $response = $this->actingAs($this->{$user})->patchJson('/orders/id:' . $this->order->getKey(), [
            'shipping_method_id' => $shippingMethod->getKey(),
            'invoice_requested' => true,
        ]);

        $response->assertStatus(422);

        Event::assertNotDispatched(OrderUpdated::class);
    }

    /**
     * @dataProvider authProvider
     */
    public function testUpdateOrderByShippingNumber($user): void
    {
        $this->{$user}->givePermissionTo('orders.edit');

        Event::fake([OrderUpdated::class, OrderUpdatedShippingNumber::class]);

        $this
            ->actingAs($this->{$user})
            ->json('PATCH', "/orders/id:{$this->order->getKey()}", [
                'shipping_number' => '1234567890',
            ])
            ->assertOk()
            ->assertJsonFragment([
                'shipping_number' => '1234567890',
            ]);

        $this->assertDatabaseHas('orders', [
            'id' => $this->order->getKey(),
            'shipping_number' => '1234567890',
        ]);

        // only one event triggered
        Event::assertDispatched(OrderUpdatedShippingNumber::class);
        Event::assertNotDispatched(OrderUpdated::class);
    }

    /**
     * @dataProvider authProvider
     */
    public function testUpdateOrderByEmptyShippingNumber($user): void
    {
        $this->{$user}->givePermissionTo('orders.edit');

        Event::fake([OrderUpdated::class, OrderUpdatedShippingNumber::class]);

        $this->order->update([
            'shipping_number' => '1234567890',
        ]);

        $this
            ->actingAs($this->{$user})
            ->json('PATCH', "/orders/id:{$this->order->getKey()}", [
                'shipping_number' => null,
                'comment' => 'test',
            ])
            ->assertOk()
            ->assertJsonFragment([
                'shipping_number' => null,
                'comment' => 'test',
            ]);

        $this->assertDatabaseHas('orders', [
            'id' => $this->order->getKey(),
            'shipping_number' => null,
            'comment' => 'test',
        ]);

        // two events
        Event::assertDispatched(OrderUpdatedShippingNumber::class);
        Event::assertDispatched(OrderUpdated::class);
    }

    /**
     * @dataProvider authProvider
     */
    public function testUpdateOrderProductUrl($user): void
    {
        $this->{$user}->givePermissionTo('orders.edit');

        $product = Product::factory()->create(['public' => true]);
        $orderProduct = $this->order->products()->create([
            'product_id' => $product->getKey(),
            'quantity' => 3,
            'price' => Money::of(80.00, $this->currency->value),
            'price_initial' => Money::of(80.00, $this->currency->value),
            'name' => $product->name,
        ]);

        $this
            ->actingAs($this->{$user})
            ->json(
                'PATCH',
                "/orders/id:{$this->order->getKey()}/products/id:{$orderProduct->getKey()}",
                [
                    'is_delivered' => true,
                    'urls' => [
                        'first_url' => 'https://example.com',
                        'second_url' => 'https://example2.com',
                    ],
                ]
            )
            ->assertOk();

        $this->assertDatabaseHas('order_products', [
            'is_delivered' => true,
        ]);

        $this->assertDatabaseHas('order_product_urls', [
            'order_product_id' => $orderProduct->getKey(),
            'name' => 'first_url',
            'url' => 'https://example.com',
        ]);

        $this->assertDatabaseHas('order_product_urls', [
            'order_product_id' => $orderProduct->getKey(),
            'name' => 'second_url',
            'url' => 'https://example2.com',
        ]);
    }

    /**
     * @dataProvider authProvider
     */
    public function testUpdateOneOrderProductUrl($user): void
    {
        $this->{$user}->givePermissionTo('orders.edit');

        $product = Product::factory()->create(['public' => true]);
        $orderProduct = $this->order->products()->create([
            'product_id' => $product->getKey(),
            'quantity' => 3,
            'price' => Money::of(80.00, $this->currency->value),
            'price_initial' => Money::of(80.00, $this->currency->value),
            'name' => $product->name,
        ]);

        $orderProduct->urls()->create([
            'name' => 'old_url',
            'url' => 'https://example.com',
        ]);

        $orderProduct->urls()->create([
            'name' => 'updated_url',
            'url' => 'https://to-update.com',
        ]);

        $this
            ->actingAs($this->{$user})
            ->json(
                'PATCH',
                "/orders/id:{$this->order->getKey()}/products/id:{$orderProduct->getKey()}",
                [
                    'urls' => [
                        'updated_url' => 'https://updated.com',
                    ],
                ]
            )
            ->assertOk();

        $this->assertDatabaseCount('order_product_urls', 2);

        $this->assertDatabaseHas('order_product_urls', [
            'order_product_id' => $orderProduct->getKey(),
            'name' => 'old_url',
            'url' => 'https://example.com',
        ]);

        $this->assertDatabaseHas('order_product_urls', [
            'order_product_id' => $orderProduct->getKey(),
            'name' => 'updated_url',
            'url' => 'https://updated.com',
        ]);
    }

    /**
     * @dataProvider authProvider
     */
    public function testUpdateOrderDigitalShippingMethod($user): void
    {
        $this->{$user}->givePermissionTo('orders.edit');

        $product = Product::factory()->create([
            'shipping_digital' => true,
        ]);
        $this->salesChannel->products()->attach($product);

        $digitalShippingMethodOld = $this->createShippingMethod(0, ['shipping_type' => ShippingType::DIGITAL]);
        $digitalShippingMethodNew = $this->createShippingMethod(0, ['shipping_type' => ShippingType::DIGITAL]);

        $order = Order::factory()->create([
            'code' => 'ORDERCODE',
            'email' => self::EMAIL,
            'comment' => $this->comment,
            'status_id' => $this->status->getKey(),
            'digital_shipping_method_id' => $digitalShippingMethodOld->getKey(),
            'billing_address_id' => $this->addressInvoice->getKey(),
        ]);

        $order->products()->create([
            'product_id' => $product->getKey(),
            'quantity' => 3,
            'price' => Money::of(80.00, $this->currency->value),
            'price_initial' => Money::of(80.00, $this->currency->value),
            'name' => $product->name,
            'shipping_digital' => true,
        ]);

        $this
            ->actingAs($this->{$user})
            ->json(
                'PATCH',
                "/orders/id:{$order->getKey()}",
                [
                    'digital_shipping_method_id' => $digitalShippingMethodNew->getKey(),
                ]
            )
            ->assertOk()
            ->assertJsonFragment([
                'id' => $digitalShippingMethodNew->getKey(),
            ])->assertJsonMissing([
                'id' => $digitalShippingMethodOld->getKey(),
            ]);
    }

    /**
     * @dataProvider authProvider
     */
    public function testUpdateOrderDigital($user): void
    {
        $this->{$user}->givePermissionTo('orders.edit');

        $product = Product::factory()->create([
            'shipping_digital' => true,
        ]);
        $this->salesChannel->products()->attach($product);

        $digitalShippingMethod = $this->createShippingMethod(0, ['shipping_type' => ShippingType::DIGITAL]);

        $order = Order::factory()->create([
            'code' => 'ORDERCODE',
            'email' => self::EMAIL,
            'comment' => $this->comment,
            'status_id' => $this->status->getKey(),
            'digital_shipping_method_id' => $digitalShippingMethod->getKey(),
            'billing_address_id' => $this->addressInvoice->getKey(),
        ]);

        $order->products()->create([
            'product_id' => $product->getKey(),
            'quantity' => 3,
            'price' => Money::of(80.00, $this->currency->value),
            'price_initial' => Money::of(80.00, $this->currency->value),
            'name' => $product->name,
            'shipping_digital' => true,
        ]);

        $this
            ->actingAs($this->{$user})
            ->json(
                'PATCH',
                "/orders/id:{$order->getKey()}",
                [
                    'comment' => 'New comment',
                ]
            )
            ->assertOk()
            ->assertJsonFragment([
                'comment' => 'New comment',
            ])
            ->assertJsonMissing([
                'comment' => $this->comment,
            ]);
    }

    /**
     * @dataProvider authProvider
     */
    public function testDeleteOrderProductUrl($user): void
    {
        $this->{$user}->givePermissionTo('orders.edit');

        $product = Product::factory()->create(['public' => true]);
        $orderProduct = $this->order->products()->create([
            'product_id' => $product->getKey(),
            'quantity' => 3,
            'price' => Money::of(80.00, $this->currency->value),
            'price_initial' => Money::of(80.00, $this->currency->value),
            'name' => $product->name,
        ]);

        $orderProduct->urls()->create([
            'name' => 'old_url',
            'url' => 'https://old-url.com',
        ]);

        $this
            ->actingAs($this->{$user})
            ->json(
                'PATCH',
                "/orders/id:{$this->order->getKey()}/products/id:{$orderProduct->getKey()}",
                [
                    'is_delivered' => true,
                    'urls' => [
                        'old_url' => null,
                        'second_url' => 'https://example2.com',
                    ],
                ]
            )
            ->assertOk();

        $this->assertDatabaseCount('order_product_urls', 1);

        $this->assertDatabaseMissing('order_product_urls', [
            'order_product_id' => $orderProduct->getKey(),
            'name' => 'old_url',
            'url' => 'https://old-url.com',
        ]);

        $this->assertDatabaseHas('order_product_urls', [
            'order_product_id' => $orderProduct->getKey(),
            'name' => 'second_url',
            'url' => 'https://example2.com',
        ]);
    }

    /**
     * @dataProvider authProvider
     */
    public function testChangeOrderExternalShippingPointToShippingPoint($user): void
    {
        $this->{$user}->givePermissionTo('orders.edit');

        $externalPointShipping = ShippingMethod::factory()->create([
            'public' => true,
            'name' => 'external point',
            'shipping_type' => ShippingType::POINT_EXTERNAL,
        ]);

        $pointShipping = ShippingMethod::factory()->create([
            'public' => true,
            'name' => 'point',
            'shipping_type' => ShippingType::POINT,
        ]);

        $address = Address::factory()->create();
        $pointShipping->shippingPoints()->sync([$address->getKey()]);

        $product = Product::factory()->create([
            'shipping_digital' => false,
        ]);
        $this->salesChannel->products()->attach($product);

        $order = Order::factory()->create([
            'code' => 'NEWORDERCODE',
            'email' => self::EMAIL,
            'comment' => $this->comment,
            'status_id' => $this->status->getKey(),
            'shipping_method_id' => $externalPointShipping->getKey(),
            'billing_address_id' => $this->addressInvoice->getKey(),
            'shipping_place' => 'external shipping place',
        ]);

        $price = Money::of(1000.00, $this->currency->value);
        $orderProduct = new OrderProduct([
            'product_id' => $product->getKey(),
            'quantity' => 1,
            'price_initial' => $price,
            'price' => $price,
            'base_price_initial' => $price,
            'base_price' => $price,
            'name' => $product->name,
            'vat_rate' => '0',
            'shipping_digital' => $product->shipping_digital,
        ]);

        $order->products()->save($orderProduct);

        $this->actingAs($this->{$user})->json('PATCH', "/orders/id:{$order->getKey()}", [
            'shipping_method_id' => $pointShipping->getKey(),
            'shipping_place' => $address->getKey(),
        ])
            ->assertOk()
            ->assertJsonMissing([
                'id' => $externalPointShipping->getKey(),
                'name' => $externalPointShipping->name,
            ])
            ->assertJsonMissing([
                'shipping_place' => 'external shipping place',
            ])
            ->assertJsonFragment([
                'id' => $pointShipping->getKey(),
                'name' => $pointShipping->name,
            ])
            ->assertJsonFragment([
                'id' => $address->getKey(),
                'name' => $address->name,
            ]);
    }

    /**
     * @dataProvider authProvider
     */
    public function testChangeOrderShippingPointToAddress($user): void
    {
        $this->{$user}->givePermissionTo('orders.edit');

        $pointShipping = ShippingMethod::factory()->create([
            'public' => true,
            'name' => 'point',
            'shipping_type' => ShippingType::POINT,
        ]);

        $address = Address::factory()->create([
            'name' => 'Point address',
        ]);
        $pointShipping->shippingPoints()->sync([$address->getKey()]);

        $addressShipping = ShippingMethod::factory()->create([
            'public' => true,
            'name' => 'shipping address',
            'shipping_type' => ShippingType::ADDRESS,
        ]);

        $product = Product::factory()->create([
            'shipping_digital' => false,
        ]);
        $this->salesChannel->products()->attach($product);

        $order = Order::factory()->create([
            'code' => 'NEWORDERCODE',
            'email' => self::EMAIL,
            'comment' => $this->comment,
            'status_id' => $this->status->getKey(),
            'shipping_method_id' => $pointShipping->getKey(),
            'billing_address_id' => $this->addressInvoice->getKey(),
            'shipping_address_id' => $address->getKey(),
        ]);

        $price = Money::of(1000.00, $this->currency->value);
        $orderProduct = new OrderProduct([
            'product_id' => $product->getKey(),
            'quantity' => 1,
            'price_initial' => $price,
            'price' => $price,
            'base_price_initial' => $price,
            'base_price' => $price,
            'name' => $product->name,
            'vat_rate' => '0',
            'shipping_digital' => $product->shipping_digital,
        ]);

        $order->products()->save($orderProduct);

        $newAddress = [
            'address' => 'Ulica 13',
            'city' => 'Warszawa',
            'country' => 'PL',
            'name' => 'Nowy adres',
            'phone' => '+48500200200',
            'zip' => '33-333',
        ];

        $this->actingAs($this->{$user})->json('PATCH', "/orders/id:{$order->getKey()}", [
            'shipping_method_id' => $addressShipping->getKey(),
            'shipping_place' => $newAddress,
        ])
            ->assertOk()
            ->assertJsonMissing([
                'id' => $pointShipping->getKey(),
                'name' => $pointShipping->name,
            ])
            ->assertJsonMissing([
                'id' => $address->getKey(),
                'name' => $address->name,
            ])
            ->assertJsonFragment([
                'id' => $addressShipping->getKey(),
                'name' => $addressShipping->name,
            ])
            ->assertJsonFragment([
                'name' => 'Nowy adres',
            ]);

        $this->assertDatabaseHas('addresses', [
            'id' => $address->getKey(),
            'name' => $address->name,
            'phone' => $address->phone,
            'address' => $address->address,
            'city' => $address->city,
            'zip' => $address->zip,
            'country' => $address->country,
        ]);

        $this->assertDatabaseHas('addresses', $newAddress);
        $this->assertDatabaseMissing(
            'addresses',
            [
                'id' => $address->getKey(),
            ] + $newAddress
        );
    }

    private function checkAddress(Address $address): void
    {
        $this->assertDatabaseHas('addresses', [
            'id' => $address->getKey(),
            'name' => $address->name,
            'phone' => $address->phone,
            'address' => $address->address,
            'vat' => $address->vat,
            'zip' => $address->zip,
            'city' => $address->city,
            'country' => $address->country,
        ]);
    }
}<|MERGE_RESOLUTION|>--- conflicted
+++ resolved
@@ -14,12 +14,9 @@
 use App\Models\WebHook;
 use Brick\Money\Money;
 use Domain\Currency\Currency;
-<<<<<<< HEAD
 use Domain\SalesChannel\Models\SalesChannel;
 use Domain\SalesChannel\SalesChannelRepository;
-=======
 use Domain\ShippingMethod\Models\ShippingMethod;
->>>>>>> 21196c09
 use Illuminate\Foundation\Testing\RefreshDatabase;
 use Illuminate\Foundation\Testing\WithFaker;
 use Illuminate\Support\Facades\Bus;
@@ -42,12 +39,9 @@
     private Address $addressDelivery;
     private Address $addressInvoice;
     private Address $address;
-<<<<<<< HEAD
-
+    
     private SalesChannel $salesChannel;
 
-=======
->>>>>>> 21196c09
     private Currency $currency;
 
     public function setUp(): void
