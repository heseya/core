--- conflicted
+++ resolved
@@ -2,20 +2,14 @@
 
 namespace Tests\Feature;
 
-<<<<<<< HEAD
 use App\Events\OrderRequestedShipping;
-=======
 use App\Enums\ShippingType;
->>>>>>> 8c9459a1
 use App\Events\OrderUpdated;
 use App\Listeners\WebHookEventListener;
 use App\Models\Address;
 use App\Models\Order;
-<<<<<<< HEAD
 use App\Models\PackageTemplate;
-=======
 use App\Models\ShippingMethod;
->>>>>>> 8c9459a1
 use App\Models\Status;
 use App\Models\WebHook;
 use Illuminate\Foundation\Testing\RefreshDatabase;
@@ -92,7 +86,6 @@
         ]);
 
         $responseData = $response->getData()->data;
-
         $response
             ->assertOk()
             ->assertJsonFragment([
@@ -713,7 +706,192 @@
     /**
      * @dataProvider authProvider
      */
-<<<<<<< HEAD
+    public function testUpdateOrderWithShippingMethodTypeNone($user): void
+    {
+        $this->$user->givePermissionTo('orders.edit');
+
+        Event::fake([OrderUpdated::class]);
+
+        $shippingMethod = ShippingMethod::factory()->create([
+            'public' => true,
+            'shipping_type' => ShippingType::NONE,
+        ]);
+
+        $response = $this->actingAs($this->$user)->patchJson('/orders/id:' . $this->order->getKey(), [
+            'shipping_method_id' => $shippingMethod->getKey(),
+            'invoice_requested' => true,
+        ]);
+
+        $response->assertOk();
+
+        $order = Order::find($response->getData()->data->id);
+
+        $this->assertDatabaseHas('orders', [
+            'id' => $order->getKey(),
+            'invoice_requested' => true,
+            'shipping_place' => null,
+            'shipping_type' => ShippingType::NONE,
+        ]);
+
+        Event::assertDispatched(OrderUpdated::class);
+    }
+
+    /**
+     * @dataProvider authProvider
+     */
+    public function testUpdateOrderWithShippingMethodTypeAddress($user): void
+    {
+        $this->$user->givePermissionTo('orders.edit');
+
+        Event::fake([OrderUpdated::class]);
+
+        $shippingMethod = ShippingMethod::factory()->create([
+            'public' => true,
+            'shipping_type' => ShippingType::ADDRESS,
+        ]);
+
+        $response = $this->actingAs($this->$user)->patchJson('/orders/id:' . $this->order->getKey(), [
+            'shipping_method_id' => $shippingMethod->getKey(),
+            'invoice_requested' => true,
+            'shipping_address' => $this->address,
+        ]);
+
+        $response->assertOk();
+
+        $order = Order::find($response->getData()->data->id);
+
+        $this->assertDatabaseHas('orders', [
+            'id' => $order->getKey(),
+            'invoice_requested' => true,
+            'shipping_place' => $order->shipping_place,
+            'shipping_type' => ShippingType::ADDRESS,
+        ]);
+
+        Event::assertDispatched(OrderUpdated::class);
+    }
+
+    /**
+     * @dataProvider authProvider
+     */
+    public function testUpdateOrderWithShippingMethodTypePoint($user): void
+    {
+        $this->$user->givePermissionTo('orders.edit');
+
+        Event::fake([OrderUpdated::class]);
+
+        $shippingMethod = ShippingMethod::factory()->create([
+            'public' => true,
+            'shipping_type' => ShippingType::POINT,
+        ]);
+
+        $response = $this->actingAs($this->$user)->patchJson('/orders/id:' . $this->order->getKey(), [
+            'shipping_method_id' => $shippingMethod->getKey(),
+            'invoice_requested' => true,
+            'shipping_address' => $this->address,
+        ]);
+
+        $response->assertOk();
+
+        $order = Order::find($response->getData()->data->id);
+
+        $this->assertDatabaseHas('orders', [
+            'id' => $order->getKey(),
+            'invoice_requested' => true,
+            'shipping_place' => $order->shipping_place,
+            'shipping_type' => ShippingType::POINT,
+        ]);
+
+        Event::assertDispatched(OrderUpdated::class);
+    }
+
+    /**
+     * @dataProvider authProvider
+     */
+    public function testUpdateOrderWithShippingMethodTypePointExternal($user): void
+    {
+        $this->$user->givePermissionTo('orders.edit');
+
+        Event::fake([OrderUpdated::class]);
+
+        $shippingMethod = ShippingMethod::factory()->create([
+            'public' => true,
+            'shipping_type' => ShippingType::POINT_EXTERNAL,
+        ]);
+
+        $response = $this->actingAs($this->$user)->patchJson('/orders/id:' . $this->order->getKey(), [
+            'shipping_method_id' => $shippingMethod->getKey(),
+            'invoice_requested' => true,
+            'shipping_place' => 'Testowy numer domu w testowym mieście'
+        ]);
+
+        $response->assertOk();
+
+        $order = Order::find($response->getData()->data->id);
+
+        $this->assertDatabaseHas('orders', [
+            'id' => $order->getKey(),
+            'invoice_requested' => true,
+            'shipping_place' => 'Testowy numer domu w testowym mieście',
+            'shipping_type' => ShippingType::POINT_EXTERNAL,
+        ]);
+
+        Event::assertDispatched(OrderUpdated::class);
+    }
+
+    /**
+     * @dataProvider authProvider
+     */
+    public function testUpdateOrderWithMissingShippingAddressForShippingPlace($user): void
+    {
+        $this->$user->givePermissionTo('orders.edit');
+
+        Event::fake([OrderUpdated::class]);
+
+
+        $shippingMethod = ShippingMethod::factory()->create([
+            'public' => true,
+            'shipping_type' => ShippingType::POINT,
+        ]);
+
+        $response = $this->actingAs($this->$user)->patchJson('/orders/id:' . $this->order->getKey(), [
+            'shipping_method_id' => $shippingMethod->getKey(),
+            'invoice_requested' => true,
+        ]);
+
+        $response->assertStatus(422)
+            ->assertJsonFragment(['shipping_address' => ['Shipping address is required with this shipping method type.']]);
+
+        Event::assertNotDispatched(OrderUpdated::class);
+    }
+
+    /**
+     * @dataProvider authProvider
+     */
+    public function testUpdateOrderWithMissingShippingPlace($user): void
+    {
+        $this->$user->givePermissionTo('orders.edit');
+
+        Event::fake([OrderUpdated::class]);
+
+        $shippingMethod = ShippingMethod::factory()->create([
+            'public' => true,
+            'shipping_type' => ShippingType::POINT_EXTERNAL,
+        ]);
+
+        $response = $this->actingAs($this->$user)->patchJson('/orders/id:' . $this->order->getKey(), [
+            'shipping_method_id' => $shippingMethod->getKey(),
+            'invoice_requested' => true,
+        ]);
+
+        $response->assertStatus(422)
+            ->assertJsonFragment(['shipping_place' => ['Shipping place data is incorrect.']]);
+
+        Event::assertNotDispatched(OrderUpdated::class);
+    }
+
+    /**
+     * @dataProvider authProvider
+     */
     public function testShippingListDispatched($user): void
     {
         $this->$user->givePermissionTo(['orders.edit','orders.edit.status']);
@@ -781,188 +959,5 @@
             )->assertUnprocessable();
 
         Event::assertNotDispatched(OrderRequestedShipping::class);
-=======
-    public function testUpdateOrderWithShippingMethodTypeNone($user): void
-    {
-        $this->$user->givePermissionTo('orders.edit');
-
-        Event::fake([OrderUpdated::class]);
-
-        $shippingMethod = ShippingMethod::factory()->create([
-            'public' => true,
-            'shipping_type' => ShippingType::NONE,
-        ]);
-
-        $response = $this->actingAs($this->$user)->patchJson('/orders/id:' . $this->order->getKey(), [
-            'shipping_method_id' => $shippingMethod->getKey(),
-            'invoice_requested' => true,
-        ]);
-
-        $response->assertOk();
-
-        $order = Order::find($response->getData()->data->id);
-
-        $this->assertDatabaseHas('orders', [
-            'id' => $order->getKey(),
-            'invoice_requested' => true,
-            'shipping_place' => null,
-            'shipping_type' => ShippingType::NONE,
-        ]);
-
-        Event::assertDispatched(OrderUpdated::class);
-    }
-
-    /**
-     * @dataProvider authProvider
-     */
-    public function testUpdateOrderWithShippingMethodTypeAddress($user): void
-    {
-        $this->$user->givePermissionTo('orders.edit');
-
-        Event::fake([OrderUpdated::class]);
-
-        $shippingMethod = ShippingMethod::factory()->create([
-            'public' => true,
-            'shipping_type' => ShippingType::ADDRESS,
-        ]);
-
-        $response = $this->actingAs($this->$user)->patchJson('/orders/id:' . $this->order->getKey(), [
-            'shipping_method_id' => $shippingMethod->getKey(),
-            'invoice_requested' => true,
-            'shipping_address' => $this->address,
-        ]);
-
-        $response->assertOk();
-
-        $order = Order::find($response->getData()->data->id);
-
-        $this->assertDatabaseHas('orders', [
-            'id' => $order->getKey(),
-            'invoice_requested' => true,
-            'shipping_place' => $order->shipping_place,
-            'shipping_type' => ShippingType::ADDRESS,
-        ]);
-
-        Event::assertDispatched(OrderUpdated::class);
-    }
-
-    /**
-     * @dataProvider authProvider
-     */
-    public function testUpdateOrderWithShippingMethodTypePoint($user): void
-    {
-        $this->$user->givePermissionTo('orders.edit');
-
-        Event::fake([OrderUpdated::class]);
-
-        $shippingMethod = ShippingMethod::factory()->create([
-            'public' => true,
-            'shipping_type' => ShippingType::POINT,
-        ]);
-
-        $response = $this->actingAs($this->$user)->patchJson('/orders/id:' . $this->order->getKey(), [
-            'shipping_method_id' => $shippingMethod->getKey(),
-            'invoice_requested' => true,
-            'shipping_address' => $this->address,
-        ]);
-
-        $response->assertOk();
-
-        $order = Order::find($response->getData()->data->id);
-
-        $this->assertDatabaseHas('orders', [
-            'id' => $order->getKey(),
-            'invoice_requested' => true,
-            'shipping_place' => $order->shipping_place,
-            'shipping_type' => ShippingType::POINT,
-        ]);
-
-        Event::assertDispatched(OrderUpdated::class);
-    }
-
-    /**
-     * @dataProvider authProvider
-     */
-    public function testUpdateOrderWithShippingMethodTypePointExternal($user): void
-    {
-        $this->$user->givePermissionTo('orders.edit');
-
-        Event::fake([OrderUpdated::class]);
-
-        $shippingMethod = ShippingMethod::factory()->create([
-            'public' => true,
-            'shipping_type' => ShippingType::POINT_EXTERNAL,
-        ]);
-
-        $response = $this->actingAs($this->$user)->patchJson('/orders/id:' . $this->order->getKey(), [
-            'shipping_method_id' => $shippingMethod->getKey(),
-            'invoice_requested' => true,
-            'shipping_place' => 'Testowy numer domu w testowym mieście'
-        ]);
-
-        $response->assertOk();
-
-        $order = Order::find($response->getData()->data->id);
-
-        $this->assertDatabaseHas('orders', [
-            'id' => $order->getKey(),
-            'invoice_requested' => true,
-            'shipping_place' => 'Testowy numer domu w testowym mieście',
-            'shipping_type' => ShippingType::POINT_EXTERNAL,
-        ]);
-
-        Event::assertDispatched(OrderUpdated::class);
-    }
-
-    /**
-     * @dataProvider authProvider
-     */
-    public function testUpdateOrderWithMissingShippingAddressForShippingPlace($user): void
-    {
-        $this->$user->givePermissionTo('orders.edit');
-
-        Event::fake([OrderUpdated::class]);
-
-
-        $shippingMethod = ShippingMethod::factory()->create([
-            'public' => true,
-            'shipping_type' => ShippingType::POINT,
-        ]);
-
-        $response = $this->actingAs($this->$user)->patchJson('/orders/id:' . $this->order->getKey(), [
-            'shipping_method_id' => $shippingMethod->getKey(),
-            'invoice_requested' => true,
-        ]);
-
-        $response->assertStatus(422)
-            ->assertJsonFragment(['shipping_address' => ['Shipping address is required with this shipping method type.']]);
-
-        Event::assertNotDispatched(OrderUpdated::class);
-    }
-
-    /**
-     * @dataProvider authProvider
-     */
-    public function testUpdateOrderWithMissingShippingPlace($user): void
-    {
-        $this->$user->givePermissionTo('orders.edit');
-
-        Event::fake([OrderUpdated::class]);
-
-        $shippingMethod = ShippingMethod::factory()->create([
-            'public' => true,
-            'shipping_type' => ShippingType::POINT_EXTERNAL,
-        ]);
-
-        $response = $this->actingAs($this->$user)->patchJson('/orders/id:' . $this->order->getKey(), [
-            'shipping_method_id' => $shippingMethod->getKey(),
-            'invoice_requested' => true,
-        ]);
-
-        $response->assertStatus(422)
-            ->assertJsonFragment(['shipping_place' => ['Shipping place data is incorrect.']]);
-
-        Event::assertNotDispatched(OrderUpdated::class);
->>>>>>> 8c9459a1
     }
 }