<?php

namespace Tests\Feature;

use App\Enums\SchemaType;
use App\Events\ProductUpdated;
use App\Models\Address;
use App\Models\Item;
use App\Models\Option;
use App\Models\Order;
use App\Models\Product;
use App\Models\Schema;
use App\Models\ShippingMethod;
use App\Models\Status;
use Illuminate\Foundation\Testing\RefreshDatabase;
<<<<<<< HEAD
use Illuminate\Support\Facades\Event;
=======
use Illuminate\Support\Collection;
>>>>>>> 9a02f5b3
use Tests\TestCase;

class AvailabilityTest extends TestCase
{
    use RefreshDatabase;

    private Item $item;
    private Option $option;
    private Schema $schema;
    private Product $product;

    public function setUp(): void
    {
        parent::setUp();
        Product::query()->delete();
        $this->product = Product::factory()->create([
            'available' => false,
            'public' => true,
<<<<<<< HEAD
=======
        ]);
    }

    public function createDataPatternOne(): Collection
    {
        $schemaOne = Schema::factory()->create([
            'type' => SchemaType::SELECT,
            'required' => true,
        ]);
        $schemaTwo = Schema::factory()->create([
            'type' => SchemaType::SELECT,
            'required' => true,
        ]);

        $optionOne = Option::factory()->create([
            'schema_id' => $schemaOne->getKey(),
            'disabled' => false,
        ]);

        $optionTwo = Option::factory()->create([
            'schema_id' => $schemaTwo->getKey(),
            'disabled' => false,
>>>>>>> 9a02f5b3
        ]);

        $item = Item::factory()->create([
            'quantity' => 0,
        ]);

        return collect([
            'schemaOne' => $schemaOne,
            'schemaTwo' => $schemaTwo,
            'optionOne' => $optionOne,
            'optionTwo' => $optionTwo,
            'item' => $item,
        ]);
    }

    /**
     * @dataProvider authProvider
     */
    public function testRestockAvailable($user)
    {
<<<<<<< HEAD
        Event::fake(ProductUpdated::class);
=======
        $this->$user->givePermissionTo('deposits.add');
>>>>>>> 9a02f5b3

        $schema = Schema::factory()->create([
            'required' => true,
            'type' => SchemaType::SELECT,
            'available' => false,
        ]);

        $this->product->schemas()->save($schema);

        $item = Item::factory()->create([
            'quantity' => 0,
        ]);

        $option = Option::factory()->create([
            'schema_id' => $schema->getKey(),
            'available' => false,
        ]);

        $item->options()->save($option);

<<<<<<< HEAD
        $this->product->update([
            'available' => false,
        ]);

        $this->actingAs($this->user)->postJson('/items/id:' . $item->getKey() . '/deposits', [
=======
        $this->actingAs($this->$user)->postJson('/items/id:' . $item->getKey() . '/deposits', [
>>>>>>> 9a02f5b3
            'quantity' => 6,
        ]);

        $this->assertDatabaseHas('products', [
            'id' => $this->product->getKey(),
            'available' => true,
        ])
            ->assertDatabaseHas('schemas', [
                'id' => $schema->getKey(),
                'available' => true,
            ])
            ->assertDatabaseHas('options', [
                'id' => $option->getKey(),
                'available' => true,
            ]);

        Event::assertDispatched(ProductUpdated::class);

        $this->assertTrue($item->options->every(fn ($option) => $option->available));
        $this->assertTrue($item->options->pluck('schema')->every(fn ($schema) => $schema->available));
        $this->assertTrue($this->product->refresh()->available);

        Event::assertDispatched(ProductUpdated::class);
    }

    /**
     * @dataProvider authProvider
     * Case when options' permutations require both items' quantity to be greater than 0, restocking only 1 item.
     */
    public function testRestockUnavailable($user)
    {
<<<<<<< HEAD
        Event::fake(ProductUpdated::class);
=======
        $this->$user->givePermissionTo('deposits.add');

>>>>>>> 9a02f5b3

        $schemaOne = Schema::factory()->create([
            'name' => 'schemaOne',
            'type' => SchemaType::SELECT,
            'required' => true,
            'available' => false,
        ]);
        $schemaTwo = Schema::factory()->create([
            'name' => 'schemaTwo',
            'type' => SchemaType::SELECT,
            'required' => true,
            'available' => false,
        ]);

        $optionOne = Option::factory()->create([
            'schema_id' => $schemaOne->getKey(),
            'available' => false,
        ]);
        $optionTwo = Option::factory()->create([
            'schema_id' => $schemaOne->getKey(),
            'available' => false,
        ]);
        $optionThree = Option::factory()->create([
            'schema_id' => $schemaTwo->getKey(),
            'available' => false,
        ]);
        $optionFour = Option::factory()->create([
            'schema_id' => $schemaTwo->getKey(),
            'available' => false,
        ]);

        $itemOne = Item::factory()->create([
            'quantity' => 0,
        ]);
        $itemOne->options()->saveMany([$optionOne, $optionTwo]);

        $itemTwo = Item::factory()->create([
            'quantity' => 0,
        ]);
        $itemTwo->options()->saveMany([$optionThree, $optionFour]);

        $this->product->schemas()->saveMany([$schemaOne, $schemaTwo]);

<<<<<<< HEAD
        $this->product->update([
            'available' => false,
        ]);

        $this->actingAs($this->user)->postJson('/items/id:' . $itemTwo->getKey() . '/deposits', [
=======
        $this->actingAs($this->$user)->postJson('/items/id:' . $itemTwo->getKey() . '/deposits', [
>>>>>>> 9a02f5b3
            'quantity' => 20,
        ]);

        $this->assertDatabaseHas('products', [
            'id' => $this->product->getKey(),
            'available' => false,
        ])
            ->assertDatabaseHas('schemas', [
                'id' => $schemaOne->getKey(),
                'available' => false,
            ])
            ->assertDatabaseHas('schemas', [
                'id' => $schemaTwo->getKey(),
                'available' => true,
            ])
            ->assertDatabaseHas('options', [
                'id' => $optionOne->getKey(),
                'available' => false,
            ])
            ->assertDatabaseHas('options', [
                'id' => $optionTwo->getKey(),
                'available' => false,
            ])
            ->assertDatabaseHas('options', [
                'id' => $optionThree->getKey(),
                'available' => true,
            ])->assertDatabaseHas('options', [
                'id' => $optionFour->getKey(),
                'available' => true,
            ]);

        Event::assertNotDispatched(ProductUpdated::class);
    }

    /**
     * @dataProvider authProvider
     * Case when permutation requires single item with greater quantity.
     */
    public function testProductRequiresSingleItemWithGreaterQuantity($user)
    {
        $this->$user->givePermissionTo('deposits.add');

<<<<<<< HEAD
        $optionOne = Option::factory()->create([
            'schema_id' => $schemaOne->getKey(),
            'disabled' => false,
        ]);

        $optionTwo = Option::factory()->create([
            'schema_id' => $schemaTwo->getKey(),
            'disabled' => false,
        ]);
=======
        $data = $this->createDataPatternOne();

        $data->get('item')->options()->saveMany([$data->get('optionOne'), $data->get('optionTwo')]);
>>>>>>> 9a02f5b3

        $this->product->schemas()->saveMany([$data->get('schemaOne'), $data->get('schemaTwo')]);

        $this->actingAs($this->$user)->postJson('/items/id:' . $data->get('item')->getKey() . '/deposits', [
            'quantity' => 2,
        ]);

        $this->assertTrue($this->product->refresh()->available);
        $this->assertDatabaseHas('products', [
            'id' => $this->product->getKey(),
            'available' => true,
        ])
            ->assertDatabaseHas('schemas', [
                'id' => $data->get('schemaOne')->getKey(),
                'available' => true,
            ])
            ->assertDatabaseHas('schemas', [
                'id' => $data->get('schemaTwo')->getKey(),
                'available' => true,
            ])
            ->assertDatabaseHas('options', [
                'id' => $data->get('optionOne')->getKey(),
                'available' => true,
            ])
            ->assertDatabaseHas('options', [
                'id' => $data->get('optionTwo')->getKey(),
                'available' => true,
            ]);
    }

    /**
     * @dataProvider authProvider
     * Case when permutation requires single item with greater quantity failed due to too small deposit.
     */
    public function testProductRequiresSingleItemWithGreaterQuantityFailed($user)
    {
<<<<<<< HEAD
        $schemaOne = Schema::factory()->create([
            'type' => SchemaType::SELECT,
            'required' => true,
        ]);
        $schemaTwo = Schema::factory()->create([
            'type' => SchemaType::SELECT,
            'required' => true,
        ]);

        $optionOne = Option::factory()->create([
            'schema_id' => $schemaOne->getKey(),
            'disabled' => false,
        ]);

        $optionTwo = Option::factory()->create([
            'schema_id' => $schemaTwo->getKey(),
            'disabled' => false,
        ]);
=======
        $this->$user->givePermissionTo('deposits.add');

        $data = $this->createDataPatternOne();
>>>>>>> 9a02f5b3

        $data->get('item')->options()->saveMany([$data->get('optionOne'), $data->get('optionTwo')]);

        $this->product->schemas()->saveMany([$data->get('schemaOne'), $data->get('schemaTwo')]);

        $this->actingAs($this->$user)->postJson('/items/id:' . $data->get('item')->getKey() . '/deposits', [
            'quantity' => 1,
        ]);

        $this->assertTrue(!$this->product->refresh()->available);
        $this->assertDatabaseHas('products', [
            'id' => $this->product->getKey(),
            'available' => false,
        ])
            ->assertDatabaseHas('schemas', [
                'id' => $data->get('schemaOne')->getKey(),
                'available' => true,
            ])
            ->assertDatabaseHas('schemas', [
                'id' => $data->get('schemaTwo')->getKey(),
                'available' => true,
            ])
            ->assertDatabaseHas('options', [
                'id' => $data->get('optionOne')->getKey(),
                'available' => true,
            ])
            ->assertDatabaseHas('options', [
                'id' => $data->get('optionTwo')->getKey(),
                'available' => true,
            ]);
    }

    /**
     * @dataProvider authProvider
     */
    public function testUnavailableAfterOrder($user)
    {
        $this->$user->givePermissionTo('orders.add');

<<<<<<< HEAD
        $optionOne = Option::factory()->create([
            'schema_id' => $schemaOne->getKey(),
            'disabled' => false,
        ]);

        $optionTwo = Option::factory()->create([
            'schema_id' => $schemaTwo->getKey(),
            'disabled' => false,
        ]);
=======
        $data = $this->createDataPatternOne();
>>>>>>> 9a02f5b3

        $data->get('item')->update([
            'quantity' => 2,
        ]);

        $data->get('item')->options()->saveMany([$data->get('optionOne'), $data->get('optionTwo')]);

        $this->product->schemas()->saveMany([$data->get('schemaOne'), $data->get('schemaTwo')]);

        $this->product->update([
            'available' => true,
        ]);

        $this->actingAs($this->$user)->postJson('/orders', [
            'email' => 'test@test.test',
            'shipping_method_id' => ShippingMethod::factory()->create()->getKey(),
            'delivery_address' => Address::factory()->create()->toArray(),
            'items' => [
                [
                    'product_id' => $this->product->getKey(),
                    'quantity' => 1,
                    'schemas' => [
                        $data->get('schemaOne')->getKey() => $data->get('optionOne')->getKey(),
                        $data->get('schemaTwo')->getKey() => $data->get('optionTwo')->getKey(),
                    ],
                ],
            ],
        ]);

        $this->assertTrue(!$this->product->refresh()->available);
        $this->assertDatabaseHas('products', [
            'id' => $this->product->getKey(),
            'available' => false,
        ])
            ->assertDatabaseHas('schemas', [
                'id' => $data->get('schemaOne')->getKey(),
                'available' => false,
            ])
            ->assertDatabaseHas('schemas', [
                'id' => $data->get('schemaTwo')->getKey(),
                'available' => false,
            ])
            ->assertDatabaseHas('options', [
                'id' => $data->get('optionOne')->getKey(),
                'available' => false,
            ])
            ->assertDatabaseHas('options', [
                'id' => $data->get('optionTwo')->getKey(),
                'available' => false,
            ]);
    }

    /**
     * @dataProvider authProvider
     */
    public function testAvailableAfterOrderCancel($user)
    {
        $data = $this->createDataPatternOne();

<<<<<<< HEAD
        $optionOne = Option::factory()->create([
            'schema_id' => $schemaOne->getKey(),
            'disabled' => false,
        ]);

        $optionTwo = Option::factory()->create([
            'schema_id' => $schemaTwo->getKey(),
            'disabled' => false,
        ]);

        $item = Item::factory()->create([
=======
        $data->get('item')->update([
>>>>>>> 9a02f5b3
            'quantity' => 2,
        ]);

        $data->get('item')->options()->saveMany([$data->get('optionOne'), $data->get('optionTwo')]);

        $this->product->schemas()->saveMany([$data->get('schemaOne'), $data->get('schemaTwo')]);

        $this->product->update([
            'available' => true,
            'price' => 0,
        ]);

        $this->$user->givePermissionTo('orders.add');
        $this->$user->givePermissionTo('orders.edit.status');

        $response = $this->actingAs($this->$user)->postJson('/orders', [
            'email' => 'test@test.test',
            'shipping_method_id' => ShippingMethod::factory()->create()->getKey(),
            'delivery_address' => Address::factory()->create()->toArray(),
            'items' => [
                [
                    'product_id' => $this->product->getKey(),
                    'quantity' => 1,
                    'schemas' => [
                        $data->get('schemaOne')->getKey() => $data->get('optionOne')->getKey(),
                        $data->get('schemaTwo')->getKey() => $data->get('optionTwo')->getKey(),
                    ],
                ],
            ],
        ]);

        $order = Order::find($response->getData()->data->id);

        $statusCancel = Status::factory()->create([
            'cancel' => true,
        ]);

        $this->actingAs($this->$user)->postJson("/orders/id:{$order->getKey()}/status", [
            'status_id' => $statusCancel->getKey(),
        ]);

        $this->assertDatabaseHas('products', [
            'id' => $this->product->getKey(),
            'available' => true,
        ])
            ->assertDatabaseHas('schemas', [
                'id' => $data->get('schemaOne')->getKey(),
                'available' => true,
            ])
            ->assertDatabaseHas('schemas', [
                'id' => $data->get('schemaTwo')->getKey(),
                'available' => true,
            ])
            ->assertDatabaseHas('options', [
                'id' => $data->get('optionOne')->getKey(),
                'available' => true,
            ])
            ->assertDatabaseHas('options', [
                'id' => $data->get('optionTwo')->getKey(),
                'available' => true,
            ]);
    }
}
<|MERGE_RESOLUTION|>--- conflicted
+++ resolved
@@ -13,11 +13,8 @@
 use App\Models\ShippingMethod;
 use App\Models\Status;
 use Illuminate\Foundation\Testing\RefreshDatabase;
-<<<<<<< HEAD
 use Illuminate\Support\Facades\Event;
-=======
 use Illuminate\Support\Collection;
->>>>>>> 9a02f5b3
 use Tests\TestCase;
 
 class AvailabilityTest extends TestCase
@@ -36,8 +33,6 @@
         $this->product = Product::factory()->create([
             'available' => false,
             'public' => true,
-<<<<<<< HEAD
-=======
         ]);
     }
 
@@ -60,7 +55,6 @@
         $optionTwo = Option::factory()->create([
             'schema_id' => $schemaTwo->getKey(),
             'disabled' => false,
->>>>>>> 9a02f5b3
         ]);
 
         $item = Item::factory()->create([
@@ -81,11 +75,9 @@
      */
     public function testRestockAvailable($user)
     {
-<<<<<<< HEAD
         Event::fake(ProductUpdated::class);
-=======
+
         $this->$user->givePermissionTo('deposits.add');
->>>>>>> 9a02f5b3
 
         $schema = Schema::factory()->create([
             'required' => true,
@@ -106,15 +98,11 @@
 
         $item->options()->save($option);
 
-<<<<<<< HEAD
         $this->product->update([
             'available' => false,
         ]);
 
-        $this->actingAs($this->user)->postJson('/items/id:' . $item->getKey() . '/deposits', [
-=======
         $this->actingAs($this->$user)->postJson('/items/id:' . $item->getKey() . '/deposits', [
->>>>>>> 9a02f5b3
             'quantity' => 6,
         ]);
 
@@ -146,12 +134,10 @@
      */
     public function testRestockUnavailable($user)
     {
-<<<<<<< HEAD
+        $this->$user->givePermissionTo('deposits.add');
+
+
         Event::fake(ProductUpdated::class);
-=======
-        $this->$user->givePermissionTo('deposits.add');
-
->>>>>>> 9a02f5b3
 
         $schemaOne = Schema::factory()->create([
             'name' => 'schemaOne',
@@ -195,15 +181,11 @@
 
         $this->product->schemas()->saveMany([$schemaOne, $schemaTwo]);
 
-<<<<<<< HEAD
         $this->product->update([
             'available' => false,
         ]);
 
-        $this->actingAs($this->user)->postJson('/items/id:' . $itemTwo->getKey() . '/deposits', [
-=======
         $this->actingAs($this->$user)->postJson('/items/id:' . $itemTwo->getKey() . '/deposits', [
->>>>>>> 9a02f5b3
             'quantity' => 20,
         ]);
 
@@ -246,21 +228,9 @@
     {
         $this->$user->givePermissionTo('deposits.add');
 
-<<<<<<< HEAD
-        $optionOne = Option::factory()->create([
-            'schema_id' => $schemaOne->getKey(),
-            'disabled' => false,
-        ]);
-
-        $optionTwo = Option::factory()->create([
-            'schema_id' => $schemaTwo->getKey(),
-            'disabled' => false,
-        ]);
-=======
         $data = $this->createDataPatternOne();
 
         $data->get('item')->options()->saveMany([$data->get('optionOne'), $data->get('optionTwo')]);
->>>>>>> 9a02f5b3
 
         $this->product->schemas()->saveMany([$data->get('schemaOne'), $data->get('schemaTwo')]);
 
@@ -297,30 +267,9 @@
      */
     public function testProductRequiresSingleItemWithGreaterQuantityFailed($user)
     {
-<<<<<<< HEAD
-        $schemaOne = Schema::factory()->create([
-            'type' => SchemaType::SELECT,
-            'required' => true,
-        ]);
-        $schemaTwo = Schema::factory()->create([
-            'type' => SchemaType::SELECT,
-            'required' => true,
-        ]);
-
-        $optionOne = Option::factory()->create([
-            'schema_id' => $schemaOne->getKey(),
-            'disabled' => false,
-        ]);
-
-        $optionTwo = Option::factory()->create([
-            'schema_id' => $schemaTwo->getKey(),
-            'disabled' => false,
-        ]);
-=======
         $this->$user->givePermissionTo('deposits.add');
 
         $data = $this->createDataPatternOne();
->>>>>>> 9a02f5b3
 
         $data->get('item')->options()->saveMany([$data->get('optionOne'), $data->get('optionTwo')]);
 
@@ -360,19 +309,7 @@
     {
         $this->$user->givePermissionTo('orders.add');
 
-<<<<<<< HEAD
-        $optionOne = Option::factory()->create([
-            'schema_id' => $schemaOne->getKey(),
-            'disabled' => false,
-        ]);
-
-        $optionTwo = Option::factory()->create([
-            'schema_id' => $schemaTwo->getKey(),
-            'disabled' => false,
-        ]);
-=======
         $data = $this->createDataPatternOne();
->>>>>>> 9a02f5b3
 
         $data->get('item')->update([
             'quantity' => 2,
@@ -432,21 +369,7 @@
     {
         $data = $this->createDataPatternOne();
 
-<<<<<<< HEAD
-        $optionOne = Option::factory()->create([
-            'schema_id' => $schemaOne->getKey(),
-            'disabled' => false,
-        ]);
-
-        $optionTwo = Option::factory()->create([
-            'schema_id' => $schemaTwo->getKey(),
-            'disabled' => false,
-        ]);
-
-        $item = Item::factory()->create([
-=======
         $data->get('item')->update([
->>>>>>> 9a02f5b3
             'quantity' => 2,
         ]);
 
