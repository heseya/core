<?php

namespace Tests\Feature;

use App\Events\OrderCreated;
use App\Events\ItemUpdatedQuantity;
use App\Events\OrderUpdatedStatus;
use App\Listeners\WebHookEventListener;
use App\Models\Item;
use App\Models\Order;
use App\Models\Payment;
use App\Models\Product;
use App\Models\ShippingMethod;
use App\Models\Status;
use App\Models\WebHook;
use Illuminate\Support\Facades\Bus;
use Illuminate\Support\Facades\Event;
use Illuminate\Support\Facades\Queue;
use Spatie\WebhookServer\CallWebhookJob;
use Tests\TestCase;

class OrderTest extends TestCase
{
    private Order $order;

    private array $expected;
    private array $expected_summary_structure;
    private array $expected_full_structure;
    private array $expected_full_view_structure;

    public function setUp(): void
    {
        parent::setUp();

        Product::factory()->create();

        $shipping_method = ShippingMethod::factory()->create();
        $status = Status::factory()->create();
        $product = Product::factory()->create();

        $this->order = Order::factory()->create([
            'shipping_method_id' => $shipping_method->getKey(),
            'status_id' => $status->getKey(),
        ]);

        $item_product = $this->order->products()->create([
            'product_id' => $product->getKey(),
            'quantity' => 10,
            'price' => 247.47,
        ]);

        $item_product->schemas()->create([
            'name' => 'Grawer',
            'value' => 'HESEYA',
            'price' => 49.99,
        ]);

        /**
         * Expected response
         */
        $this->expected = [
            'code' => $this->order->code,
            'status' => [
                'id' => $status->getKey(),
                'name' => $status->name,
                'color' => $status->color,
                'description' => $status->description,
            ],
            'paid' => $this->order->isPaid(),
        ];

        $this->expected_summary_structure = [
            'code',
            'status',
            'paid',
            'created_at',
        ];

        $this->expected_full_structure = [
            'code',
            'status',
            'paid',
            'created_at',
            'shipping_method',
        ];

        $this->expected_full_view_structure = $this->expected_full_structure + ['user'];
    }

    public function testIndexUnauthorized(): void
    {
        $response = $this->getJson('/orders');
        $response->assertForbidden();
    }

    /**
     * @dataProvider authProvider
     */
    public function testIndex($user): void
    {
        $this->$user->givePermissionTo('orders.show');

        $this
            ->actingAs($this->$user)
            ->getJson('/orders')
            ->assertOk()
            ->assertJsonCount(1, 'data')
            ->assertJsonStructure(['data' => [
                0 => $this->expected_full_structure,
            ]])
            ->assertJson(['data' => [
                0 => $this->expected,
            ]]);

        $this->assertQueryCountLessThan(20);
    }

    /**
     * @dataProvider authProvider
     */
    public function testIndexPerformance($user): void
    {
        $this->$user->givePermissionTo('orders.show');

        Order::factory()->count(499)->create();

        $this
            ->actingAs($this->$user)
            ->getJson('/orders?limit=500')
            ->assertOk()
            ->assertJsonCount(500, 'data');

        $this->assertQueryCountLessThan(20);
    }

<<<<<<< HEAD
    public function testIndexUser(): void
    {
        $shipping_method = ShippingMethod::factory()->create();
        $status = Status::factory()->create();

        $order = Order::factory()->create([
            'shipping_method_id' => $shipping_method->getKey(),
            'status_id' => $status->getKey(),
        ]);

        $this->user->orders()->save($order);

        $this
            ->actingAs($this->user)
            ->json('GET', '/orders/my')
            ->assertOk()
            ->assertJsonCount(1, 'data')
            ->assertJsonStructure(['data' => [
                0 => $this->expected_full_structure,
            ]])
            ->assertJson(['data' => [
                0 => [
                    'id' => $order->getKey()
                ],
            ]]);

        $this->assertQueryCountLessThan(20);
    }

    public function testIndexUserPerformance(): void
    {
        $orders = Order::factory()->count(500)->create();

        $this->user->orders()->saveMany($orders);

        $this
            ->actingAs($this->user)
            ->json('GET', '/orders/my', ['limit' => '500'])
            ->assertOk()
            ->assertJsonCount(500, 'data');

        $this->assertQueryCountLessThan(20);
    }

    public function testIndexUserUnauthenticated(): void
    {
        $order = Order::factory()->create();

        $this->user->orders()->save($order);

        $this
            ->json('GET', '/orders/my')
            ->assertStatus(404);
=======
    /**
     * @dataProvider authProvider
     */
    public function testIndexSorted($user): void
    {
        $this->$user->givePermissionTo('orders.show');

        Order::factory()->count(30)->create();

        $this
            ->actingAs($this->$user)
            ->getJson('/orders?limit=30&sort=created_at:desc')
            ->assertOk()
            ->assertJsonCount(30, 'data');
    }

    /**
     * @dataProvider authProvider
     */
    public function testIndexSortedInvalid($user): void
    {
        $this->$user->givePermissionTo('orders.show');

        Order::factory()->count(30)->create();

        $this
            ->actingAs($this->$user)
            ->getJson('/orders?limit=30&sort=summary:desssc')
            ->assertStatus(422)
            ->assertJsonFragment([
                'errors' => [
                    ['You can\'t sort by summary field.'],
                    ['Only asc|desc sorting directions are allowed on field summary.'],
                ],
            ]);
>>>>>>> 06902e03
    }

    public function testViewUnauthorized(): void
    {
        $response = $this->getJson('/orders/id:' . $this->order->getKey());
        $response->assertForbidden();
    }

    /**
     * @dataProvider authProvider
     */
    public function testView($user): void
    {
        $this->$user->givePermissionTo('orders.show_details');

        $response = $this->actingAs($this->$user)
            ->getJson('/orders/id:' . $this->order->getKey());
        $response
            ->assertOk()
            ->assertJsonFragment(['code' => $this->order->code])
            ->assertJsonStructure(['data' => $this->expected_full_view_structure]);
    }

    public function testViewSummaryUnauthorized(): void
    {
        $response = $this->getJson('/orders/' . $this->order->code);
        $response->assertForbidden();
    }

    /**
     * @dataProvider authProvider
     */
    public function testViewSummary($user): void
    {
        $this->$user->givePermissionTo('orders.show_summary');

        $response = $this->actingAs($this->$user)
            ->getJson('/orders/' . $this->order->code);
        $response
            ->assertOk()
            ->assertJsonStructure(['data' => $this->expected_summary_structure])
            ->assertJson(['data' => $this->expected]);
    }

    /**
     * @dataProvider authProvider
     */
    public function testViewOverpaid($user): void
    {
        $this->$user->givePermissionTo('orders.show_details');

        $summaryPaid = $this->order->summary * 2;

        $this->order->payments()->save(Payment::factory()->make([
            'amount' => $summaryPaid,
            'paid' => true,
        ]));

        $response = $this->actingAs($this->$user)
            ->getJson('/orders/id:' . $this->order->getKey());
        $response
            ->assertOk()
            ->assertJsonFragment([
                'paid' => true,
                'summary_paid' => $summaryPaid
            ]);
    }

    /**
     * @dataProvider authProvider
     */
    public function testViewOverpaidSummary($user): void
    {
        $this->$user->givePermissionTo('orders.show_summary');

        $this->order->payments()->save(Payment::factory()->make([
            'amount' => $this->order->summary * 2,
            'paid' => true,
        ]));

        $response = $this->actingAs($this->$user)
            ->getJson('/orders/' . $this->order->code);
        $response
            ->assertOk()
            ->assertJsonFragment(['paid' => true]);
    }

    public function testViewUser(): void
    {
        $shipping_method = ShippingMethod::factory()->create();
        $status = Status::factory()->create();

        $order = Order::factory()->create([
            'shipping_method_id' => $shipping_method->getKey(),
            'status_id' => $status->getKey(),
        ]);

        $this->user->orders()->save($order);

        $this->actingAs($this->user)
            ->json('GET', '/orders/my/id:' . $order->getKey())
            ->assertOk()
            ->assertJsonFragment(['code' => $order->code])
            ->assertJsonStructure(['data' => $this->expected_full_view_structure]);
    }

    public function testViewUserUnauthenticated(): void
    {
        $order = Order::factory()->create();

        $this->user->orders()->save($order);

        $this
            ->json('GET', '/orders/my/id:' . $order->getKey())
            ->assertStatus(404);
    }

    public function testUpdateOrderStatusUnauthorized(): void
    {
        Event::fake([OrderUpdatedStatus::class]);

        $status = Status::factory()->create();

        $response = $this->postJson('/orders/id:' . $this->order->getKey() . '/status', [
            'status_id' => $status->getKey(),
        ]);

        $response->assertForbidden();
        Event::assertNotDispatched(OrderUpdatedStatus::class);
    }

    /**
     * @dataProvider authProvider
     */
    public function testUpdateOrderStatus($user): void
    {
        $this->$user->givePermissionTo('orders.edit.status');

        Event::fake([OrderUpdatedStatus::class]);

        $status = Status::factory()->create();

        $this
            ->actingAs($this->$user)
            ->postJson('/orders/id:' . $this->order->getKey() . '/status', [
                'status_id' => $status->getKey(),
            ])
            ->assertOk();

        $this->assertDatabaseHas('orders', [
            'id' => $this->order->getKey(),
            'status_id' => $status->getKey(),
        ]);

        Event::assertDispatched(OrderUpdatedStatus::class);
    }

    /**
     * @dataProvider authProvider
     */
    public function testUpdateOrderStatusCancel($user): void
    {
        $this->$user->givePermissionTo('orders.edit.status');

        $webHook = WebHook::factory()->create([
            'events' => [
                'ItemUpdatedQuantity'
            ],
            'model_type' => $this->$user::class,
            'creator_id' => $this->$user->getKey(),
            'with_issuer' => false,
            'with_hidden' => false,
        ]);

        Event::fake([OrderUpdatedStatus::class, ItemUpdatedQuantity::class]);

        $item = Item::factory()->create();

        $item_product = $this->order->products[0];

        $item_product->deposits()->create([
            'item_id' => $item->getKey(),
            'quantity' => -1 * $item_product->quantity,
        ]);

        $status = Status::factory()->create([
            'cancel' => true,
        ]);

        $response = $this->actingAs($this->$user)->postJson('/orders/id:' . $this->order->getKey() . '/status', [
            'status_id' => $status->getKey(),
        ]);

        $response->assertOk();
        $this->assertDatabaseHas('orders', [
            'id' => $this->order->getKey(),
            'status_id' => $status->getKey(),
        ]);

        Event::assertDispatched(OrderUpdatedStatus::class);
        Event::assertDispatched(ItemUpdatedQuantity::class);

        Bus::fake();

        $item = Item::find($item->getKey());
        $event = new ItemUpdatedQuantity($item);
        $listener = new WebHookEventListener();

        $listener->handle($event);

        Bus::assertDispatched(CallWebhookJob::class, function ($job) use ($webHook, $item) {
            $payload = $job->payload;
            return $job->webhookUrl === $webHook->url
                && isset($job->headers['Signature'])
                && $payload['data']['id'] === $item->getKey()
                && $payload['data_type'] === 'Item'
                && $payload['event'] === 'ItemUpdatedQuantity';
        });
    }

    /**
     * @dataProvider authProvider
     */
    public function testUpdateOrderStatusWithWebHookQueue($user): void
    {
        $this->$user->givePermissionTo('orders.edit.status');

        $webHook = WebHook::factory()->create([
            'events' => [
                'OrderUpdatedStatus'
            ],
            'model_type' => $this->$user::class,
            'creator_id' => $this->$user->getKey(),
            'with_issuer' => false,
            'with_hidden' => false,
        ]);

        Event::fake([OrderUpdatedStatus::class]);

        $status = Status::factory()->create();

        $response = $this->actingAs($this->$user)->postJson('/orders/id:' . $this->order->getKey() . '/status', [
            'status_id' => $status->getKey(),
        ]);

        $response->assertOk();
        $this->assertDatabaseHas('orders', [
            'id' => $this->order->getKey(),
            'status_id' => $status->getKey(),
        ]);
        Event::assertDispatched(OrderUpdatedStatus::class);

        Queue::fake();

        $order = Order::find($this->order->getKey());
        $event = new OrderUpdatedStatus($order);
        $listener = new WebHookEventListener();

        $listener->handle($event);

        Queue::assertPushed(CallWebhookJob::class, function ($job) use ($webHook, $order) {
            $payload = $job->payload;
            return $job->webhookUrl === $webHook->url
                && isset($job->headers['Signature'])
                && $payload['data']['id'] === $order->getKey()
                && $payload['data_type'] === 'Order'
                && $payload['event'] === 'OrderUpdatedStatus';
        });
    }

    /**
     * @dataProvider authProvider
     */
    public function testUpdateOrderStatusWithWebHookDispatched($user): void
    {
        $this->$user->givePermissionTo('orders.edit.status');

        $webHook = WebHook::factory()->create([
            'events' => [
                'OrderUpdatedStatus'
            ],
            'model_type' => $this->$user::class,
            'creator_id' => $this->$user->getKey(),
            'with_issuer' => false,
            'with_hidden' => false,
        ]);

        Event::fake([OrderUpdatedStatus::class]);

        $status = Status::factory()->create();

        $response = $this->actingAs($this->$user)->postJson('/orders/id:' . $this->order->getKey() . '/status', [
            'status_id' => $status->getKey(),
        ]);

        $response->assertOk();
        $this->assertDatabaseHas('orders', [
            'id' => $this->order->getKey(),
            'status_id' => $status->getKey(),
        ]);

        Event::assertDispatched(OrderUpdatedStatus::class);

        Bus::fake();

        $order = Order::find($this->order->getKey());
        $event = new OrderUpdatedStatus($order);
        $listener = new WebHookEventListener();

        $listener->handle($event);

        Bus::assertDispatched(CallWebhookJob::class, function ($job) use ($webHook, $order) {
            $payload = $job->payload;
            return $job->webhookUrl === $webHook->url
                && isset($job->headers['Signature'])
                && $payload['data']['id'] === $order->getKey()
                && $payload['data_type'] === 'Order'
                && $payload['event'] === 'OrderUpdatedStatus';
        });
    }

    /**
     * @dataProvider authProvider
     */
    public function testViewUnderpaid($user): void
    {
        $this->$user->givePermissionTo('orders.show_details');

        $summaryPaid = $this->order->summary / 2;

        $this->order->payments()->save(Payment::factory()->make([
            'amount' => $summaryPaid,
            'paid' => true,
        ]));

        $response = $this->actingAs($this->$user)
            ->getJson('/orders/id:' . $this->order->getKey());
        $response
            ->assertOk()
            ->assertJsonFragment([
                'paid' => false,
                'summary_paid' => $summaryPaid,
            ]);
    }

    /**
     * @dataProvider authProvider
     */
    public function testViewUnderpaidSummary($user): void
    {
        $this->$user->givePermissionTo('orders.show_summary');

        $this->order->payments()->save(Payment::factory()->make([
            'amount' => $this->order->summary / 2,
            'paid' => true,
        ]));

        $response = $this->actingAs($this->$user)
            ->getJson('/orders/' . $this->order->code);
        $response
            ->assertOk()
            ->assertJsonFragment(['paid' => false]);
    }

    public function testViewCreatedByUser(): void
    {
        $this->user->givePermissionTo(['orders.add', 'orders.show_details']);

        $shippingMethod = ShippingMethod::factory()->create();
        $product = Product::factory()->create([
            'public' => true,
        ]);

        Event::fake([OrderCreated::class]);

        $response = $this->actingAs($this->user)->json('POST', '/orders', [
            'email' => 'test@example.com',
            'shipping_method_id' => $shippingMethod->getKey(),
            'delivery_address' => [
                'name' => 'Wojtek Testowy',
                'phone' => '+48123321123',
                'address' => 'Gdańska 89/1',
                'zip' => '12-123',
                'city' => 'Bydgoszcz',
                'country' => 'PL',
            ],
            'items' => [
                [
                    'product_id' => $product->getKey(),
                    'quantity' => 1,
                ]
            ],
        ]);

        Event::assertDispatched(OrderCreated::class);

        $order = Order::find($response->getData()->data->id);

        $response = $this->actingAs($this->user)
            ->getJson('/orders/id:' . $order->getKey());
        $response
            ->assertOk()
            ->assertJsonFragment([
                'email' => $this->user->email,
                'id' => $this->user->getKey(),
            ])
            ->assertJsonStructure(['data' => $this->expected_full_view_structure]);
    }
}<|MERGE_RESOLUTION|>--- conflicted
+++ resolved
@@ -133,7 +133,43 @@
         $this->assertQueryCountLessThan(20);
     }
 
-<<<<<<< HEAD
+    /**
+     * @dataProvider authProvider
+     */
+    public function testIndexSorted($user): void
+    {
+        $this->$user->givePermissionTo('orders.show');
+
+        Order::factory()->count(30)->create();
+
+        $this
+            ->actingAs($this->$user)
+            ->getJson('/orders?limit=30&sort=created_at:desc')
+            ->assertOk()
+            ->assertJsonCount(30, 'data');
+    }
+
+    /**
+     * @dataProvider authProvider
+     */
+    public function testIndexSortedInvalid($user): void
+    {
+        $this->$user->givePermissionTo('orders.show');
+
+        Order::factory()->count(30)->create();
+
+        $this
+            ->actingAs($this->$user)
+            ->getJson('/orders?limit=30&sort=summary:desssc')
+            ->assertStatus(422)
+            ->assertJsonFragment([
+                'errors' => [
+                    ['You can\'t sort by summary field.'],
+                    ['Only asc|desc sorting directions are allowed on field summary.'],
+                ],
+            ]);
+    }
+
     public function testIndexUser(): void
     {
         $shipping_method = ShippingMethod::factory()->create();
@@ -187,43 +223,6 @@
         $this
             ->json('GET', '/orders/my')
             ->assertStatus(404);
-=======
-    /**
-     * @dataProvider authProvider
-     */
-    public function testIndexSorted($user): void
-    {
-        $this->$user->givePermissionTo('orders.show');
-
-        Order::factory()->count(30)->create();
-
-        $this
-            ->actingAs($this->$user)
-            ->getJson('/orders?limit=30&sort=created_at:desc')
-            ->assertOk()
-            ->assertJsonCount(30, 'data');
-    }
-
-    /**
-     * @dataProvider authProvider
-     */
-    public function testIndexSortedInvalid($user): void
-    {
-        $this->$user->givePermissionTo('orders.show');
-
-        Order::factory()->count(30)->create();
-
-        $this
-            ->actingAs($this->$user)
-            ->getJson('/orders?limit=30&sort=summary:desssc')
-            ->assertStatus(422)
-            ->assertJsonFragment([
-                'errors' => [
-                    ['You can\'t sort by summary field.'],
-                    ['Only asc|desc sorting directions are allowed on field summary.'],
-                ],
-            ]);
->>>>>>> 06902e03
     }
 
     public function testViewUnauthorized(): void
