--- conflicted
+++ resolved
@@ -2,11 +2,7 @@
 
 namespace Tests\Feature;
 
-<<<<<<< HEAD
 use App\Enums\MetadataType;
-use App\Events\OrderCreated;
-=======
->>>>>>> f302b5ac
 use App\Events\ItemUpdatedQuantity;
 use App\Events\OrderCreated;
 use App\Events\OrderUpdatedStatus;
@@ -134,12 +130,10 @@
             ->assertJsonCount(1, 'data')
             ->assertJsonStructure(['data' => [
                 0 => $this->expected_full_structure,
-            ],
-            ])
+            ]])
             ->assertJson(['data' => [
                 0 => $this->expected,
-            ],
-            ]);
+            ]]);
 
         $this->assertQueryCountLessThan(20);
     }
@@ -237,14 +231,12 @@
             ->assertJsonCount(1, 'data')
             ->assertJsonStructure(['data' => [
                 0 => $this->expected_full_structure,
-            ],
-            ])
+            ]])
             ->assertJson(['data' => [
                 0 => [
                     'id' => $order->getKey(),
                 ],
-            ],
-            ])
+            ]])
             ->assertJsonMissing([
                 'id' => $order_another_user->getKey(),
             ])
@@ -297,12 +289,10 @@
             ->assertJsonCount(1, 'data')
             ->assertJsonStructure(['data' => [
                 0 => $this->expected_full_structure,
-            ],
-            ])
+            ]])
             ->assertJson(['data' => [
                 0 => $this->expected,
-            ],
-            ]);
+            ]]);
 
         $this->assertQueryCountLessThan(20);
     }
@@ -329,8 +319,7 @@
             ->assertJsonCount(1, 'data')
             ->assertJsonStructure(['data' => [
                 0 => $this->expected_full_structure,
-            ],
-            ])
+            ]])
             ->assertJson(['data' => [
                 0 => [
                     'code' => $order->code,
@@ -343,8 +332,7 @@
                         'no_notifications' => $status->no_notifications,
                     ],
                 ],
-            ],
-            ]);
+            ]]);
 
         $this->assertQueryCountLessThan(20);
     }
