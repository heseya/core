--- conflicted
+++ resolved
@@ -67,11 +67,7 @@
         ];
     }
 
-<<<<<<< HEAD
-    public function testOverpayed(): void
-=======
     public function testOverpaid(): void
->>>>>>> b43e36ec
     {
         $this->order->payments()->save(Payment::factory()->make([
             'amount' => $this->order->summary * 2,
@@ -83,11 +79,7 @@
         );
     }
 
-<<<<<<< HEAD
     public function testIndexUnauthorized(): void
-=======
-    public function testIndex(): void
->>>>>>> b43e36ec
     {
         $response = $this->getJson('/orders');
         $response->assertForbidden();
@@ -143,7 +135,7 @@
             ->assertJson(['data' => $this->expected]);
     }
 
-    public function testViewOverpayed(): void
+    public function testViewOverpaid(): void
     {
         $this->user->givePermissionTo('orders.show_details');
 
@@ -159,7 +151,7 @@
             ->assertJsonFragment(['payed' => true]);
     }
 
-    public function testViewOverpayedSummary(): void
+    public function testViewOverpaidSummary(): void
     {
         $this->user->givePermissionTo('orders.show_summary');
 
@@ -175,34 +167,6 @@
             ->assertJsonFragment(['payed' => true]);
     }
 
-    public function testViewOverpaid(): void
-    {
-        $this->order->payments()->save(Payment::factory()->make([
-            'amount' => $this->order->summary * 2,
-            'payed' => true,
-        ]));
-
-        $response = $this->actingAs($this->user)
-            ->getJson('/orders/id:' . $this->order->getKey());
-        $response
-            ->assertOk()
-            ->assertJsonFragment(['payed' => true]);
-    }
-
-    public function testViewOverpaidSummary(): void
-    {
-        $this->order->payments()->save(Payment::factory()->make([
-            'amount' => $this->order->summary * 2,
-            'payed' => true,
-        ]));
-
-        $response = $this->actingAs($this->user)
-            ->getJson('/orders/' . $this->order->code);
-        $response
-            ->assertOk()
-            ->assertJsonFragment(['payed' => true]);
-    }
-
     public function testUpdateOrderStatusUnauthorized(): void
     {
         Event::fake([OrderStatusUpdated::class]);
