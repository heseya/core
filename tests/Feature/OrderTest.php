--- conflicted
+++ resolved
@@ -80,14 +80,9 @@
     {
         $this->$user->givePermissionTo('orders.show');
 
-<<<<<<< HEAD
         $this
             ->actingAs($this->user)
             ->getJson('/orders')
-=======
-        $response = $this->actingAs($this->$user)->getJson('/orders');
-        $response
->>>>>>> 301f1e58
             ->assertOk()
             ->assertJsonCount(1, 'data')
             ->assertJsonStructure(['data' => [
