--- conflicted
+++ resolved
@@ -236,17 +236,19 @@
 
         $status = Status::factory()->create();
 
-        $response = $this->actingAs($this->user)->postJson('/orders/id:' . $this->order->getKey() . '/status', [
-            'status_id' => $status->getKey(),
-        ]);
-
-        $response->assertOk();
+        $this
+            ->actingAs($this->$user)
+            ->postJson('/orders/id:' . $this->order->getKey() . '/status', [
+                'status_id' => $status->getKey(),
+            ])
+            ->assertOk();
+
         $this->assertDatabaseHas('orders', [
             'id' => $this->order->getKey(),
             'status_id' => $status->getKey(),
         ]);
 
-        Event::assertDispatched(OrderUpdatedStatus::class);
+        Event::assertDispatched(OrderStatusUpdated::class);
     }
 
     public function testUpdateOrderStatusCancel(): void
@@ -374,19 +376,16 @@
 
         $status = Status::factory()->create();
 
-        $this
-            ->actingAs($this->$user)
-            ->postJson('/orders/id:' . $this->order->getKey() . '/status', [
-                'status_id' => $status->getKey(),
-            ])
-            ->assertOk();
-
+        $response = $this->actingAs($this->user)->postJson('/orders/id:' . $this->order->getKey() . '/status', [
+            'status_id' => $status->getKey(),
+        ]);
+
+        $response->assertOk();
         $this->assertDatabaseHas('orders', [
             'id' => $this->order->getKey(),
             'status_id' => $status->getKey(),
         ]);
 
-<<<<<<< HEAD
         Event::assertDispatched(OrderUpdatedStatus::class);
 
         Bus::fake();
@@ -405,9 +404,6 @@
                 && $payload['data_type'] === 'Order'
                 && $payload['event'] === 'OrderUpdatedStatus';
         });
-=======
-        Event::assertDispatched(OrderStatusUpdated::class);
->>>>>>> 4e67b652
     }
 
     /**
