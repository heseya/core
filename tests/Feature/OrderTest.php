--- conflicted
+++ resolved
@@ -2,15 +2,11 @@
 
 namespace Tests\Feature;
 
-<<<<<<< HEAD
+use App\Events\OrderCreated;
 use App\Events\ItemUpdatedQuantity;
 use App\Events\OrderUpdatedStatus;
 use App\Listeners\WebHookEventListener;
 use App\Models\Item;
-=======
-use App\Events\OrderCreated;
-use App\Events\OrderStatusUpdated;
->>>>>>> d7d7ee1f
 use App\Models\Order;
 use App\Models\Payment;
 use App\Models\Product;
@@ -58,13 +54,6 @@
             'value' => 'HESEYA',
             'price' => 49.99,
         ]);
-
-//        $item = Item::factory()->create();
-//
-//        $item_product->deposits()->create([
-//            'item_id' => $item->getKey(),
-//            'quantity' => -1 * $item_product->quantity,
-//        ]);
 
         /**
          * Expected response
