<?php

namespace Tests\Feature;

use App\Enums\DiscountTargetType;
use App\Enums\DiscountType;
use App\Enums\PaymentStatus;
use App\Enums\ShippingType;
use App\Enums\ValidationError;
use App\Events\ItemUpdatedQuantity;
use App\Events\OrderCreated;
use App\Events\OrderUpdatedStatus;
use App\Listeners\WebHookEventListener;
use App\Models\Discount;
use App\Models\Item;
use App\Models\Order;
use App\Models\Payment;
use App\Models\PaymentMethod;
use App\Models\PriceRange;
use App\Models\Product;
use App\Models\Status;
use App\Models\User;
use App\Models\WebHook;
use App\Services\Contracts\OrderServiceContract;
use App\Services\OrderService;
use Brick\Math\RoundingMode;
use Brick\Money\Money;
use Domain\Currency\Currency;
use Domain\Metadata\Enums\MetadataType;
use Domain\SalesChannel\Models\SalesChannel;
<<<<<<< HEAD
use Domain\SalesChannel\SalesChannelRepository;
=======
use Domain\ShippingMethod\Models\ShippingMethod;
>>>>>>> 21196c09
use Illuminate\Support\Carbon;
use Illuminate\Support\Facades\App;
use Illuminate\Support\Facades\Bus;
use Illuminate\Support\Facades\Event;
use Illuminate\Support\Facades\Notification;
use Illuminate\Support\Facades\Queue;
use Illuminate\Testing\Fluent\AssertableJson;
use Spatie\WebhookServer\CallWebhookJob;
use Tests\TestCase;

class OrderTest extends TestCase
{
    private Order $order;
    private ShippingMethod $shippingMethod;
    private array $expected;
    private array $expected_summary;
    private array $expected_summary_structure;
    private array $expected_full_structure;
    private array $expected_full_view_structure;
    private Currency $currency;
    private SalesChannel $salesChannel;

    public function setUp(): void
    {
        parent::setUp();

        $this->salesChannel = app(SalesChannelRepository::class)->getDefault();

        $product0 = Product::factory()->create();
        $this->salesChannel->products()->attach($product0);

        $this->currency = Currency::DEFAULT;
        $this->shippingMethod = ShippingMethod::factory()->create();
        $freeRange = PriceRange::query()->create([
            'start' => Money::zero($this->currency->value),
            'value' => Money::zero($this->currency->value),
        ]);
        $this->shippingMethod->priceRanges()->save($freeRange);

        $status = Status::factory()->create();
        $product = Product::factory()->create();

        $this->salesChannel->products()->attach($product);

        $this->order = Order::factory()->create([
            'shipping_method_id' => $this->shippingMethod->getKey(),
            'status_id' => $status->getKey(),
            'invoice_requested' => false,
        ]);

        $item_product = $this->order->products()->create([
            'product_id' => $product->getKey(),
            'quantity' => 10,
            'price' => Money::of(247.47, $this->currency->value),
            'price_initial' => Money::of(247.47, $this->currency->value),
            'name' => $product->name,
        ]);

        $item_product->schemas()->create([
            'name' => 'Grawer',
            'value' => 'HESEYA',
            'price' => Money::of(49.99, $this->currency->value),
            'price_initial' => Money::of(49.99, $this->currency->value),
        ]);

        $this->order->metadata()->create([
            'name' => 'Metadata',
            'value' => 'metadata test',
            'value_type' => MetadataType::STRING,
            'public' => true,
        ]);

        /** @var OrderService $orderService */
        $orderService = App::make(OrderServiceContract::class);

        $this->order->update([
            'summary' => $orderService->calcSummary($this->order),
        ]);

        // Expected response
        $this->expected_summary = [
            'code' => $this->order->code,
            'status' => [
                'id' => $status->getKey(),
                'name' => $status->name,
                'color' => $status->color,
                'description' => $status->description,
                'hidden' => $status->hidden,
                'no_notifications' => $status->no_notifications,
            ],
            'paid' => $this->order->paid,
        ];

        $this->expected = $this->expected_summary + ['invoice_requested' => false];

        $this->expected_summary_structure = [
            'code',
            'status',
            'paid',
            'created_at',
        ];

        $this->expected_full_structure = [
            'id',
            'code',
            'status',
            'paid',
            'payable',
            'created_at',
            'shipping_method',
            'digital_shipping_method',
            'comment',
            'email',
            'cart_total_initial',
            'cart_total',
            'shipping_price_initial',
            'shipping_price',
            'shipping_type',
            'invoice_requested',
            'documents',
            'summary',
            'summary_paid',
            'currency',
            'metadata',
            'billing_address',
            'sales_channel',
        ];

        $this->expected_full_view_structure = $this->expected_full_structure + [
                'buyer',
                'products',
                'payments',
                'discounts',
                'billing_address',
                'shipping_number',
            ];
    }

    public function testIndexUnauthorized(): void
    {
        $response = $this->getJson('/orders');
        $response->assertForbidden();
    }

    /**
     * @dataProvider authProvider
     */
    public function testIndex($user): void
    {
        $this->{$user}->givePermissionTo('orders.show');

        $this
            ->actingAs($this->{$user})
            ->getJson('/orders')
            ->assertOk()
            ->assertJsonCount(1, 'data')
            ->assertJsonStructure([
                'data' => [
                    0 => $this->expected_full_structure,
                ],
            ])
            ->assertJson([
                'data' => [
                    0 => $this->expected,
                ],
            ]);

        $this->assertQueryCountLessThan(24);
    }

    /**
     * @dataProvider authProvider
     */
    public function testIndexByIds($user): void
    {
        $this->{$user}->givePermissionTo('orders.show');

        Order::factory()->count(10)->create();

        $this
            ->actingAs($this->{$user})
            ->json('GET', '/orders', [
                'ids' => [
                    $this->order->getKey(),
                ],
            ])
            ->assertOk()
            ->assertJsonCount(1, 'data')
            ->assertJsonStructure([
                'data' => [
                    0 => $this->expected_full_structure,
                ],
            ])
            ->assertJson([
                'data' => [
                    0 => $this->expected,
                ],
            ]);

        $this->assertQueryCountLessThan(24);
    }

    /**
     * @dataProvider authProvider
     */
    public function testIndexPerformance($user): void
    {
        $this->{$user}->givePermissionTo('orders.show');
        $status = Status::factory()->create();

        Order::factory()->count(499)->create([
            'shipping_method_id' => $this->shippingMethod->getKey(),
            'status_id' => $status->getKey(),
        ]);

        $this
            ->actingAs($this->{$user})
            ->getJson('/orders?limit=500')
            ->assertOk()
            ->assertJsonCount(500, 'data');

        $this->assertQueryCountLessThan(25);
    }

    /**
     * @dataProvider authProvider
     */
    public function testIndexSorted($user): void
    {
        $this->{$user}->givePermissionTo('orders.show');

        $status = Status::factory()->create();

        Order::factory()->count(30)->create([
            'shipping_method_id' => $this->shippingMethod->getKey(),
            'status_id' => $status->getKey(),
        ]);

        $this
            ->actingAs($this->{$user})
            ->getJson('/orders?limit=30&sort=created_at:desc')
            ->assertOk()
            ->assertJsonCount(30, 'data');
    }

    /**
     * @dataProvider authProvider
     */
    public function testIndexSortedInvalid($user): void
    {
        $this->{$user}->givePermissionTo('orders.show');

        Order::factory()->count(30)->create();

        $this
            ->actingAs($this->{$user})
            ->getJson('/orders?limit=30&sort=currency:desssc')
            ->assertStatus(422)
            ->assertJsonFragment(['key' => ValidationError::IN]);
    }

    /**
     * @dataProvider authProvider
     */
    public function testIndexUser($user): void
    {
        $this->{$user}->givePermissionTo('orders.show_own');

        $status = Status::factory()->create();

        $order = Order::factory()->create([
            'shipping_method_id' => $this->shippingMethod->getKey(),
            'status_id' => $status->getKey(),
        ]);

        $this->{$user}->orders()->save($order);

        /** @var User $another_user */
        $another_user = User::factory()->create();

        $order_another_user = Order::factory()->create([
            'shipping_method_id' => $this->shippingMethod->getKey(),
            'status_id' => $status->getKey(),
        ]);

        $another_user->orders()->save($order_another_user);

        $order_no_user = Order::factory()->create([
            'shipping_method_id' => $this->shippingMethod->getKey(),
            'status_id' => $status->getKey(),
        ]);

        $this
            ->actingAs($this->{$user})
            ->json('GET', '/orders/my')
            ->assertOk()
            ->assertJsonCount(1, 'data')
            ->assertJsonStructure([
                'data' => [
                    0 => $this->expected_full_structure,
                ],
            ])
            ->assertJson([
                'data' => [
                    0 => [
                        'id' => $order->getKey(),
                    ],
                ],
            ])
            ->assertJsonMissing([
                'id' => $order_another_user->getKey(),
            ])
            ->assertJsonMissing([
                'id' => $order_no_user->getKey(),
            ]);

        $this->assertQueryCountLessThan(23);
    }

    /**
     * @dataProvider authProvider
     */
    public function testIndexUserPerformance($user): void
    {
        $this->{$user}->givePermissionTo('orders.show_own');

        $status = Status::factory()->create();

        $orders = Order::factory()->count(500)->create([
            'shipping_method_id' => $this->shippingMethod->getKey(),
            'status_id' => $status->getKey(),
        ]);

        $this->{$user}->orders()->saveMany($orders);

        $this
            ->actingAs($this->{$user})
            ->json('GET', '/orders/my', ['limit' => '500'])
            ->assertOk()
            ->assertJsonCount(500, 'data');

        $this->assertQueryCountLessThan(23);
    }

    /**
     * @dataProvider authProvider
     */
    public function testIndexWithHiddenStatus($user): void
    {
        $this->{$user}->givePermissionTo('orders.show');

        $status = Status::factory([
            'hidden' => true,
        ])->create();

        Order::factory([
            'status_id' => $status->getKey(),
        ])->create();

        $this
            ->actingAs($this->{$user})
            ->json('GET', '/orders')
            ->assertOk()
            ->assertJsonCount(1, 'data')
            ->assertJsonStructure([
                'data' => [
                    0 => $this->expected_full_structure,
                ],
            ])
            ->assertJson([
                'data' => [
                    0 => $this->expected,
                ],
            ]);

        $this->assertQueryCountLessThan(24);
    }

    /**
     * @dataProvider authProvider
     */
    public function testIndexFilterByHiddenStatus($user): void
    {
        $this->{$user}->givePermissionTo('orders.show');

        $status = Status::factory([
            'hidden' => true,
        ])->create();

        $order = Order::factory([
            'shipping_method_id' => $this->shippingMethod->getKey(),
            'status_id' => $status->getKey(),
        ])->create();

        $this
            ->actingAs($this->{$user})
            ->json('GET', '/orders', ['status_id' => $status->getKey()])
            ->assertOk()
            ->assertJsonCount(1, 'data')
            ->assertJsonStructure([
                'data' => [
                    0 => $this->expected_full_structure,
                ],
            ])
            ->assertJson([
                'data' => [
                    0 => [
                        'code' => $order->code,
                        'status' => [
                            'id' => $status->getKey(),
                            'name' => $status->name,
                            'color' => $status->color,
                            'description' => $status->description,
                            'hidden' => $status->hidden,
                            'no_notifications' => $status->no_notifications,
                        ],
                    ],
                ],
            ]);

        $this->assertQueryCountLessThan(24);
    }

    public function testIndexUserUnauthenticated(): void
    {
        $order = Order::factory()->create();

        $this->user->orders()->save($order);

        $this
            ->json('GET', '/orders/my')
            ->assertForbidden();
    }

    /**
     * @dataProvider booleanProvider
     */
    public function testIndexSearchByPaid($user, $boolean, $booleanValue): void
    {
        $this->{$user}->givePermissionTo('orders.show');

        $product = Product::factory()->create();
        $this->salesChannel->products()->attach($product);
        $status = Status::factory()->create();

        $order1 = Order::factory([
            'shipping_method_id' => $this->shippingMethod->getKey(),
            'status_id' => $status->getKey(),
        ])->create();

        $order1->products()->create([
            'product_id' => $product->getKey(),
            'quantity' => 10,
            'price' => Money::of(247.47, $this->currency->value),
            'price_initial' => Money::of(247.47, $this->currency->value),
            'name' => $product->name,
        ]);

        $order1->refresh();
        $order1->payments()->create([
            'method' => 'payu',
            'amount' => $order1->summary->getAmount()->toFloat(),
            'status' => PaymentStatus::SUCCESSFUL,
            'currency' => $order1->currency,
        ]);

        $orderId = $booleanValue ? $order1->getKey() : $this->order->getKey();

        $this
            ->actingAs($this->{$user})
            ->json('GET', '/orders', ['paid' => $boolean])
            ->assertOk()
            ->assertJsonCount(1, 'data')
            ->assertJsonFragment([
                'id' => $orderId,
            ]);
    }

    /**
     * @dataProvider authProvider
     */
    public function testIndexSearchByFrom($user): void
    {
        $this->{$user}->givePermissionTo('orders.show');

        $status = Status::factory()->create();

        $from = $this->order->created_at;

        Order::factory([
            'shipping_method_id' => $this->shippingMethod->getKey(),
            'status_id' => $status->getKey(),
            'created_at' => Carbon::yesterday(),
        ])->create();

        $order2 = Order::factory([
            'shipping_method_id' => $this->shippingMethod->getKey(),
            'status_id' => $status->getKey(),
            'created_at' => Carbon::tomorrow(),
        ])->create();

        $response = $this
            ->actingAs($this->{$user})
            ->json('GET', '/orders', [
                'from' => $from,
            ]);

        $response
            ->assertOk()
            ->assertJsonCount(2, 'data')
            ->assertJsonFragment(['id' => $this->order->getKey()])
            ->assertJsonFragment(['id' => $order2->getKey()]);
    }

    /**
     * @dataProvider authProvider
     */
    public function testIndexSearchByTo($user): void
    {
        $this->{$user}->givePermissionTo('orders.show');

        $status = Status::factory()->create();

        $to = $this->order->created_at;

        $order1 = Order::factory([
            'shipping_method_id' => $this->shippingMethod->getKey(),
            'status_id' => $status->getKey(),
            'created_at' => Carbon::yesterday(),
        ])->create();

        Order::factory([
            'shipping_method_id' => $this->shippingMethod->getKey(),
            'status_id' => $status->getKey(),
            'created_at' => Carbon::tomorrow(),
        ])->create();

        $response = $this
            ->actingAs($this->{$user})
            ->json('GET', '/orders', [
                'to' => $to,
            ]);

        $response
            ->assertOk()
            ->assertJsonCount(2, 'data')
            ->assertJsonFragment(['id' => $this->order->getKey()])
            ->assertJsonFragment(['id' => $order1->getKey()]);
    }

    /**
     * @dataProvider authProvider
     */
    public function testIndexSearchByFromTo($user): void
    {
        $this->{$user}->givePermissionTo('orders.show');

        $status = Status::factory()->create();

        $now = Carbon::create(2020, 02, 02, 10);

        $this->travelTo($now);

        $from = $now->subHour();
        $to = $now->addHour();

        Order::factory([
            'shipping_method_id' => $this->shippingMethod->getKey(),
            'status_id' => $status->getKey(),
            'created_at' => $now->subDay(),
        ])->create();

        Order::factory([
            'shipping_method_id' => $this->shippingMethod->getKey(),
            'status_id' => $status->getKey(),
            'created_at' => $now->addDay(),
        ])->create();

        $order = Order::factory([
            'shipping_method_id' => $this->shippingMethod->getKey(),
            'status_id' => $status->getKey(),
            'created_at' => $now->subMinutes(30),
        ])->create();

        $response = $this
            ->actingAs($this->{$user})
            ->json('GET', '/orders', [
                'from' => $from,
                'to' => $to,
            ]);

        $response
            ->assertOk()
            ->assertJsonCount(1, 'data')
            ->assertJsonFragment(['id' => $order->getKey()]);
    }

    /**
     * @dataProvider authProvider
     */
    public function testIndexSearchByShippingMethod($user): void
    {
        $this->{$user}->givePermissionTo('orders.show');

        $shippingMethod = ShippingMethod::factory()->create([
            'shipping_type' => ShippingType::ADDRESS,
        ]);

        $status = Status::factory([
            'hidden' => false,
        ])->create();

        $order = Order::factory([
            'shipping_method_id' => $shippingMethod->getKey(),
            'status_id' => $status->getKey(),
        ])->create();

        $this
            ->actingAs($this->{$user})
            ->json('GET', '/orders', ['shipping_method_id' => $shippingMethod->getKey()])
            ->assertOk()
            ->assertJsonCount(1, 'data')
            ->assertJsonStructure([
                'data' => [
                    0 => $this->expected_full_structure,
                ],
            ])
            ->assertJson([
                'data' => [
                    0 => [
                        'code' => $order->code,
                        'shipping_method' => [
                            'id' => $shippingMethod->getKey(),
                        ],
                    ],
                ],
            ]);
    }

    /**
     * @dataProvider authProvider
     */
    public function testIndexSearchByDigitalShippingMethod($user): void
    {
        $this->{$user}->givePermissionTo('orders.show');

        $digitalShippingMethod = ShippingMethod::factory()->create([
            'shipping_type' => ShippingType::DIGITAL,
        ]);

        $status = Status::factory([
            'hidden' => false,
        ])->create();

        $order = Order::factory([
            'digital_shipping_method_id' => $digitalShippingMethod->getKey(),
            'status_id' => $status->getKey(),
        ])->create();

        $this
            ->actingAs($this->{$user})
            ->json('GET', '/orders', ['digital_shipping_method_id' => $digitalShippingMethod->getKey()])
            ->assertOk()
            ->assertJsonCount(1, 'data')
            ->assertJsonStructure([
                'data' => [
                    0 => $this->expected_full_structure,
                ],
            ])
            ->assertJson([
                'data' => [
                    0 => [
                        'code' => $order->code,
                        'digital_shipping_method' => [
                            'id' => $digitalShippingMethod->getKey(),
                        ],
                        'shipping_method' => null,
                    ],
                ],
            ]);
    }

    /**
     * @dataProvider authProvider
     */
    public function testIndexSearchByShippingMethodAndDigitalShippingMethod($user): void
    {
        $this->{$user}->givePermissionTo('orders.show');

        $digitalShippingMethod = ShippingMethod::factory()->create([
            'shipping_type' => ShippingType::DIGITAL,
        ]);

        $shippingMethod = ShippingMethod::factory()->create([
            'shipping_type' => ShippingType::ADDRESS,
        ]);

        $status = Status::factory([
            'hidden' => false,
        ])->create();

        $order = Order::factory([
            'digital_shipping_method_id' => $digitalShippingMethod->getKey(),
            'shipping_method_id' => $shippingMethod->getKey(),
            'status_id' => $status->getKey(),
        ])->create();

        $orderDigital = Order::factory([
            'digital_shipping_method_id' => $digitalShippingMethod->getKey(),
            'status_id' => $status->getKey(),
        ])->create();

        $orderPhysical = Order::factory([
            'shipping_method_id' => $shippingMethod->getKey(),
            'status_id' => $status->getKey(),
        ])->create();

        $this
            ->actingAs($this->{$user})
            ->json('GET', '/orders', [
                'digital_shipping_method_id' => $digitalShippingMethod->getKey(),
                'shipping_method_id' => $shippingMethod->getKey(),
            ])
            ->assertOk()
            ->assertJsonCount(1, 'data')
            ->assertJsonStructure([
                'data' => [
                    0 => $this->expected_full_structure,
                ],
            ])
            ->assertJson([
                'data' => [
                    0 => [
                        'code' => $order->code,
                        'digital_shipping_method' => [
                            'id' => $digitalShippingMethod->getKey(),
                        ],
                        'shipping_method' => [
                            'id' => $shippingMethod->getKey(),
                        ],
                    ],
                ],
            ])
            ->assertJsonMissing([
                'id' => $orderDigital->getKey(),
            ])
            ->assertJsonMissing([
                'id' => $orderPhysical->getKey(),
            ]);
    }

    /**
     * @dataProvider authProvider
     */
    public function testIndexSearchBySalesChannel($user): void
    {
        $this->{$user}->givePermissionTo('orders.show');

        $salesChannelId = $this->salesChannel->getKey();

        $status = Status::factory([
            'hidden' => false,
        ])->create();

        $order = Order::factory([
            'sales_channel_id' => $salesChannelId,
            'status_id' => $status->getKey(),
        ])->create();

        $this
            ->actingAs($this->{$user})
            ->json('GET', '/orders', ['sales_channel_id' => $salesChannelId])
            ->assertOk()
            ->assertJsonCount(1, 'data')
            ->assertJsonStructure([
                'data' => [
                    0 => $this->expected_full_structure,
                ],
            ])
            ->assertJson([
                'data' => [
                    0 => [
                        'code' => $order->code,
                        'sales_channel' => [
                            'id' => $salesChannelId,
                        ],
                    ],
                ],
            ]);
    }

    /**
     * @dataProvider authProvider
     */
    public function testIndexSearchByPayments($user): void
    {
        $this->{$user}->givePermissionTo('orders.show');

        $paymentMethod = PaymentMethod::factory()->create();
        $paymentMethod2 = PaymentMethod::factory()->create();

        $orderOne = Order::factory()
            ->has(Payment::factory()->state(['method' => 'Method One', 'method_id' => $paymentMethod2->getKey()]))
            ->has(Payment::factory()->state(['method' => 'Method In Common', 'method_id' => $paymentMethod->getKey()]))
            ->create();

        $orderTwo = Order::factory()
            ->has(Payment::factory()->state(['method' => 'Method Two']))
            ->has(Payment::factory()->state(['method' => 'Method In Common', 'method_id' => $paymentMethod->getKey()]))
            ->create();

        $this
            ->actingAs($this->{$user})
            ->json('GET', '/orders', [
                'payment_method_id' => $paymentMethod2->getKey(),
            ])
            ->assertOk()
            ->assertJsonCount(1, 'data')
            ->assertJsonFragment(['id' => $orderOne->getKey()]);

        $this
            ->actingAs($this->{$user})
            ->json('GET', '/orders', [
                'payment_method_id' => $paymentMethod->getKey(),
            ])
            ->assertOk()
            ->assertJsonCount(2, 'data')
            ->assertJsonFragment(['id' => $orderOne->getKey()])
            ->assertJsonFragment(['id' => $orderTwo->getKey()]);

        $this->assertQueryCountLessThan(23);
    }

    public function testViewUnauthorized(): void
    {
        $response = $this->getJson('/orders/id:' . $this->order->getKey());
        $response->assertForbidden();
    }

    /**
     * @dataProvider authProvider
     */
    public function testView($user): void
    {
        $this->{$user}->givePermissionTo('orders.show_details');

        $response = $this->actingAs($this->{$user})
            ->getJson('/orders/id:' . $this->order->getKey());
        $response
            ->assertOk()
            ->assertJsonFragment(['code' => $this->order->code])
            ->assertJsonStructure(['data' => $this->expected_full_view_structure]);

<<<<<<< HEAD
        $this->assertQueryCountLessThan(38);
=======
        $this->assertQueryCountLessThan(35);
>>>>>>> 21196c09
    }

    /**
     * @dataProvider authProvider
     */
    public function testViewWrongId($user): void
    {
        $this->{$user}->givePermissionTo('orders.show_details');

        $response = $this->actingAs($this->{$user})
            ->getJson('/orders/id:its-not-uuid')
            ->assertNotFound();

        $this->assertEquals(404, $response->getData()->error->code); // get error code from our error handle structure

        $response = $this->actingAs($this->{$user})
            ->getJson('/orders/id:' . $this->order->getKey() . $this->order->getKey())
            ->assertNotFound();

        $this->assertEquals(404, $response->getData()->error->code);
        $this->order->delete();

        $response = $this->actingAs($this->{$user})
            ->getJson('/orders/id:' . $this->order->getKey())
            ->assertNotFound();

        $this->assertEquals(404, $response->getData()->error->code);
    }

    /**
     * @dataProvider authProvider
     */
    public function testViewPrivateMetadata($user): void
    {
        $this->{$user}->givePermissionTo(['orders.show_details', 'orders.show_metadata_private']);

        $privateMetadata = $this->order->metadataPrivate()->create([
            'name' => 'hiddenMetadata',
            'value' => 'hidden metadata test',
            'value_type' => MetadataType::STRING,
            'public' => false,
        ]);

        $this
            ->actingAs($this->{$user})
            ->getJson('/orders/id:' . $this->order->getKey())
            ->assertOk()
            ->assertJsonFragment(['code' => $this->order->code])
            ->assertJsonStructure(['data' => $this->expected_full_view_structure])
            ->assertJsonFragment([
                'metadata_private' => [
                    $privateMetadata->name => $privateMetadata->value,
                ],
            ]);

<<<<<<< HEAD
        $this->assertQueryCountLessThan(39);
=======
        $this->assertQueryCountLessThan(36);
>>>>>>> 21196c09
    }

    public function testViewSummaryUnauthorized(): void
    {
        $response = $this->getJson('/orders/' . $this->order->code);
        $response->assertForbidden();
    }

    /**
     * @dataProvider authProvider
     */
    public function testViewSummary($user): void
    {
        $this->{$user}->givePermissionTo('orders.show_summary');

        $this
            ->actingAs($this->{$user})
            ->getJson('/orders/' . $this->order->code)
            ->assertOk()
            ->assertJsonStructure(['data' => $this->expected_summary_structure])
            ->assertJson(['data' => $this->expected_summary]);
    }

    /**
     * @dataProvider authProvider
     */
    public function testViewSummaryWrongCode($user): void
    {
        $this->{$user}->givePermissionTo('orders.show_summary');

        $response = $this->actingAs($this->{$user})
            ->getJson('/orders/its_wrong_code')
            ->assertNotFound();

        $this->assertEquals(404, $response->getData()->error->code); // get error code from our error handle structure

        $response = $this->actingAs($this->{$user})
            ->getJson('/orders/' . $this->order->code . '_' . $this->order->code)
            ->assertNotFound();

        $this->assertEquals(404, $response->getData()->error->code);
    }

    /**
     * @dataProvider authProvider
     */
    public function testViewOverpaid($user): void
    {
        $this->{$user}->givePermissionTo('orders.show_details');

        $summaryPaid = $this->order->summary->multipliedBy(2);

        $this->order->payments()->save(
            Payment::factory()->make([
                'amount' => $summaryPaid->getAmount()->toFloat(),
                'status' => PaymentStatus::SUCCESSFUL,
                'currency' => $this->order->currency,
            ])
        );

        $this
            ->actingAs($this->{$user})
            ->getJson('/orders/id:' . $this->order->getKey())
            ->assertOk()
            ->assertJsonFragment([
                'paid' => true,
                'summary_paid' => $summaryPaid->getAmount(),
            ]);

<<<<<<< HEAD
        $this->assertQueryCountLessThan(38);
=======
        $this->assertQueryCountLessThan(35);
>>>>>>> 21196c09
    }

    /**
     * @dataProvider authProvider
     */
    public function testViewOverpaidSummary($user): void
    {
        $this->{$user}->givePermissionTo('orders.show_summary');

        $this->order->payments()->save(
            Payment::factory()->make([
                'amount' => $this->order->summary->multipliedBy(2)->getAmount()->toFloat(),
                'status' => PaymentStatus::SUCCESSFUL,
                'currency' => $this->order->currency,
            ])
        );

        $this
            ->actingAs($this->{$user})
            ->getJson('/orders/' . $this->order->code)
            ->assertOk()
            ->assertJsonFragment(['paid' => true]);
    }

    /**
     * @dataProvider authProvider
     */
    public function testViewUser($user): void
    {
        $this->{$user}->givePermissionTo('orders.show_own');

        $status = Status::factory()->create();

        $order = Order::factory()->create([
            'shipping_method_id' => $this->shippingMethod->getKey(),
            'status_id' => $status->getKey(),
        ]);

        $this->{$user}->orders()->save($order);

        $this->actingAs($this->{$user})
            ->json('GET', '/orders/my/' . $order->code)
            ->assertOk()
            ->assertJsonFragment([
                'id' => $order->getKey(),
                'code' => $order->code,
            ])
            ->assertJsonStructure(['data' => $this->expected_full_view_structure]);

        $this->assertQueryCountLessThan(30);
    }

    /**
     * @dataProvider authProvider
     */
    public function testViewUserWrongCode($user): void
    {
        $this->{$user}->givePermissionTo('orders.show_own');

        $shipping_method = ShippingMethod::factory()->create();
        $status = Status::factory()->create();

        $order = Order::factory()->create([
            'shipping_method_id' => $shipping_method->getKey(),
            'status_id' => $status->getKey(),
        ]);

        $this->{$user}->orders()->save($order);

        $this->actingAs($this->{$user})
            ->json('GET', '/orders/my/its_wrong_code')
            ->assertNotFound();

        $this->actingAs($this->{$user})
            ->json('GET', '/orders/my/' . $order->code . '_' . $order->code)
            ->assertNotFound();
    }

    /**
     * @dataProvider authProvider
     */
    public function testViewUserOrderNoUser($user): void
    {
        $this->{$user}->givePermissionTo('orders.show_own');

        $order = Order::factory()->create();

        $this->actingAs($this->{$user})
            ->json('GET', '/orders/my/' . $order->code)
            ->assertStatus(404);
    }

    /**
     * @dataProvider authProvider
     */
    public function testViewUserOrderAnotherUser($user): void
    {
        $this->{$user}->givePermissionTo('orders.show_own');

        /** @var User $another_user */
        $another_user = User::factory()->create();

        $order = Order::factory()->create();

        $another_user->orders()->save($order);

        $this->actingAs($this->{$user})
            ->json('GET', '/orders/my/' . $order->code)
            ->assertStatus(404);
    }

    public function testViewUserUnauthenticated(): void
    {
        $order = Order::factory()->create();

        $this->user->orders()->save($order);

        $this
            ->json('GET', '/orders/my/' . $order->code)
            ->assertForbidden();
    }

    /**
     * @dataProvider authProvider
     */
    public function testViewOrderDiscounts($user): void
    {
        $this->markTestSkipped();

        $this->{$user}->givePermissionTo('orders.show_details');

        $status = Status::factory()->create();
        $product = Product::factory()->create();
        $this->salesChannel->products()->attach($product);
        $product2 = Product::factory()->create();
        $this->salesChannel->products()->attach($product2);

        $order = Order::factory()->create([
            'shipping_method_id' => $this->shippingMethod->getKey(),
            'status_id' => $status->getKey(),
            'cart_total_initial' => 394.94,
            'cart_total' => 300.00,
            'summary' => 300.00,
            'shipping_price' => 0,
        ]);

        $item_product = $order->products()->create([
            'product_id' => $product->getKey(),
            'quantity' => 1,
            'price' => 200.00,
            'price_initial' => 247.47,
            'name' => $product->name,
        ]);

        $item_product2 = $order->products()->create([
            'product_id' => $product2->getKey(),
            'quantity' => 1,
            'price' => 100.00,
            'price_initial' => 147.47,
            'name' => $product2->name,
        ]);

        $discountShipping = Discount::factory()->create([
            'description' => 'Testowy kupon',
            'code' => 'S43SA2',
            'percentage' => '100',
            'target_type' => DiscountTargetType::SHIPPING_PRICE,
            'target_is_allow_list' => true,
        ]);

        $order->discounts()->attach(
            $discountShipping->getKey(),
            [
                'name' => $discountShipping->name,
                'type' => $discountShipping->type,
                'value' => $discountShipping->value,
                'target_type' => $discountShipping->target_type,
                'applied_discount' => $order->shipping_price_initial,
                'code' => $discountShipping->code,
            ],
        );

        $discountProduct = Discount::factory()->create([
            'description' => 'Testowy kupon',
            'code' => '2AS34S',
            'value' => 47.47,
            'type' => DiscountType::AMOUNT,
            'target_type' => DiscountTargetType::PRODUCTS,
            'target_is_allow_list' => true,
        ]);

        $discountProduct->products()->attach($product);
        $discountProduct->products()->attach($product2);

        $item_product->discounts()->attach(
            $discountProduct->getKey(),
            [
                'name' => $discountProduct->name,
                'type' => $discountProduct->type,
                'value' => $discountProduct->value,
                'target_type' => $discountProduct->target_type,
                'applied_discount' => $discountProduct->value,
                'code' => $discountProduct->code,
            ],
        );

        $item_product2->discounts()->attach(
            $discountProduct->getKey(),
            [
                'name' => $discountProduct->name,
                'type' => $discountProduct->type,
                'value' => $discountProduct->value,
                'target_type' => $discountProduct->target_type,
                'applied_discount' => $discountProduct->value,
                'code' => $discountProduct->code,
            ],
        );

        $this->actingAs($this->{$user})
            ->json('GET', '/orders/id:' . $order->getKey())
            ->assertJson(function (AssertableJson $json) use ($discountShipping, $discountProduct): void {
                $json
                    ->has('data', function ($json) use ($discountShipping, $discountProduct): void {
                        $json
                            // order has 1 discount AND 1 discount same for two products
                            ->has('discounts', function ($json) use ($discountShipping, $discountProduct): void {
                                $json
                                    ->has(2)
                                    ->where('0.code', $discountShipping->code)
                                    ->where('1.code', $discountProduct->code)
                                    ->where('1.applied_discount', 94.94);
                            })
                            // order product has 1 discounts
                            ->has('products', function ($json) use ($discountProduct): void {
                                $json
                                    ->has(2)
                                    ->first(function ($json) use ($discountProduct): void {
                                        $json
                                            ->has('discounts', function ($json) use ($discountProduct): void {
                                                $json
                                                    ->has(1)
                                                    ->first(function ($json) use ($discountProduct): void {
                                                        $json
                                                            ->where('code', $discountProduct->code)
                                                            ->etc();
                                                    });
                                            })
                                            ->etc();
                                    })
                                    ->etc();
                            })
                            ->etc();
                    })
                    ->etc();
            });

        $this->assertQueryCountLessThan(46);
    }

    public function testUpdateOrderStatusUnauthorized(): void
    {
        Event::fake([OrderUpdatedStatus::class]);

        $status = Status::factory()->create();

        $response = $this->patchJson('/orders/id:' . $this->order->getKey() . '/status', [
            'status_id' => $status->getKey(),
        ]);

        $response->assertForbidden();
        Event::assertNotDispatched(OrderUpdatedStatus::class);
    }

    /**
     * @dataProvider authProvider
     */
    public function testUpdateOrderStatus($user): void
    {
        $this->{$user}->givePermissionTo('orders.edit.status');

        Event::fake([OrderUpdatedStatus::class]);

        $status = Status::factory()->create();

        $this
            ->actingAs($this->{$user})
            ->patchJson('/orders/id:' . $this->order->getKey() . '/status', [
                'status_id' => $status->getKey(),
            ])
            ->assertNoContent();

        $this->assertDatabaseHas('orders', [
            'id' => $this->order->getKey(),
            'status_id' => $status->getKey(),
        ]);

        Event::assertDispatched(OrderUpdatedStatus::class);
    }

    /**
     * @dataProvider authProvider
     */
    public function testUpdateOrderStatusNoNotifications($user): void
    {
        $this->{$user}->givePermissionTo('orders.edit.status');

        Notification::fake();

        $status = Status::factory([
            'no_notifications' => true,
        ])->create();

        $this
            ->actingAs($this->{$user})
            ->patchJson('/orders/id:' . $this->order->getKey() . '/status', [
                'status_id' => $status->getKey(),
            ])
            ->assertNoContent();

        $this->assertDatabaseHas('orders', [
            'id' => $this->order->getKey(),
            'status_id' => $status->getKey(),
        ]);

        Notification::assertNothingSent();
    }

    /**
     * @dataProvider authProvider
     */
    public function testUpdateOrderStatusCancel($user): void
    {
        $this->{$user}->givePermissionTo('orders.edit.status');

        $webHook = WebHook::factory()->create([
            'events' => [
                'ItemUpdatedQuantity',
            ],
            'model_type' => $this->{$user}::class,
            'creator_id' => $this->{$user}->getKey(),
            'with_issuer' => false,
            'with_hidden' => false,
        ]);

        Event::fake([OrderUpdatedStatus::class, ItemUpdatedQuantity::class]);

        $item = Item::factory()->create();

        $item_product = $this->order->products[0];

        $item_product->deposits()->create([
            'item_id' => $item->getKey(),
            'quantity' => -1 * $item_product->quantity,
        ]);

        $status = Status::factory()->create([
            'cancel' => true,
        ]);

        $response = $this->actingAs($this->{$user})->patchJson('/orders/id:' . $this->order->getKey() . '/status', [
            'status_id' => $status->getKey(),
        ]);

        $response->assertNoContent();
        $this->assertDatabaseHas('orders', [
            'id' => $this->order->getKey(),
            'status_id' => $status->getKey(),
        ]);

        Event::assertDispatched(OrderUpdatedStatus::class);
        Event::assertDispatched(ItemUpdatedQuantity::class);

        Bus::fake();

        $item = Item::find($item->getKey());
        $event = new ItemUpdatedQuantity($item);
        $listener = new WebHookEventListener();

        $listener->handle($event);

        Bus::assertDispatched(CallWebhookJob::class, function ($job) use ($webHook, $item) {
            $payload = $job->payload;

            return $job->webhookUrl === $webHook->url
                && isset($job->headers['Signature'])
                && $payload['data']['id'] === $item->getKey()
                && $payload['data_type'] === 'Item'
                && $payload['event'] === 'ItemUpdatedQuantity';
        });
    }

    /**
     * @dataProvider authProvider
     */
    public function testUpdateOrderStatusWithWebHookQueue($user): void
    {
        $this->{$user}->givePermissionTo('orders.edit.status');

        $webHook = WebHook::factory()->create([
            'events' => [
                'OrderUpdatedStatus',
            ],
            'model_type' => $this->{$user}::class,
            'creator_id' => $this->{$user}->getKey(),
            'with_issuer' => false,
            'with_hidden' => false,
        ]);

        Event::fake([OrderUpdatedStatus::class]);

        $status = Status::factory()->create();

        $response = $this->actingAs($this->{$user})->patchJson('/orders/id:' . $this->order->getKey() . '/status', [
            'status_id' => $status->getKey(),
        ]);

        $response->assertNoContent();
        $this->assertDatabaseHas('orders', [
            'id' => $this->order->getKey(),
            'status_id' => $status->getKey(),
        ]);
        Event::assertDispatched(OrderUpdatedStatus::class);

        Queue::fake();

        $order = Order::find($this->order->getKey());
        $event = new OrderUpdatedStatus($order);
        $listener = new WebHookEventListener();

        $listener->handle($event);

        Queue::assertPushed(CallWebhookJob::class, function ($job) use ($webHook, $order) {
            $payload = $job->payload;

            return $job->webhookUrl === $webHook->url
                && isset($job->headers['Signature'])
                && $payload['data']['id'] === $order->getKey()
                && $payload['data_type'] === 'Order'
                && $payload['event'] === 'OrderUpdatedStatus';
        });
    }

    /**
     * @dataProvider authProvider
     */
    public function testUpdateOrderStatusWithWebHookDispatched($user): void
    {
        $this->{$user}->givePermissionTo('orders.edit.status');

        $webHook = WebHook::factory()->create([
            'events' => [
                'OrderUpdatedStatus',
            ],
            'model_type' => $this->{$user}::class,
            'creator_id' => $this->{$user}->getKey(),
            'with_issuer' => false,
            'with_hidden' => false,
        ]);

        Event::fake([OrderUpdatedStatus::class]);

        $status = Status::factory()->create();

        $response = $this->actingAs($this->{$user})->patchJson('/orders/id:' . $this->order->getKey() . '/status', [
            'status_id' => $status->getKey(),
        ]);

        $response->assertNoContent();
        $this->assertDatabaseHas('orders', [
            'id' => $this->order->getKey(),
            'status_id' => $status->getKey(),
        ]);

        Event::assertDispatched(OrderUpdatedStatus::class);

        Bus::fake();

        $order = Order::find($this->order->getKey());
        $event = new OrderUpdatedStatus($order);
        $listener = new WebHookEventListener();

        $listener->handle($event);

        Bus::assertDispatched(CallWebhookJob::class, function ($job) use ($webHook, $order) {
            $payload = $job->payload;

            return $job->webhookUrl === $webHook->url
                && isset($job->headers['Signature'])
                && $payload['data']['id'] === $order->getKey()
                && $payload['data_type'] === 'Order'
                && $payload['event'] === 'OrderUpdatedStatus';
        });
    }

    /**
     * @dataProvider authProvider
     */
    public function testViewUnderpaid($user): void
    {
        $this->{$user}->givePermissionTo('orders.show_details');

        $summaryPaid = $this->order->summary->dividedBy(2, RoundingMode::HALF_DOWN);

        $this->order->payments()->save(
            Payment::factory()->make([
                'amount' => $summaryPaid->getAmount()->toFloat(),
                'status' => PaymentStatus::SUCCESSFUL,
                'currency' => $this->order->currency,
            ])
        );

        $this->actingAs($this->{$user})
            ->getJson('/orders/id:' . $this->order->getKey())
            ->assertOk()
            ->assertJsonFragment([
                'paid' => false,
                'summary_paid' => $summaryPaid->getAmount(),
            ]);
    }

    /**
     * @dataProvider authProvider
     */
    public function testViewUnderpaidSummary($user): void
    {
        $this->{$user}->givePermissionTo('orders.show_summary');

        $this->order->payments()->save(
            Payment::factory()->make([
                'amount' => $this->order->summary->dividedBy(2, RoundingMode::HALF_DOWN)->getAmount()->toFloat(),
                'status' => PaymentStatus::SUCCESSFUL,
                'currency' => $this->order->currency,
            ])
        );

        $this->actingAs($this->{$user})
            ->getJson('/orders/' . $this->order->code)
            ->assertOk()
            ->assertJsonFragment(['paid' => false]);
    }

    public function testViewCreatedByUser(): void
    {
        $this->user->givePermissionTo(['orders.add', 'orders.show_details']);

        $product = Product::factory()->create();
        $this->salesChannel->products()->attach($product);

        Event::fake([OrderCreated::class]);

        $salesChannelId = $this->salesChannel->getKey();
        $response = $this->actingAs($this->user)->json('POST', '/orders', [
            'sales_channel_id' => $salesChannelId,
            'currency' => $this->currency,
            'email' => 'test@example.com',
            'shipping_method_id' => $this->shippingMethod->getKey(),
            'shipping_place' => [
                'name' => 'Wojtek Testowy',
                'phone' => '+48123321123',
                'address' => 'Gdańska 89/1',
                'zip' => '12-123',
                'city' => 'Bydgoszcz',
                'country' => 'PL',
            ],
            'billing_address' => [
                'name' => 'Wojtek Testowy',
                'phone' => '+48123321123',
                'address' => 'Gdańska 89/1',
                'zip' => '12-123',
                'city' => 'Bydgoszcz',
                'country' => 'PL',
            ],
            'items' => [
                [
                    'product_id' => $product->getKey(),
                    'quantity' => 1,
                ],
            ],
        ]);

        Event::assertDispatched(OrderCreated::class);

        $order = Order::find($response->getData()->data->id);

        $response = $this->actingAs($this->user)
            ->getJson('/orders/id:' . $order->getKey());
        $response
            ->assertOk()
            ->assertJsonFragment([
                'email' => $this->user->email,
                'id' => $this->user->getKey(),
            ])
            ->assertJsonFragment([
                'id' => $salesChannelId,
                'name' => 'Default',
            ])
            ->assertJsonStructure(['data' => $this->expected_full_view_structure]);
    }

    /**
     * @dataProvider authProvider
     */
    public function testOrderHasUser($user): void
    {
        $this->{$user}->givePermissionTo(['orders.add']);

        $product = Product::factory()->create();
        $this->salesChannel->products()->attach($product);

        Event::fake([OrderCreated::class]);

        $this->actingAs($this->{$user})->json('POST', '/orders', [
            'currency' => $this->currency,
            'sales_channel_id' => $this->salesChannel->getKey(),
            'email' => 'test@example.com',
            'shipping_method_id' => $this->shippingMethod->getKey(),
            'shipping_place' => [
                'name' => 'Wojtek Testowy',
                'phone' => '+48123321123',
                'address' => 'Gdańska 89/1',
                'zip' => '12-123',
                'city' => 'Bydgoszcz',
                'country' => 'PL',
                'vat' => null,
            ],
            'billing_address' => [
                'name' => 'Wojtek Testowy',
                'phone' => '+48123321123',
                'address' => 'Gdańska 89/1',
                'zip' => '12-123',
                'city' => 'Bydgoszcz',
                'country' => 'PL',
            ],
            'items' => [
                [
                    'product_id' => $product->getKey(),
                    'quantity' => 1,
                ],
            ],
        ]);

        $this->assertDatabaseHas('orders', [
            'buyer_id' => $this->{$user}->getKey(),
        ]);
    }
}<|MERGE_RESOLUTION|>--- conflicted
+++ resolved
@@ -28,11 +28,8 @@
 use Domain\Currency\Currency;
 use Domain\Metadata\Enums\MetadataType;
 use Domain\SalesChannel\Models\SalesChannel;
-<<<<<<< HEAD
 use Domain\SalesChannel\SalesChannelRepository;
-=======
 use Domain\ShippingMethod\Models\ShippingMethod;
->>>>>>> 21196c09
 use Illuminate\Support\Carbon;
 use Illuminate\Support\Facades\App;
 use Illuminate\Support\Facades\Bus;
@@ -886,11 +883,7 @@
             ->assertJsonFragment(['code' => $this->order->code])
             ->assertJsonStructure(['data' => $this->expected_full_view_structure]);
 
-<<<<<<< HEAD
         $this->assertQueryCountLessThan(38);
-=======
-        $this->assertQueryCountLessThan(35);
->>>>>>> 21196c09
     }
 
     /**
@@ -946,11 +939,7 @@
                 ],
             ]);
 
-<<<<<<< HEAD
         $this->assertQueryCountLessThan(39);
-=======
-        $this->assertQueryCountLessThan(36);
->>>>>>> 21196c09
     }
 
     public function testViewSummaryUnauthorized(): void
@@ -1020,11 +1009,7 @@
                 'summary_paid' => $summaryPaid->getAmount(),
             ]);
 
-<<<<<<< HEAD
         $this->assertQueryCountLessThan(38);
-=======
-        $this->assertQueryCountLessThan(35);
->>>>>>> 21196c09
     }
 
     /**
