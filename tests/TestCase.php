--- conflicted
+++ resolved
@@ -66,7 +66,6 @@
 
         return $this;
     }
-<<<<<<< HEAD
 
     protected function tearDown(): void
     {
@@ -74,6 +73,4 @@
 
         app()->forgetInstances();
     }
-=======
->>>>>>> f302b5ac
 }