<?php

use Illuminate\Support\Facades\Schema;
use Illuminate\Database\Schema\Blueprint;
use Illuminate\Database\Migrations\Migration;

class InitDatabase extends Migration
{
    /**
     * Run the migrations.
     *
     * @return void
     */
    public function up()
    {
        Schema::create('users', function (Blueprint $table) {
            $table->increments('id');
            $table->string('name');
            $table->string('email')->unique();
            $table->string('password');
            $table->rememberToken();
            $table->timestamps();
        });

        Schema::create('password_resets', function (Blueprint $table) {
            $table->string('email')->index();
            $table->string('token');
            $table->timestamp('created_at')->nullable();
        });

        Schema::create('photos', function (Blueprint $table) {
            $table->increments('id');
            $table->string('url');
            $table->timestamps();
        });

        Schema::create('videos', function (Blueprint $table) {
            $table->increments('id');
            $table->string('url');
            $table->timestamps();
        });

        Schema::create('brands', function (Blueprint $table) {
            $table->smallIncrements('id');
            $table->string('name');
            $table->string('slug')->unique()->index();
            $table->boolean('public')->default(false);
            $table->timestamps();
        });

        Schema::create('categories', function (Blueprint $table) {
            $table->smallIncrements('id');
            $table->string('name');
            $table->string('slug')->unique()->index();
            $table->boolean('public')->default(false);
            $table->timestamps();
        });

        Schema::create('items', function (Blueprint $table) {
            $table->increments('id');
            $table->string('name');
            $table->string('symbol')->index()->nullable();
            $table->integer('qty')->unsigned()->default(0);
            $table->smallInteger('category_id')->index()->unsigned()->nullable();
            $table->integer('photo_id')->unsigned()->index()->nullable();
            $table->timestamps();
            $table->softDeletes();

            $table->foreign('category_id')->references('id')->on('categories')->onDelete('restrict');
            $table->foreign('photo_id')->references('id')->on('photos')->onDelete('set null');
        });

        Schema::create('products', function (Blueprint $table) {
            $table->increments('id');
            $table->string('name');
            $table->string('slug')->unique()->index();
            $table->float('price', 19, 4);
<<<<<<< HEAD
            $table->tinyInteger('tax_id')->index()->unsigned();
=======
>>>>>>> b76ebdba
            $table->smallInteger('brand_id')->index()->unsigned();
            $table->smallInteger('category_id')->index()->unsigned();
            $table->text('description')->nullable();
            $table->boolean('digital')->default(false);
            $table->boolean('public')->default(false);
            $table->timestamps();
            $table->softDeletes();

            $table->foreign('category_id')->references('id')->on('categories')->onDelete('restrict');
            $table->foreign('brand_id')->references('id')->on('brands')->onDelete('restrict');
        });

        Schema::create('product_gallery', function (Blueprint $table) {
            $table->increments('id');

            $table->integer('product_id')->unsigned()->index();
            $table->foreign('product_id')->references('id')->on('products')->onDelete('cascade');

            $table->morphs('media');
        });

        Schema::create('addresses', function (Blueprint $table) {
            $table->increments('id');
            $table->string('name')->nullable();
            $table->string('phone', 20)->nullable();
            $table->string('address')->nullable();
            $table->string('zip', 16)->nullable();
            $table->string('city')->nullable();
            $table->string('country', 2)->nullable();
            $table->timestamps();
        });

        Schema::create('orders', function (Blueprint $table) {
            $table->increments('id');
            $table->string('code', 16)->unique();
            $table->string('email');
            $table->tinyInteger('payment_status')->default(0);
            $table->tinyInteger('shop_status')->default(0);
            $table->smallInteger('delivery_method')->nullable();
            $table->tinyInteger('delivery_status')->default(0);
            $table->string('delivery_tracking')->nullable();
            $table->integer('delivery_address')->unsigned()->index()->nullable();
            $table->integer('invoice_address')->unsigned()->index()->nullable();
            $table->string('comment', 1000)->nullable();
            $table->timestamps();

            // Relations
            $table->foreign('delivery_address')->references('id')->on('addresses')->onDelete('restrict');
            $table->foreign('invoice_address')->references('id')->on('addresses')->onDelete('restrict');
        });

        Schema::create('payments', function (Blueprint $table) {
            $table->bigIncrements('id');
            $table->integer('order_id')->unsigned()->index();
            $table->string('external_id')->index()->nullable();
            $table->string('method', 16);
            $table->string('status', 32)->nullable();
            $table->string('currency', 3);
            $table->float('amount', 19, 4);
            $table->string('url', 1000)->nullable();
            $table->timestamps();

            $table->foreign('order_id')->references('id')->on('orders')->onDelete('restrict');
        });

        Schema::create('product_schemas', function (Blueprint $table) {
            $table->bigIncrements('id');
            $table->integer('product_id')->unsigned()->index();
            $table->string('name')->nullable();
            $table->integer('type')->unsigned()->default(0);
            $table->boolean('required')->default(0);
            $table->timestamps();
            $table->softDeletes();

            $table->foreign('product_id')->references('id')->on('products')->onDelete('cascade');
        });

<<<<<<< HEAD
        Schema::create('product_schema_items', function (Blueprint $table) {
            $table->bigIncrements('id');
            $table->float('extra_price', 19, 4);
            $table->string('value', 256)->nullable();
            $table->integer('item_id')->unsigned()->index()->nullable();
            $table->bigInteger('product_schema_id')->unsigned()->index();
            $table->timestamps();
            $table->softDeletes();
=======
        Schema::create('product_schema_item', function (Blueprint $table) {
            $table->increments('id');
            $table->float('extra_price', 19, 4);
>>>>>>> b76ebdba

            $table->foreign('item_id')->references('id')->on('items')->onDelete('restrict');
            $table->foreign('product_schema_id')->references('id')->on('product_schemas')->onDelete('cascade');
        });

        Schema::create('order_logs', function (Blueprint $table) {
            $table->bigIncrements('id');
            $table->integer('order_id')->unsigned()->index();
            $table->string('content');
            $table->string('user');
            $table->timestamp('created_at')->useCurrent();

            $table->foreign('order_id')->references('id')->on('orders')->onDelete('cascade');
        });

        Schema::create('order_notes', function (Blueprint $table) {
            $table->bigIncrements('id');
            $table->string('message', 1000);
            $table->integer('order_id')->unsigned()->index();
            $table->integer('user_id')->unsigned()->index()->nullable();
            $table->timestamps();

            $table->foreign('order_id')->references('id')->on('orders')->onDelete('cascade');
            $table->foreign('user_id')->references('id')->on('users')->onDelete('set null');
        });

        Schema::create('order_items', function (Blueprint $table) {
            $table->bigIncrements('id');
            $table->float('qty', 8, 4);
            $table->float('price', 19, 4);
            $table->string('tax', 2);
            $table->integer('order_id')->unsigned()->index();
            $table->integer('product_id')->unsigned()->index();
            $table->timestamps();

            $table->foreign('order_id')->references('id')->on('orders')->onDelete('cascade');
            $table->foreign('product_id')->references('id')->on('products')->onDelete('restrict');
        });

        Schema::create('order_item_product_schema_item', function (Blueprint $table) {
            $table->bigIncrements('id');
            $table->bigInteger('order_item_id')->unsigned()->index();
            $table->bigInteger('product_schema_item_id')->unsigned()->index();
            
            $table->foreign('order_item_id')->references('id')->on('order_items')->onDelete('cascade');
            $table->foreign('product_schema_item_id')->references('id')->on('product_schema_items')->onDelete('restrict');
        });

        Schema::create('chats', function (Blueprint $table) {
            $table->increments('id');
            $table->smallInteger('system')->default(0);
            $table->string('external_id')->nullable();
            $table->timestamps();
        });

        Schema::create('messages', function (Blueprint $table) {
            $table->bigIncrements('id');
            $table->boolean('received')->default(false);
            $table->text('content');
            $table->string('external_id')->nullable();
            $table->integer('user_id')->unsigned()->nullable();
            $table->integer('chat_id')->unsigned();
            $table->timestamp('created_at')->useCurrent();

            $table->foreign('user_id')->references('id')->on('users')->onDelete('set null');
            $table->foreign('chat_id')->references('id')->on('chats')->onDelete('cascade');
        });

<<<<<<< HEAD
=======
        Schema::create('order_items', function (Blueprint $table) {
            $table->bigIncrements('id');
            $table->string('name');
            $table->string('symbol')->nullable()->index();
            $table->float('qty', 8, 4);
            $table->float('price', 19, 4);
            $table->nestedSet();
            $table->timestamps();
        });

        Schema::create('order_order_item', function (Blueprint $table) {
            $table->integer('order_id')->unsigned()->index();
            $table->foreign('order_id')->references('id')->on('orders')->onDelete('cascade');

            $table->bigInteger('order_item_id')->unsigned()->index();
            $table->foreign('order_item_id')->references('id')->on('order_items')->onDelete('cascade');
        });

>>>>>>> b76ebdba
        Schema::create('pages', function (Blueprint $table) {
            $table->increments('id');
            $table->string('slug')->unique()->index();
            $table->boolean('public')->default(false);
            $table->string('name');
            $table->text('content');
            $table->timestamps();
        });
    }

    /**
     * Reverse the migrations.
     *
     * @return void
     */
    public function down()
    {
        Schema::dropIfExists('users');
        Schema::dropIfExists('password_resets');
        Schema::dropIfExists('clients');
        Schema::dropIfExists('photos');
        Schema::dropIfExists('videos');
        Schema::dropIfExists('taxes');
        Schema::dropIfExists('brands');
        Schema::dropIfExists('categories');
        Schema::dropIfExists('items');
        Schema::dropIfExists('products');
        Schema::dropIfExists('product_gallery');
        Schema::dropIfExists('addresses');
        Schema::dropIfExists('orders');
        Schema::dropIfExists('payments');
        Schema::dropIfExists('product_schemas');
        Schema::dropIfExists('product_schema_item');
        Schema::dropIfExists('chats');
        Schema::dropIfExists('order_logs');
        Schema::dropIfExists('messages');
        Schema::dropIfExists('order_items');
        Schema::dropIfExists('order_order_item');
        Schema::dropIfExists('pages');
    }
}<|MERGE_RESOLUTION|>--- conflicted
+++ resolved
@@ -75,10 +75,6 @@
             $table->string('name');
             $table->string('slug')->unique()->index();
             $table->float('price', 19, 4);
-<<<<<<< HEAD
-            $table->tinyInteger('tax_id')->index()->unsigned();
-=======
->>>>>>> b76ebdba
             $table->smallInteger('brand_id')->index()->unsigned();
             $table->smallInteger('category_id')->index()->unsigned();
             $table->text('description')->nullable();
@@ -156,20 +152,9 @@
             $table->foreign('product_id')->references('id')->on('products')->onDelete('cascade');
         });
 
-<<<<<<< HEAD
-        Schema::create('product_schema_items', function (Blueprint $table) {
-            $table->bigIncrements('id');
-            $table->float('extra_price', 19, 4);
-            $table->string('value', 256)->nullable();
-            $table->integer('item_id')->unsigned()->index()->nullable();
-            $table->bigInteger('product_schema_id')->unsigned()->index();
-            $table->timestamps();
-            $table->softDeletes();
-=======
         Schema::create('product_schema_item', function (Blueprint $table) {
             $table->increments('id');
-            $table->float('extra_price', 19, 4);
->>>>>>> b76ebdba
+            $table->float('extra_price', 19, 2);
 
             $table->foreign('item_id')->references('id')->on('items')->onDelete('restrict');
             $table->foreign('product_schema_id')->references('id')->on('product_schemas')->onDelete('cascade');
@@ -238,14 +223,12 @@
             $table->foreign('chat_id')->references('id')->on('chats')->onDelete('cascade');
         });
 
-<<<<<<< HEAD
-=======
         Schema::create('order_items', function (Blueprint $table) {
             $table->bigIncrements('id');
             $table->string('name');
             $table->string('symbol')->nullable()->index();
             $table->float('qty', 8, 4);
-            $table->float('price', 19, 4);
+            $table->float('price', 19, 2);
             $table->nestedSet();
             $table->timestamps();
         });
@@ -258,7 +241,6 @@
             $table->foreign('order_item_id')->references('id')->on('order_items')->onDelete('cascade');
         });
 
->>>>>>> b76ebdba
         Schema::create('pages', function (Blueprint $table) {
             $table->increments('id');
             $table->string('slug')->unique()->index();
