--- conflicted
+++ resolved
@@ -17,15 +17,11 @@
             $table->uuid('id')->primary();
             $table->string('name');
             $table->string('slug')->unique()->index();
-<<<<<<< HEAD
             $table->string('description')->nullable();
-=======
-            $table->string('description');
             $table->float('min_number')->nullable();
             $table->float('max_number')->nullable();
             $table->date('min_date')->nullable();
             $table->date('max_date')->nullable();
->>>>>>> 418d8350
             $table->string('type');
             $table->boolean('global');
             $table->boolean('sortable');
