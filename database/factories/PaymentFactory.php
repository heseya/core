<?php

namespace Database\Factories;

use App\Models\Payment;
use Brick\Money\Money;
use Domain\Currency\Currency;
use Illuminate\Database\Eloquent\Factories\Factory;

class PaymentFactory extends Factory
{
    /**
     * The name of the factory's corresponding model.
     *
     * @var class-string<Payment>
     */
    protected $model = Payment::class;

    /**
     * Define the model's default state.
     */
    public function definition(): array
    {
        return [
            'external_id' => $this->faker->uuid,
            'method' => $this->faker->randomElement(['przelewy24', 'bluemedia', 'paynow']),
<<<<<<< HEAD
            'amount' => Money::of(mt_rand(10, 1000),  Currency::DEFAULT->value),
=======
            'amount' => Money::of(mt_rand(10, 1000), Currency::DEFAULT->value),
            'currency' => Currency::DEFAULT->value,
>>>>>>> bdc0748a
            'redirect_url' => 'https://heseya.com/pay',
            'continue_url' => 'https://store.heseya.com/done',
            'status' => $this->faker->randomElement(['pending', 'failed', 'successful']),
        ];
    }
}<|MERGE_RESOLUTION|>--- conflicted
+++ resolved
@@ -24,12 +24,8 @@
         return [
             'external_id' => $this->faker->uuid,
             'method' => $this->faker->randomElement(['przelewy24', 'bluemedia', 'paynow']),
-<<<<<<< HEAD
-            'amount' => Money::of(mt_rand(10, 1000),  Currency::DEFAULT->value),
-=======
             'amount' => Money::of(mt_rand(10, 1000), Currency::DEFAULT->value),
             'currency' => Currency::DEFAULT->value,
->>>>>>> bdc0748a
             'redirect_url' => 'https://heseya.com/pay',
             'continue_url' => 'https://store.heseya.com/done',
             'status' => $this->faker->randomElement(['pending', 'failed', 'successful']),
