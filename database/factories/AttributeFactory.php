--- conflicted
+++ resolved
@@ -25,14 +25,9 @@
         return [
             'name' => $this->faker->word,
             'description' => $this->faker->sentence,
-<<<<<<< HEAD
-            'type' => rand(0, 1),
-            'searchable' => $this->faker->boolean,
-            'options' => []
-=======
             'type' => AttributeType::getRandomValue(),
             'global' => $this->faker->boolean,
->>>>>>> b4c065f3
+            'options' => [],
         ];
     }
 }