<?php

namespace Database\Seeders;

use Illuminate\Database\Seeder;

class DatabaseSeeder extends Seeder
{
    /**
     * Seed the application's database.
     *
     * @return void
     */
    public function run(): void
    {
        $this
            ->call(InitSeeder::class)
            ->call(ItemSeeder::class)
            ->call(ProductSetSeeder::class)
            ->call(ProductSeeder::class)
            ->call(ShippingMethodSeeder::class)
            ->call(OrderSeeder::class)
            ->call(PageSeeder::class)
            ->call(UserSeeder::class)
            ->call(PackageTemplateSeeder::class)
            ->call(AuthSeeder::class)
            ->call(DiscountSeeder::class)
            ->call(WebHookEventLogSeeder::class)
<<<<<<< HEAD
            ->call(AuthProviderSeeder::class);
=======
            ->call(DepositSeeder::class);
>>>>>>> ebc98615
    }
}<|MERGE_RESOLUTION|>--- conflicted
+++ resolved
@@ -26,10 +26,7 @@
             ->call(AuthSeeder::class)
             ->call(DiscountSeeder::class)
             ->call(WebHookEventLogSeeder::class)
-<<<<<<< HEAD
+            ->call(DepositSeeder::class)
             ->call(AuthProviderSeeder::class);
-=======
-            ->call(DepositSeeder::class);
->>>>>>> ebc98615
     }
 }