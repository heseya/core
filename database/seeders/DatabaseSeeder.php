--- conflicted
+++ resolved
@@ -21,12 +21,8 @@
             ->call(PageSeeder::class)
             ->call(UserSeeder::class)
             ->call(PackageTemplateSeeder::class)
-<<<<<<< HEAD
-            ->call(AuthSeeder::class)
-            ->call(DiscountSeeder::class);
-=======
             ->call(AppSeeder::class)
             ->call(AuthSeeder::class);
->>>>>>> 28530888
+            ->call(DiscountSeeder::class);
     }
 }