<?php

namespace App\Payments;

use App\Enums\ExceptionsEnums\Exceptions;
use App\Enums\PaymentStatus;
use App\Exceptions\ClientException;
use App\Models\Payment;
use Exception;
use Illuminate\Http\Request;
use Illuminate\Support\Facades\Config;
use Illuminate\Support\Facades\Http;
use Illuminate\Support\Facades\Log;

class Przelewy24 implements PaymentMethod
{
    private const API_VER = 'v1';

    public static function generateUrl(Payment $payment): array
    {
        $fields = [
            'sessionId' => (string) $payment->id,
            'merchantId' => (int) Config::get('przelewy24.merchant_id'),
            'amount' => round($payment->amount * 100, 0),
            'currency' => (string) $payment->order->currency,
            'crc' => (string) Config::get('przelewy24.crc'),
        ];

        $sign = self::sign($fields);

        $response = Http::withBasicAuth(
            Config::get('przelewy24.pos_id'),
            Config::get('przelewy24.secret_id'),
        )->post(
            Config::get('przelewy24.url') . '/api/' . self::API_VER . '/transaction/register',
            array_merge($fields, [
                'posId' => Config::get('przelewy24.pos_id'),
                'description' => 'Zamowienie ' . $payment->order->code,
                'email' => $payment->order->email,
                'country' => 'PL',
                'language' => 'pl',
                'urlReturn' => $payment->continue_url,
                'urlStatus' => Config::get('app.url') . '/payments/przelewy24',
                'timeLimit' => 0,
                'transferLabel' => 'Zamowienie ' . $payment->order->code,
                'sign' => $sign,
            ]),
        );

        if ($response->failed()) {
            throw new Exception('Przelewy24 request error');
        }

        return [
            'redirect_url' => Config::get('przelewy24.url') . '/trnRequest/' .
                $response['data']['token'],
        ];
    }

    public static function translateNotification(Request $request): mixed
    {
        Log::info('Received Przelewy24 notification', (array) $request->json());

        ['sessionId' => $sessionId] = $request->validate([
            'sessionId' => ['required', 'string', 'exists:payments,id'],
        ]);

        /** @var Payment $payment */
<<<<<<< HEAD
        $payment = Payment::query()->with('order')->where('id', $sessionId)->firstOr(function () use ($sessionId) {
=======
        $payment = Payment::query()->with('order')->where('id', $sessionId)->firstOr(function () use ($sessionId): void {
>>>>>>> 911047fc
            Log::error("Przelewy24 - Not found payments with ID: {$sessionId}");
            throw new ClientException(Exceptions::CLIENT_INVALID_PAYMENT);
        });
        $amount = round($payment->amount * 100, 0);

        $validated = $request->validate([
            'merchantId' => ['required', 'integer', 'in:' . Config::get('przelewy24.merchant_id')],
            'posId' => ['required', 'integer', 'in:' . Config::get('przelewy24.pos_id')],
            'amount' => ['required', 'integer', 'in:' . $amount],
            'originAmount' => ['required', 'integer', 'in:' . $amount],
            'currency' => ['required', 'string', 'in:' . $payment->order->currency],
            'orderId' => ['required', 'integer'],
            'methodId' => ['required', 'integer'],
            'statement' => ['required', 'string'],
            'sign' => ['required', 'string'],
        ]);

        $sign = self::sign([
            'merchantId' => $validated['merchantId'],
            'posId' => $validated['posId'],
            'sessionId' => $sessionId,
            'amount' => $validated['amount'],
            'originAmount' => $validated['originAmount'],
            'currency' => $validated['currency'],
            'orderId' => $validated['orderId'],
            'methodId' => $validated['methodId'],
            'statement' => $validated['statement'],
            'crc' => Config::get('przelewy24.crc'),
        ]);

        if ($validated['sign'] !== $sign) {
            Log::error('Przelewy24 - Payment sign not match');
            throw new ClientException(Exceptions::CLIENT_INVALID_PAYMENT);
        }

        $sign = self::sign([
            'sessionId' => $sessionId,
            'orderId' => $validated['orderId'],
            'amount' => $validated['amount'],
            'currency' => $validated['currency'],
            'crc' => Config::get('przelewy24.crc'),
        ]);

        $response = Http::withBasicAuth(
            Config::get('przelewy24.pos_id'),
            Config::get('przelewy24.secret_id'),
        )->put(Config::get('przelewy24.url') . '/api/' . self::API_VER . '/transaction/verify', [
            'merchantId' => $validated['merchantId'],
            'posId' => $validated['posId'],
            'sessionId' => $sessionId,
            'amount' => $validated['amount'],
            'currency' => $validated['currency'],
            'orderId' => $validated['orderId'],
            'sign' => $sign,
        ]);

        if ($response->failed()) {
            Log::error('Przelewy24 - verification request failed: ' . $response->body());
            throw new ClientException(Exceptions::CLIENT_VERIFY_PAYMENT);
        }

        $payment->update([
            'external_id' => $validated['orderId'],
            'status' => PaymentStatus::SUCCESSFUL,
        ]);

        return null;
    }

    private static function sign(array $fields): string
    {
        $json = json_encode($fields, JSON_UNESCAPED_UNICODE | JSON_UNESCAPED_SLASHES);

        return hash('sha384', $json);
    }
}<|MERGE_RESOLUTION|>--- conflicted
+++ resolved
@@ -66,11 +66,7 @@
         ]);
 
         /** @var Payment $payment */
-<<<<<<< HEAD
-        $payment = Payment::query()->with('order')->where('id', $sessionId)->firstOr(function () use ($sessionId) {
-=======
         $payment = Payment::query()->with('order')->where('id', $sessionId)->firstOr(function () use ($sessionId): void {
->>>>>>> 911047fc
             Log::error("Przelewy24 - Not found payments with ID: {$sessionId}");
             throw new ClientException(Exceptions::CLIENT_INVALID_PAYMENT);
         });
