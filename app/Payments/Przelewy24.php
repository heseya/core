<?php

namespace App\Payments;

use App\Exceptions\StoreException;
use App\Models\Payment;
use Exception;
use Illuminate\Http\Request;
use Illuminate\Support\Facades\Http;

class Przelewy24 implements PaymentMethod
{
    private const API_VER = 'v1';

    public static function generateUrl(Payment $payment): array
    {
        $fields = [
            'sessionId' => (string) $payment->id,
            'merchantId' => (int) config('przelewy24.merchant_id'),
            'amount' => (int) ($payment->amount * 100),
            'currency' => (string) $payment->order->currency,
            'crc' => (string) config('przelewy24.crc'),
        ];

        $sign = self::sign($fields);

        $response = Http::withBasicAuth(
            config('przelewy24.pos_id'),
            config('przelewy24.secret_id'),
        )->post(
            config('przelewy24.url') . '/api/' . self::API_VER . '/transaction/register',
            array_merge($fields, [
                'posId' => config('przelewy24.pos_id'),
                'description' => 'Zamowienie ' . $payment->order->code,
                'email' => $payment->order->email,
                'country' => 'PL',
                'language' => 'pl',
                'urlReturn' => $payment->continue_url,
                'urlStatus' => config('app.url') . '/payments/przelewy24',
                'timeLimit' => 0,
                'transferLabel' => 'Zamowienie ' . $payment->order->code,
                'sign' => $sign,
            ]),
        );

        if ($response->failed()) {
            throw new Exception('Przelewy24 request error');
        }

        return [
            'redirect_url' => config('przelewy24.url') . '/trnRequest/' .
                $response['data']['token'],
        ];
    }

<<<<<<< HEAD
    private static function sign(array $fields): string
    {
        $json = json_encode($fields, JSON_UNESCAPED_UNICODE | JSON_UNESCAPED_SLASHES);

        return hash('sha384', $json);
    }

=======
>>>>>>> 39012521
    public static function translateNotification(Request $request): mixed
    {
        $request->validate([
            'sessionId' => 'required|integer|exists:payments,id',
        ]);

        $payment = Payment::find($request->sesionId)->with('order');

        $amount = (int) ($payment->amount * 100);

        $validated = $request->validate([
            'merchantId' => 'required|integer|in:' . config('przelewy24.merchant_id'),
            'posId' => 'required|integer|in:' . config('przelewy24.pos_id'),
            'sessionId' => 'required',
            'amount' => 'required|integer|in:' . $amount,
            'originAmount' => 'required|integer|in:' . $amount,
            'currency' => 'required|string|in:' . $payment->order->currency,
            'orderId' => 'required|number',
            'methodId' => 'required|number',
            'statement' => 'required|string',
            'sign' => 'required|string',
        ]);

        $sign = self::sign([
            'merchantId' => $validated['merchantId'],
            'posId' => $validated['posId'],
            'sessionId' => $validated['sessionId'],
            'amount' => $validated['amount'],
            'originAmount' => $validated['originAmount'],
            'currency' => $validated['currency'],
            'orderId' => $validated['orderId'],
            'methodId' => $validated['methodId'],
            'statement' => $validated['statement'],
            'crc' => config('przelewy24.crc'),
        ]);

        if ($validated['sign'] !== $sign) {
            throw new StoreException('Invalid payment');
        }

        $sign = self::sign([
            'sessionId' => $validated['sessionId'],
            'orderId' => $validated['orderId'],
            'amount' => $validated['amount'],
            'currency' => $validated['currency'],
            'crc' => config('przelewy24.crc'),
        ]);

        $response = Http::withBasicAuth(
            config('przelewy24.pos_id'),
            config('przelewy24.secret_id'),
        )->post(config('przelewy24.url') . '/api/' . self::API_VER . '/transaction/verify', [
            'merchantId' => $validated['merchantId'],
            'posId' => $validated['posId'],
            'sessionId' => $validated['sessionId'],
            'amount' => $validated['amount'],
            'currency' => $validated['currency'],
            'orderId' => $validated['orderId'],
            'sign' => $sign,
        ]);

        if ($response->failed()) {
            throw new StoreException('Cannot verify payment');
        }

        $payment->update([
            'external_id' => $validated['orderId'],
            'payed' => true,
        ]);
    }
}<|MERGE_RESOLUTION|>--- conflicted
+++ resolved
@@ -53,16 +53,13 @@
         ];
     }
 
-<<<<<<< HEAD
-    private static function sign(array $fields): string
+    public static function translateNotification(Request $request): mixed
     {
         $json = json_encode($fields, JSON_UNESCAPED_UNICODE | JSON_UNESCAPED_SLASHES);
 
         return hash('sha384', $json);
     }
 
-=======
->>>>>>> 39012521
     public static function translateNotification(Request $request): mixed
     {
         $request->validate([
