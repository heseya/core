<?php

namespace App\Http\Resources;

use App\Traits\MetadataResource;
use Illuminate\Http\Request;
use Illuminate\Support\Facades\Gate;

class ProductSetParentResource extends Resource
{
    use MetadataResource;

    public function base(Request $request): array
    {
        $children = Gate::denies('product_sets.show_hidden')
            ? $this->childrenPublic
            : $this->children;

        return array_merge([
            'id' => $this->getKey(),
            'name' => $this->name,
            'slug' => $this->slug,
            'slug_suffix' => $this->slugSuffix,
            'slug_override' => $this->slugOverride,
            'public' => $this->public,
            'visible' => $this->public_parent && $this->public,
            'hide_on_index' => $this->hide_on_index,
            'parent' => ProductSetResource::make($this->parent),
            'children_ids' => $children->map(
                fn ($child) => $child->getKey(),
            )->toArray(),
            'seo' => SeoMetadataResource::make($this->seo),
            'description_html' => $this->description_html,
            'cover' => MediaResource::make($this->media),
<<<<<<< HEAD
            'attributes' => AttributeResource::collection($this->attributes),
        ];
=======
        ], $this->metadataResource('product_sets.show_metadata_private'));
>>>>>>> f5396e8f
    }
}<|MERGE_RESOLUTION|>--- conflicted
+++ resolved
@@ -32,11 +32,7 @@
             'seo' => SeoMetadataResource::make($this->seo),
             'description_html' => $this->description_html,
             'cover' => MediaResource::make($this->media),
-<<<<<<< HEAD
             'attributes' => AttributeResource::collection($this->attributes),
-        ];
-=======
         ], $this->metadataResource('product_sets.show_metadata_private'));
->>>>>>> f5396e8f
     }
 }