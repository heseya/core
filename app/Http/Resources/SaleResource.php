--- conflicted
+++ resolved
@@ -28,6 +28,7 @@
             'uses' => $this->resource->uses,
             'target_type' => $this->resource->target_type,
             'target_is_allow_list' => $this->resource->target_is_allow_list,
+            'active' => $this->resource->active,
         ], $this->metadataResource('sales.show_metadata_private'));
     }
 
@@ -38,12 +39,5 @@
             'target_products' => ProductResource::collection($this->resource->products),
             'target_sets' => ProductSetResource::collection($this->resource->productSets),
             'target_shipping_methods' => ShippingMethodResource::collection($this->resource->shippingMethods),
-<<<<<<< HEAD
-            'target_is_allow_list' => $this->resource->target_is_allow_list,
-            'active' => $this->resource->active,
-        ], $this->metadataResource('sales.show_metadata_private'));
-=======
-        ];
->>>>>>> c92572cd
     }
 }