--- conflicted
+++ resolved
@@ -19,11 +19,9 @@
             'schemas' => OrderSchemaResource::collection($this->resource->schemas),
             'deposits' => DepositResource::collection($this->resource->deposits),
             'discounts' => OrderDiscountResource::collection($this->resource->discounts),
-<<<<<<< HEAD
             'shipping_digital' => $this->resource->shipping_digital,
             'is_delivered' => $this->resource->is_delivered,
             'urls' => OrderProductUrlResource::collection($this->resource->urls),
-=======
             'product' => ProductResource::make($this->resource->product)->baseOnly()->toArray($request) + [
                 'sets' => ProductSetResource::collection(
                     Gate::denies('product_sets.show_hidden')
@@ -31,7 +29,6 @@
                     : $this->resource->product->sets
                 ),
             ],
->>>>>>> be8c64a9
         ];
     }
 }