<?php

namespace App\Http\Resources;

<<<<<<< HEAD
use App\Traits\MetadataResource;
=======
use App\Traits\GetAllTranslations;
>>>>>>> d82fc768
use Illuminate\Http\Request;

class OptionResource extends Resource
{
<<<<<<< HEAD
    use MetadataResource;

    public function base(Request $request): array
    {
        return array_merge([
            'id' => $this->resource->getKey(),
            'name' => $this->resource->name,
            'price' => $this->resource->price,
            'disabled' => $this->resource->disabled,
            'available' => $this->resource->available,
            'shipping_time' => $this->resource->shipping_time,
            'shipping_date' => $this->resource->shipping_date,
            'items' => ItemPublicResource::collection($this->resource->items),
        ], $this->metadataResource('options.show_metadata_private'));
=======
    use GetAllTranslations;

    public function base(Request $request): array
    {
        $data = [
            'id' => $this->getKey(),
            'name' => $this->name,
            'price' => $this->price,
            'disabled' => $this->disabled,
            'available' => $this->available,
            'items' => ItemResource::collection($this->items),
        ];

        return array_merge(
            $data,
            $request->has('translations') ? $this->getAllTranslations() : []
        );
>>>>>>> d82fc768
    }
}<|MERGE_RESOLUTION|>--- conflicted
+++ resolved
@@ -2,21 +2,19 @@
 
 namespace App\Http\Resources;
 
-<<<<<<< HEAD
+use App\Traits\GetAllTranslations;
 use App\Traits\MetadataResource;
-=======
-use App\Traits\GetAllTranslations;
->>>>>>> d82fc768
 use Illuminate\Http\Request;
 
 class OptionResource extends Resource
 {
-<<<<<<< HEAD
     use MetadataResource;
+
+    use GetAllTranslations;
 
     public function base(Request $request): array
     {
-        return array_merge([
+        $data = [
             'id' => $this->resource->getKey(),
             'name' => $this->resource->name,
             'price' => $this->resource->price,
@@ -26,24 +24,9 @@
             'shipping_date' => $this->resource->shipping_date,
             'items' => ItemPublicResource::collection($this->resource->items),
         ], $this->metadataResource('options.show_metadata_private'));
-=======
-    use GetAllTranslations;
-
-    public function base(Request $request): array
-    {
-        $data = [
-            'id' => $this->getKey(),
-            'name' => $this->name,
-            'price' => $this->price,
-            'disabled' => $this->disabled,
-            'available' => $this->available,
-            'items' => ItemResource::collection($this->items),
-        ];
-
         return array_merge(
             $data,
             $request->has('translations') ? $this->getAllTranslations() : []
         );
->>>>>>> d82fc768
     }
 }