<?php

namespace App\Http\Resources;

<<<<<<< HEAD
use App\Traits\MetadataResource;
=======
use App\Traits\GetAllTranslations;
>>>>>>> d82fc768
use Illuminate\Http\Request;

class StatusResource extends Resource
{
<<<<<<< HEAD
    use MetadataResource;

    public function base(Request $request): array
    {
        return array_merge([
            'id' => $this->resource->getKey(),
            'name' => $this->resource->name,
            'color' => $this->resource->color,
            'cancel' => $this->resource->cancel,
            'description' => $this->resource->description,
            'hidden' => $this->resource->hidden,
            'no_notifications' => $this->resource->no_notifications,
        ], $this->metadataResource('statuses.show_metadata_private'));
=======
    use GetAllTranslations;

    public function base(Request $request): array
    {
        $data = [
            'id' => $this->getKey(),
            'name' => $this->name,
            'color' => $this->color,
            'cancel' => $this->cancel,
            'description' => $this->description,
            'hidden' => $this->hidden,
            'no_notifications' => $this->no_notifications,
        ];

        return array_merge(
            $data,
            $request->has('translations') ? $this->getAllTranslations() : []
        );
>>>>>>> d82fc768
    }
}<|MERGE_RESOLUTION|>--- conflicted
+++ resolved
@@ -2,30 +2,13 @@
 
 namespace App\Http\Resources;
 
-<<<<<<< HEAD
+use App\Traits\GetAllTranslations;
 use App\Traits\MetadataResource;
-=======
-use App\Traits\GetAllTranslations;
->>>>>>> d82fc768
 use Illuminate\Http\Request;
 
 class StatusResource extends Resource
 {
-<<<<<<< HEAD
     use MetadataResource;
-
-    public function base(Request $request): array
-    {
-        return array_merge([
-            'id' => $this->resource->getKey(),
-            'name' => $this->resource->name,
-            'color' => $this->resource->color,
-            'cancel' => $this->resource->cancel,
-            'description' => $this->resource->description,
-            'hidden' => $this->resource->hidden,
-            'no_notifications' => $this->resource->no_notifications,
-        ], $this->metadataResource('statuses.show_metadata_private'));
-=======
     use GetAllTranslations;
 
     public function base(Request $request): array
@@ -43,7 +26,6 @@
         return array_merge(
             $data,
             $request->has('translations') ? $this->getAllTranslations() : []
-        );
->>>>>>> d82fc768
+        ], $this->metadataResource('statuses.show_metadata_private'));
     }
 }