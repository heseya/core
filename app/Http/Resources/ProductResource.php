<?php

namespace App\Http\Resources;

<<<<<<< HEAD
=======
use App\Enums\VisibilityType;
use App\Models\MediaAttachment;
>>>>>>> d0dab119
use App\Models\Product;
use App\Models\ProductSet;
use App\Traits\MetadataResource;
use Illuminate\Http\Request;
use Illuminate\Support\Facades\Gate;

/**
 * @property Product $resource
 */
class ProductResource extends Resource
{
    use MetadataResource;

    public function base(Request $request): array
    {
        return array_merge([
            'id' => $this->resource->getKey(),
            'slug' => $this->resource->slug,
            'name' => $this->resource->name,
            'price' => $this->resource->price,
            'price_min' => $this->resource->price_min ?? $this->resource->price_min_initial,
            'price_max' => $this->resource->price_max ?? $this->resource->price_max_initial,
            'price_min_initial' => $this->resource->price_min_initial,
            'price_max_initial' => $this->resource->price_max_initial,
            'public' => $this->resource->public,
            'visible' => $this->resource->public,
            'available' => $this->resource->available,
            'quantity_step' => $this->resource->quantity_step,
            'google_product_category' => $this->resource->google_product_category,
            'vat_rate' => $this->resource->vat_rate,
            'shipping_time' => $this->resource->shipping_time,
            'shipping_date' => $this->resource->shipping_date,
            'cover' => MediaResource::make($this->resource->media->first()),
            'tags' => TagResource::collection($this->resource->tags),
            'has_schemas' => (bool) $this->resource->has_schemas,
            'quantity' => $this->resource->quantity,
            'shipping_digital' => $this->resource->shipping_digital,
            'purchase_limit_per_user' => $this->resource->purchase_limit_per_user,
        ], $this->metadataResource('products.show_metadata_private'));
    }

    public function view(Request $request): array
    {
        $sets = Gate::denies('product_sets.show_hidden')
            ? $this->resource->sets->filter(
                fn (ProductSet $set) => $set->public === true && $set->public_parent === true
            )
            : $this->resource->sets;

<<<<<<< HEAD
=======
        $attachments = Gate::denies('products.show_attachments_private')
            ? $this->resource->attachments->filter(
                fn (MediaAttachment $attachment) => $attachment->visibility === VisibilityType::PUBLIC,
            )
            : $this->resource->attachments;

>>>>>>> d0dab119
        return [
            'order' => $this->resource->order,
            'description_html' => $this->resource->description_html,
            'description_short' => $this->resource->description_short,
            'descriptions' => PageResource::collection($this->resource->pages),
            'sales' => SaleResource::collection($this->resource->sales),
            'items' => ProductItemResource::collection($this->resource->items),
            'gallery' => MediaResource::collection($this->resource->media),
            'schemas' => SchemaResource::collection($this->resource->schemas),
            'sets' => ProductSetResource::collection($sets),
            'attributes' => ProductAttributeResource::collection($this->resource->attributes),
            'seo' => SeoMetadataResource::make($this->resource->seo),
<<<<<<< HEAD
=======
            'sales' => SaleResource::collection($this->resource->sales),
            'attachments' => MediaAttachmentResource::collection($attachments),
>>>>>>> d0dab119
        ];
    }

    public function index(Request $request): array
    {
        return [
            'attributes' => ProductAttributeShortResource::collection($this->resource->attributes),
        ];
    }
}<|MERGE_RESOLUTION|>--- conflicted
+++ resolved
@@ -2,11 +2,8 @@
 
 namespace App\Http\Resources;
 
-<<<<<<< HEAD
-=======
 use App\Enums\VisibilityType;
 use App\Models\MediaAttachment;
->>>>>>> d0dab119
 use App\Models\Product;
 use App\Models\ProductSet;
 use App\Traits\MetadataResource;
@@ -56,32 +53,25 @@
             )
             : $this->resource->sets;
 
-<<<<<<< HEAD
-=======
         $attachments = Gate::denies('products.show_attachments_private')
             ? $this->resource->attachments->filter(
                 fn (MediaAttachment $attachment) => $attachment->visibility === VisibilityType::PUBLIC,
             )
             : $this->resource->attachments;
 
->>>>>>> d0dab119
         return [
             'order' => $this->resource->order,
             'description_html' => $this->resource->description_html,
             'description_short' => $this->resource->description_short,
             'descriptions' => PageResource::collection($this->resource->pages),
-            'sales' => SaleResource::collection($this->resource->sales),
             'items' => ProductItemResource::collection($this->resource->items),
             'gallery' => MediaResource::collection($this->resource->media),
             'schemas' => SchemaResource::collection($this->resource->schemas),
             'sets' => ProductSetResource::collection($sets),
             'attributes' => ProductAttributeResource::collection($this->resource->attributes),
             'seo' => SeoMetadataResource::make($this->resource->seo),
-<<<<<<< HEAD
-=======
             'sales' => SaleResource::collection($this->resource->sales),
             'attachments' => MediaAttachmentResource::collection($attachments),
->>>>>>> d0dab119
         ];
     }
 
