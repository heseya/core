<?php

namespace App\Http\Resources;

use App\Traits\MetadataResource;
use Illuminate\Http\Request;
use Illuminate\Support\Facades\Auth;

class ProductResource extends Resource
{
    use MetadataResource;

    public function base(Request $request): array
    {
        return array_merge([
            'id' => $this->getKey(),
            'slug' => $this->slug,
            'name' => $this->name,
            'price' => $this->price,
            'price_min' => $this->price_min,
            'price_max' => $this->price_max,
            'public' => $this->public,
            'visible' => $this->public,
            'available' => $this->available,
            'quantity_step' => $this->quantity_step,
            'cover' => MediaResource::make($this->media->first()),
            'tags' => TagResource::collection($this->tags),
<<<<<<< HEAD
        ], $this->metadataResource('products'));
=======
            'items' => ProductItemResource::collection($this->items),
        ];
>>>>>>> f302b5ac
    }

    public function view(Request $request): array
    {
        $sets = Auth::check() ? $this->sets : $this->sets()->public()->get();

        return [
            'order' => $this->order,
            'user_id' => $this->user_id,
            'original_id' => $this->original_id,
            'description_html' => $this->description_html,
            'description_short' => $this->description_short,
            'meta_description' => str_replace("\n", ' ', trim(strip_tags($this->description_html))),
            'gallery' => MediaResource::collection($this->media),
            'schemas' => SchemaResource::collection($this->schemas),
            'sets' => ProductSetResource::collection($sets),
            'seo' => SeoMetadataResource::make($this->seo),
        ];
    }
}<|MERGE_RESOLUTION|>--- conflicted
+++ resolved
@@ -25,12 +25,8 @@
             'quantity_step' => $this->quantity_step,
             'cover' => MediaResource::make($this->media->first()),
             'tags' => TagResource::collection($this->tags),
-<<<<<<< HEAD
+            'items' => ProductItemResource::collection($this->items),
         ], $this->metadataResource('products'));
-=======
-            'items' => ProductItemResource::collection($this->items),
-        ];
->>>>>>> f302b5ac
     }
 
     public function view(Request $request): array
