--- conflicted
+++ resolved
@@ -34,11 +34,7 @@
             'tags' => TagResource::collection($this->resource->tags),
             'has_schemas' => $this->resource->has_schemas,
             'quantity' => $this->resource->quantity,
-<<<<<<< HEAD
-            'is_digital' => $this->resource->is_digital,
-=======
             'shipping_digital' => $this->resource->shipping_digital,
->>>>>>> 154459b6
         ], $this->metadataResource('products.show_metadata_private'));
     }
 
