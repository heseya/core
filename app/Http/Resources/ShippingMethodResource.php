--- conflicted
+++ resolved
@@ -41,12 +41,9 @@
             'integration_key' => $this->resource->integration_key,
             'deletable' => $this->resource->deletable,
             'shipping_points' => AddressResource::collection($this->resource->shippingPoints),
-<<<<<<< HEAD
             'product_ids' => $this->resource->products->pluck('id'),
             'product_set_ids' => $this->resource->productSets->pluck('id'),
-=======
             'sales_channels' => SalesChannelResource::collection($this->resource->salesChannels),
->>>>>>> b8f07a46
         ], $this->metadataResource('shipping_methods.show_metadata_private'));
     }
 }