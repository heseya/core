<?php

namespace App\Http\Resources;

use App\Models\User;
use App\Traits\MetadataResource;
use Illuminate\Http\Request;
use Illuminate\Support\Collection;

class OrderResource extends Resource
{
    use MetadataResource;

    public function base(Request $request): array
    {
<<<<<<< HEAD
        return [
            'id' => $this->getKey(),
            'code' => $this->code,
            'email' => $this->email,
            'currency' => $this->currency,
            'summary' => $this->summary,
            'summary_paid' => $this->paid_amount,
            'shipping_price' => $this->shipping_price,
            'paid' => $this->paid,
            'comment' => $this->comment,
            'created_at' => $this->created_at,
            'status' => $this->status ? StatusResource::make($this->status) : null,
            'shipping_method_id' => $this->shippingMethod ? $this->shippingMethod->getKey() : null,
            'shipping_type' => $this->shippingMethod ? $this->shippingMethod->shipping_type : null,
            'invoice_requested' => $this->invoice_requested,
            'shipping_place' => AddressResource::make($this->shippingAddress) ?? $this->shipping_place,
        ];
=======
        return array_merge([
            'id' => $this->resource->getKey(),
            'code' => $this->resource->code,
            'email' => $this->resource->email,
            'payable' => $this->resource->payable,
            'currency' => $this->resource->currency,
            'summary' => $this->resource->summary,
            'summary_paid' => $this->resource->paid_amount,
            'shipping_price_initial' => $this->resource->shipping_price_initial,
            'shipping_price' => $this->resource->shipping_price,
            'comment' => $this->resource->comment,
            'status' => $this->resource->status ? StatusResource::make($this->resource->status) : null,
            'shipping_method' => $this->resource->shippingMethod ?
                ShippingMethodResource::make($this->resource->shippingMethod) : null,
            'documents' => OrderDocumentResource::collection($this->resource->documents->pluck('pivot')),
            'paid' => $this->resource->paid,
            'cart_total' => $this->resource->cart_total,
            'cart_total_initial' => $this->resource->cart_total_initial,
            'delivery_address' => $this->resource->deliveryAddress ?
                AddressResource::make($this->resource->deliveryAddress) : null,
            'created_at' => $this->resource->created_at,
        ], $this->metadataResource('orders.show_metadata_private'));
>>>>>>> ebc98615
    }

    public function view(Request $request): array
    {
        $orderDiscounts = OrderDiscountResource::collection($this->resource->discounts);
        $productsDiscounts = $this->resource->products->map(function ($product) {
            return OrderDiscountResource::collection($product->discounts);
        });
        $productsDiscountMerged = new Collection();

        $productsDiscounts->each(function ($productDiscounts) use ($productsDiscountMerged): void {
            $productDiscounts->each(function ($discount) use ($productsDiscountMerged): void {
                $found = $productsDiscountMerged
                    ->where('code', '=', $discount->code)
                    ->where('name', '=', $discount->name);

                if ($found->isEmpty()) {
                    $productsDiscountMerged->push($discount);
                } else {
                    // @phpstan-ignore-next-line
                    $found->first()->pivot->applied_discount += $discount->pivot->applied_discount;
                }
            });
        });

        $productsDiscountMerged->map(function ($discount) use (&$orderDiscounts) {
            return $orderDiscounts = $orderDiscounts->push($discount);
        });

        return [
<<<<<<< HEAD
            'billing_address' => AddressResource::make($this->invoiceAddress),
            'shipping_method' => ShippingMethodResource::make($this->shippingMethod),
            'products' => OrderProductResource::collection($this->products),
            'payments' => PaymentResource::collection($this->payments),
            'shipping_number' => $this->shipping_number,
            'payable' => $this->payable,
            'discounts' => DiscountResource::collection($this->discounts),
            'user' => $this->user instanceof User
                ? UserResource::make($this->user)->baseOnly() : AppResource::make($this->user),
=======
            'invoice_address' => AddressResource::make($this->resource->invoiceAddress),
            'products' => OrderProductResource::collection($this->resource->products),
            'payments' => PaymentResource::collection($this->resource->payments),
            'shipping_number' => $this->resource->shipping_number,
            'discounts' => $orderDiscounts,
            'buyer' => $this->resource->buyer instanceof User
                ? UserResource::make($this->resource->buyer)->baseOnly() : AppResource::make($this->resource->buyer),
>>>>>>> ebc98615
        ];
    }
}<|MERGE_RESOLUTION|>--- conflicted
+++ resolved
@@ -13,25 +13,6 @@
 
     public function base(Request $request): array
     {
-<<<<<<< HEAD
-        return [
-            'id' => $this->getKey(),
-            'code' => $this->code,
-            'email' => $this->email,
-            'currency' => $this->currency,
-            'summary' => $this->summary,
-            'summary_paid' => $this->paid_amount,
-            'shipping_price' => $this->shipping_price,
-            'paid' => $this->paid,
-            'comment' => $this->comment,
-            'created_at' => $this->created_at,
-            'status' => $this->status ? StatusResource::make($this->status) : null,
-            'shipping_method_id' => $this->shippingMethod ? $this->shippingMethod->getKey() : null,
-            'shipping_type' => $this->shippingMethod ? $this->shippingMethod->shipping_type : null,
-            'invoice_requested' => $this->invoice_requested,
-            'shipping_place' => AddressResource::make($this->shippingAddress) ?? $this->shipping_place,
-        ];
-=======
         return array_merge([
             'id' => $this->resource->getKey(),
             'code' => $this->resource->code,
@@ -44,8 +25,10 @@
             'shipping_price' => $this->resource->shipping_price,
             'comment' => $this->resource->comment,
             'status' => $this->resource->status ? StatusResource::make($this->resource->status) : null,
-            'shipping_method' => $this->resource->shippingMethod ?
-                ShippingMethodResource::make($this->resource->shippingMethod) : null,
+            'shipping_method_id' => $this->shippingMethod ? $this->shippingMethod->getKey() : null,
+            'shipping_type' => $this->shippingMethod ? $this->shippingMethod->shipping_type : null,
+            'invoice_requested' => $this->invoice_requested,
+            'shipping_place' => AddressResource::make($this->shippingAddress) ?? $this->shipping_place,
             'documents' => OrderDocumentResource::collection($this->resource->documents->pluck('pivot')),
             'paid' => $this->resource->paid,
             'cart_total' => $this->resource->cart_total,
@@ -54,7 +37,6 @@
                 AddressResource::make($this->resource->deliveryAddress) : null,
             'created_at' => $this->resource->created_at,
         ], $this->metadataResource('orders.show_metadata_private'));
->>>>>>> ebc98615
     }
 
     public function view(Request $request): array
@@ -85,25 +67,13 @@
         });
 
         return [
-<<<<<<< HEAD
-            'billing_address' => AddressResource::make($this->invoiceAddress),
-            'shipping_method' => ShippingMethodResource::make($this->shippingMethod),
-            'products' => OrderProductResource::collection($this->products),
-            'payments' => PaymentResource::collection($this->payments),
-            'shipping_number' => $this->shipping_number,
-            'payable' => $this->payable,
-            'discounts' => DiscountResource::collection($this->discounts),
-            'user' => $this->user instanceof User
-                ? UserResource::make($this->user)->baseOnly() : AppResource::make($this->user),
-=======
-            'invoice_address' => AddressResource::make($this->resource->invoiceAddress),
+            'billing_address' => AddressResource::make($this->resource->invoiceAddress),
             'products' => OrderProductResource::collection($this->resource->products),
             'payments' => PaymentResource::collection($this->resource->payments),
             'shipping_number' => $this->resource->shipping_number,
             'discounts' => $orderDiscounts,
             'buyer' => $this->resource->buyer instanceof User
                 ? UserResource::make($this->resource->buyer)->baseOnly() : AppResource::make($this->resource->buyer),
->>>>>>> ebc98615
         ];
     }
 }