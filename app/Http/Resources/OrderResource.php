--- conflicted
+++ resolved
@@ -23,11 +23,7 @@
             'status' => $this->status ? StatusResource::make($this->status) : null,
             'delivery_address' => $this->deliveryAddress ? AddressResource::make($this->deliveryAddress) : null,
             'shipping_method' => $this->shippingMethod ? ShippingMethodResource::make($this->shippingMethod) : null,
-<<<<<<< HEAD
-            'documents' => OrderDocumentResource::collection($this->documents),
-=======
             'documents' => OrderDocumentResource::collection($this->documents->pluck('pivot')),
->>>>>>> 323a7baa
         ];
     }
 
