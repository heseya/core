<?php

namespace App\Http\Resources;

use App\Models\User;
use App\Traits\MetadataResource;
use Illuminate\Http\Request;

class OrderResource extends Resource
{
    use MetadataResource;

    public function base(Request $request): array
    {
        return array_merge([
            'id' => $this->resource->getKey(),
            'code' => $this->resource->code,
            'email' => $this->resource->email,
            'currency' => $this->resource->currency,
            'summary' => $this->resource->summary,
            'summary_paid' => $this->resource->paid_amount,
            'shipping_price_initial' => $this->resource->shipping_price_initial,
            'shipping_price' => $this->resource->shipping_price,
            'comment' => $this->resource->comment,
            'status' => $this->resource->status ? StatusResource::make($this->resource->status) : null,
            'shipping_method' => $this->resource->shippingMethod ?
                ShippingMethodResource::make($this->resource->shippingMethod) : null,
            'paid' => $this->resource->paid,
            'cart_total' => $this->resource->cart_total,
            'cart_total_initial' => $this->resource->cart_total_initial,
            'delivery_address' => $this->resource->deliveryAddress ?
                AddressResource::make($this->resource->deliveryAddress) : null,
            'created_at' => $this->resource->created_at,
        ], $this->metadataResource('orders.show_metadata_private'));
    }

    public function view(Request $request): array
    {
        return [
<<<<<<< HEAD
            'invoice_address' => AddressResource::make($this->resource->invoiceAddress),
            'products' => OrderProductResource::collection($this->resource->products),
            'payments' => PaymentResource::collection($this->resource->payments),
            'shipping_number' => $this->resource->shipping_number,
            'discounts' => OrderDiscountResource::collection($this->resource->discounts),
            'buyer' => $this->resource->buyer instanceof User
                ? UserResource::make($this->resource->buyer)->baseOnly() : AppResource::make($this->resource->buyer),
=======
            'id' => $this->getKey(),
            'code' => $this->code,
            'email' => $this->email,
            'currency' => $this->currency,
            'summary' => $this->summary,
            'summary_paid' => $this->paid_amount,
            'shipping_price' => $this->shipping_price,
            'paid' => $this->paid,
            'comment' => $this->comment,
            'created_at' => $this->created_at,
            'status' => $this->status ? StatusResource::make($this->status) : null,
            'delivery_address' => $this->deliveryAddress ? AddressResource::make($this->deliveryAddress) : null,
            'shipping_method' => $this->shippingMethod ? ShippingMethodResource::make($this->shippingMethod) : null,
            'documents' => OrderDocumentResource::collection($this->documents->pluck('pivot')),
>>>>>>> 76914028
        ];
    }

    public function index(Request $request): array
    {
        return [
            'payable' => $this->resource->payable,
        ];
    }
}<|MERGE_RESOLUTION|>--- conflicted
+++ resolved
@@ -25,6 +25,7 @@
             'status' => $this->resource->status ? StatusResource::make($this->resource->status) : null,
             'shipping_method' => $this->resource->shippingMethod ?
                 ShippingMethodResource::make($this->resource->shippingMethod) : null,
+            'documents' => OrderDocumentResource::collection($this->documents->pluck('pivot')),
             'paid' => $this->resource->paid,
             'cart_total' => $this->resource->cart_total,
             'cart_total_initial' => $this->resource->cart_total_initial,
@@ -37,7 +38,6 @@
     public function view(Request $request): array
     {
         return [
-<<<<<<< HEAD
             'invoice_address' => AddressResource::make($this->resource->invoiceAddress),
             'products' => OrderProductResource::collection($this->resource->products),
             'payments' => PaymentResource::collection($this->resource->payments),
@@ -45,22 +45,6 @@
             'discounts' => OrderDiscountResource::collection($this->resource->discounts),
             'buyer' => $this->resource->buyer instanceof User
                 ? UserResource::make($this->resource->buyer)->baseOnly() : AppResource::make($this->resource->buyer),
-=======
-            'id' => $this->getKey(),
-            'code' => $this->code,
-            'email' => $this->email,
-            'currency' => $this->currency,
-            'summary' => $this->summary,
-            'summary_paid' => $this->paid_amount,
-            'shipping_price' => $this->shipping_price,
-            'paid' => $this->paid,
-            'comment' => $this->comment,
-            'created_at' => $this->created_at,
-            'status' => $this->status ? StatusResource::make($this->status) : null,
-            'delivery_address' => $this->deliveryAddress ? AddressResource::make($this->deliveryAddress) : null,
-            'shipping_method' => $this->shippingMethod ? ShippingMethodResource::make($this->shippingMethod) : null,
-            'documents' => OrderDocumentResource::collection($this->documents->pluck('pivot')),
->>>>>>> 76914028
         ];
     }
 
