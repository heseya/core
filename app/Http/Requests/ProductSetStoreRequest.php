--- conflicted
+++ resolved
@@ -10,20 +10,8 @@
 
 class ProductSetStoreRequest extends FormRequest implements SeoRequestContract, MetadataRequestContract
 {
-<<<<<<< HEAD
     use SeoRules;
-    use BooleanRules;
     use MetadataRules;
-
-    protected array $booleanFields = [
-        'slug_override',
-        'public',
-        'seo.no_index',
-        'tree',
-    ];
-=======
-    use SeoRules, MetadataRules;
->>>>>>> c2acba60
 
     public function rules(): array
     {
