<?php

namespace App\Http\Requests;

use App\Http\Requests\Contracts\MetadataRequestContract;
use App\Http\Requests\Contracts\SeoRequestContract;
use App\Rules\AttributeOptionExist;
use App\Rules\ProductAttributeOptions;
use App\Rules\UniqueIdInRequest;
use App\Traits\MetadataRules;
use App\Traits\SeoRules;
use Illuminate\Foundation\Http\FormRequest;

class ProductCreateRequest extends FormRequest implements SeoRequestContract, MetadataRequestContract
{
<<<<<<< HEAD
    use SeoRules;
    use MetadataRules;
    use BooleanRules;

    protected array $booleanFields = [
        'public',
        'seo.no_index',
        'shipping_digital',
    ];
=======
    use SeoRules, MetadataRules;
>>>>>>> c2acba60

    public function rules(): array
    {
        return array_merge(
            $this->seoRules(),
            $this->metadataRules(),
            [
                'name' => ['required', 'string', 'max:255'],
                'slug' => ['required', 'string', 'max:255', 'unique:products', 'alpha_dash'],
                'price' => ['required', 'numeric', 'min:0'],
                'public' => ['required', 'boolean'],
                'shipping_digital' => ['required', 'boolean'],

                'description_html' => ['nullable', 'string'],
                'description_short' => ['nullable', 'string', 'between:30,5000'],

                'quantity_step' => ['numeric'],
                'order' => ['nullable', 'numeric'],
                'vat_rate' => ['nullable', 'numeric', 'min:0', 'max:100'],
                'purchase_limit_per_user' => ['nullable', 'numeric', 'min:0'],

                'media' => ['nullable', 'array'],
                'media.*' => ['uuid', 'exists:media,id'],

                'tags' => ['nullable', 'array'],
                'tags.*' => ['uuid', 'exists:tags,id'],

                'attributes' => ['nullable', 'array'],
                'attributes.*' => ['bail', 'array', new ProductAttributeOptions()],
                'attributes.*.*' => ['uuid', new AttributeOptionExist()],

                'items' => ['nullable', 'array', new UniqueIdInRequest()],
                'items.*.id' => ['uuid'],
                'items.*.required_quantity' => ['numeric'],

                'schemas' => ['nullable', 'array'],
                'schemas.*' => ['uuid', 'exists:schemas,id'],

                'sets' => ['nullable', 'array'],
                'sets.*' => ['uuid', 'exists:product_sets,id'],
                'google_product_category' => [
                    'nullable',
                    'integer',
                ],
            ],
        );
    }
}<|MERGE_RESOLUTION|>--- conflicted
+++ resolved
@@ -13,19 +13,8 @@
 
 class ProductCreateRequest extends FormRequest implements SeoRequestContract, MetadataRequestContract
 {
-<<<<<<< HEAD
     use SeoRules;
     use MetadataRules;
-    use BooleanRules;
-
-    protected array $booleanFields = [
-        'public',
-        'seo.no_index',
-        'shipping_digital',
-    ];
-=======
-    use SeoRules, MetadataRules;
->>>>>>> c2acba60
 
     public function rules(): array
     {
