--- conflicted
+++ resolved
@@ -2,11 +2,8 @@
 
 namespace App\Http\Requests;
 
-<<<<<<< HEAD
 use App\Rules\CommaSeparatedUuids;
-=======
 use App\Rules\UniqueIdInRequest;
->>>>>>> a147d8d1
 
 class ProductCreateRequest extends SeoMetadataRulesRequest
 {
@@ -34,14 +31,12 @@
             'sets' => ['nullable', 'array'],
             'sets.*' => ['uuid', 'exists:product_sets,id'],
 
-<<<<<<< HEAD
             'attributes' => ['nullable', 'array'],
             'attributes.*' => [new CommaSeparatedUuids(['attributes,id', 'attribute_options,id'])],
-=======
+
             'items' => ['nullable', 'array', new UniqueIdInRequest()],
             'items.*.id' => ['uuid'],
             'items.*.quantity' => ['numeric'],
->>>>>>> a147d8d1
         ]);
     }
 }