<?php

namespace App\Http\Requests;

use App\Http\Requests\Contracts\MetadataRequestContract;
use App\Http\Requests\Contracts\SeoRequestContract;
use App\Rules\AttributeOptionExist;
use App\Rules\Price;
use App\Rules\PricesEveryCurrency;
use App\Rules\ProductAttributeOptions;
use App\Rules\Translations;
use App\Rules\UniqueIdInRequest;
use App\Traits\MetadataRules;
use App\Traits\SeoRules;
use Brick\Math\BigDecimal;
use Illuminate\Foundation\Http\FormRequest;

class ProductCreateRequest extends FormRequest implements MetadataRequestContract, SeoRequestContract
{
    use MetadataRules;
    use SeoRules;

    public function rules(): array
    {
        return array_merge(
            $this->metadataRules(),
            [
                'id' => ['uuid'],
                'translations' => [
                    'required',
                    new Translations(['name', 'description_html', 'description_short']),
                ],
                'translations.*.name' => ['required', 'string', 'max:255'],
                'translations.*.description_html' => ['nullable', 'string'],
                'translations.*.description_short' => ['nullable', 'string', 'max:5000'],

                'published' => ['required', 'array', 'min:1'],
                'published.*' => ['uuid', 'exists:languages,id'],

                'slug' => ['required', 'string', 'max:255', 'unique:products', 'alpha_dash'],

                'prices_base' => ['required', new PricesEveryCurrency()],
                'prices_base.*' => [new Price(['value'], min: BigDecimal::zero())],

                'public' => ['required', 'boolean'],
                'shipping_digital' => ['required', 'boolean'],

                'quantity_step' => ['numeric'],
<<<<<<< HEAD
                'order' => ['numeric'],
=======
                'vat_rate' => ['numeric', 'min:0', 'max:100'],
>>>>>>> 1bdf3d2c
                'purchase_limit_per_user' => ['nullable', 'numeric', 'min:0'],

                'media' => ['array'],
                'media.*' => ['uuid', 'exists:media,id'],

                'tags' => ['array'],
                'tags.*' => ['uuid', 'exists:tags,id'],

                'attributes' => ['array'],
                'attributes.*' => ['bail', 'array', new ProductAttributeOptions()],
                'attributes.*.*' => ['uuid', new AttributeOptionExist()],

                'items' => ['array', new UniqueIdInRequest()],
                'items.*' => ['array'],
                'items.*.id' => ['uuid', 'exists:items,id'],
                'items.*.required_quantity' => ['numeric', 'gte:0.0001'],

                'schemas' => ['array'],
                'schemas.*' => ['uuid', 'exists:schemas,id'],

                'sets' => ['array'],
                'sets.*' => ['uuid', 'exists:product_sets,id'],
                'google_product_category' => [
                    'nullable',
                    'integer',
                ],

                'related_sets' => ['array'],
                'related_sets.*' => ['uuid', 'exists:product_sets,id'],
            ],
        );
    }
}<|MERGE_RESOLUTION|>--- conflicted
+++ resolved
@@ -46,11 +46,7 @@
                 'shipping_digital' => ['required', 'boolean'],
 
                 'quantity_step' => ['numeric'],
-<<<<<<< HEAD
-                'order' => ['numeric'],
-=======
                 'vat_rate' => ['numeric', 'min:0', 'max:100'],
->>>>>>> 1bdf3d2c
                 'purchase_limit_per_user' => ['nullable', 'numeric', 'min:0'],
 
                 'media' => ['array'],
