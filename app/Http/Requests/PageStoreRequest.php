--- conflicted
+++ resolved
@@ -9,18 +9,8 @@
 
 class PageStoreRequest extends FormRequest implements SeoRequestContract
 {
-<<<<<<< HEAD
     use SeoRules;
-    use BooleanRules;
     use MetadataRules;
-
-    protected array $booleanFields = [
-        'public',
-        'seo.no_index',
-    ];
-=======
-    use SeoRules, MetadataRules;
->>>>>>> c2acba60
 
     public function rules(): array
     {
