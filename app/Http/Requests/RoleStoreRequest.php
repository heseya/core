<?php

namespace App\Http\Requests;

use App\Traits\MetadataRules;
use Illuminate\Foundation\Http\FormRequest;

class RoleStoreRequest extends FormRequest
{
    use MetadataRules;

    public function rules(): array
    {
        return array_merge(
            $this->metadataRules(),
            [
                'name' => ['required', 'string', 'unique:roles,name'],
                'description' => ['nullable', 'string'],
                'is_registration_role' => ['boolean'],
                'permissions' => ['array'],
                'permissions.*' => ['string'],
<<<<<<< HEAD
                'is_joinable' => ['boolean'],
            ]
=======
            ],
>>>>>>> 29f7be89
        );
    }
}<|MERGE_RESOLUTION|>--- conflicted
+++ resolved
@@ -19,12 +19,8 @@
                 'is_registration_role' => ['boolean'],
                 'permissions' => ['array'],
                 'permissions.*' => ['string'],
-<<<<<<< HEAD
                 'is_joinable' => ['boolean'],
-            ]
-=======
             ],
->>>>>>> 29f7be89
         );
     }
 }