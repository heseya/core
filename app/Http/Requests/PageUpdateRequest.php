--- conflicted
+++ resolved
@@ -2,14 +2,11 @@
 
 namespace App\Http\Requests;
 
-<<<<<<< HEAD
 use App\Http\Requests\Contracts\SeoRequestContract;
 use App\Models\Page;
 use App\Traits\SeoRules;
 use Illuminate\Foundation\Http\FormRequest;
-=======
 use App\Rules\Translations;
->>>>>>> d82fc768
 use Illuminate\Validation\Rule;
 
 class PageUpdateRequest extends FormRequest implements SeoRequestContract
@@ -18,25 +15,12 @@
 
     public function rules(): array
     {
-<<<<<<< HEAD
         /** @var Page $page */
         $page = $this->route('page');
 
         return array_merge(
             $this->seoRules(),
             [
-                'name' => ['string', 'max:255'],
-                'slug' => [
-                    'string',
-                    'max:255',
-                    Rule::unique('pages')->ignore($page->slug, 'slug'),
-                ],
-                'public' => ['boolean'],
-                'content_html' => ['string', 'min:1'],
-            ],
-        );
-=======
-        return $this->rulesWithSeo([
             'translations' => [
                 new Translations(['name', 'content_html']),
             ],
@@ -52,7 +36,7 @@
                 Rule::unique('pages')->ignore($this->route('page')->slug, 'slug'),
             ],
             'public' => ['boolean'],
+            'content_html' => ['string', 'min:1'],
         ]);
->>>>>>> d82fc768
     }
 }