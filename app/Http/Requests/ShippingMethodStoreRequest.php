--- conflicted
+++ resolved
@@ -2,16 +2,7 @@
 
 namespace App\Http\Requests;
 
-<<<<<<< HEAD
-use App\Enums\ShippingType;
 use App\Rules\ShippingMethodPriceRanges;
-use BenSampo\Enum\Rules\EnumValue;
-=======
-use App\Rules\Boolean;
-use App\Rules\ShippingMethodPriceRanges;
-use App\Traits\BooleanRules;
-use App\Traits\MetadataRules;
->>>>>>> ebc98615
 use Illuminate\Foundation\Http\FormRequest;
 
 class ShippingMethodStoreRequest extends FormRequest
@@ -25,26 +16,6 @@
 
     public function rules(): array
     {
-<<<<<<< HEAD
-        return [
-            'name' => ['required', 'string', 'max:255'],
-            'public' => 'boolean',
-            'block_list' => 'boolean',
-            'payment_methods' => 'array',
-            'payment_methods.*' => ['uuid', 'exists:payment_methods,id'],
-            'countries' => 'array',
-            'countries.*' => ['string', 'size:2', 'exists:countries,code'],
-            'price_ranges' => ['required', 'array', 'min:1', new ShippingMethodPriceRanges()],
-            'price_ranges.*.start' => ['required', 'numeric', 'min:0', 'distinct'],
-            'price_ranges.*.value' => ['required', 'numeric', 'min:0'],
-            'shipping_time_min' => ['required', 'numeric', 'integer', 'min:0'],
-            'shipping_time_max' => ['required', 'numeric', 'integer', 'min:0', 'gte:shipping_time_min'],
-            'integration_key' => ['string'],
-            'shipping_type' => [new EnumValue(ShippingType::class, false)],
-            'shipping_points' => ['array'],
-            'shipping_points.*.id' => ['string', 'exists:addresses,id'],
-        ];
-=======
         return array_merge(
             $this->metadataRules(),
             [
@@ -60,8 +31,11 @@
                 'price_ranges.*.value' => ['required', 'numeric', 'min:0'],
                 'shipping_time_min' => ['required', 'numeric', 'integer', 'min:0'],
                 'shipping_time_max' => ['required', 'numeric', 'integer', 'min:0', 'gte:shipping_time_min'],
+                'integration_key' => ['string'],
+                'shipping_type' => [new EnumValue(ShippingType::class, false)],
+                'shipping_points' => ['array'],
+                'shipping_points.*.id' => ['string', 'exists:addresses,id'],
             ]
         );
->>>>>>> ebc98615
     }
 }