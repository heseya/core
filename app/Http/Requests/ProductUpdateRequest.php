--- conflicted
+++ resolved
@@ -21,11 +21,7 @@
         $rules['name'] = ['string', 'max:255'];
         $rules['price'] = ['numeric', 'min:0'];
         $rules['public'] = [new Boolean()];
-<<<<<<< HEAD
-        $rules['is_digital'] = [new Boolean()];
-=======
         $rules['shipping_digital'] = [new Boolean()];
->>>>>>> 154459b6
         $rules['slug'] = [
             'string',
             'max:255',
