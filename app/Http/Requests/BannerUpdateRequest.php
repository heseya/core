<?php

namespace App\Http\Requests;

use App\Models\Banner;
use App\Rules\Boolean;
use App\Traits\BooleanRules;
use Illuminate\Foundation\Http\FormRequest;
use Illuminate\Validation\Rule;

class BannerUpdateRequest extends FormRequest
{
    use BooleanRules;

    protected array $booleanFields = [
        'active',
    ];

    public function rules(): array
    {
        /** @var Banner $banner */
        $banner = $this->route('banner');

        return [
            'slug' => [
                'string',
                'max:255',
                'alpha_dash',
                Rule::unique('banners')->ignore($banner->slug, 'slug'),
            ],
<<<<<<< HEAD
            'name' => ['string', 'max:255'],
            'active' => [new Boolean()],

            'banner_media' => ['array'],
            'banner_media.*.title' => ['string', 'max:255'],
            'banner_media.*.subtitle' => ['string', 'max:255'],
            'banner_media.*.url' => ['string', 'max:255'],
            'banner_media.*.media' => ['array'],
            'banner_media.*.media.*.min_screen_width' => ['required', 'numeric'],
            'banner_media.*.media.*.media' => ['required', 'uuid', 'exists:media,id'],
=======
            'name' => ['required', 'string', 'max:255'],
            'active' => ['required', new Boolean()],

            'banner_media' => ['required', 'array'],
            'banner_media.*.title' => ['required', 'string', 'max:255'],
            'banner_media.*.subtitle' => ['required', 'string', 'max:255'],
            'banner_media.*.url' => ['required', 'string', 'max:255'],
            'banner_media.*.responsive_media' => ['required', 'array'],
            'banner_media.*.responsive_media.*.min_screen_width' => ['required', 'numeric'],
            'banner_media.*.responsive_media.*.media' => ['required', 'uuid', 'exists:media,id'],
>>>>>>> 78879be7
        ];
    }
}<|MERGE_RESOLUTION|>--- conflicted
+++ resolved
@@ -28,7 +28,6 @@
                 'alpha_dash',
                 Rule::unique('banners')->ignore($banner->slug, 'slug'),
             ],
-<<<<<<< HEAD
             'name' => ['string', 'max:255'],
             'active' => [new Boolean()],
 
@@ -39,18 +38,6 @@
             'banner_media.*.media' => ['array'],
             'banner_media.*.media.*.min_screen_width' => ['required', 'numeric'],
             'banner_media.*.media.*.media' => ['required', 'uuid', 'exists:media,id'],
-=======
-            'name' => ['required', 'string', 'max:255'],
-            'active' => ['required', new Boolean()],
-
-            'banner_media' => ['required', 'array'],
-            'banner_media.*.title' => ['required', 'string', 'max:255'],
-            'banner_media.*.subtitle' => ['required', 'string', 'max:255'],
-            'banner_media.*.url' => ['required', 'string', 'max:255'],
-            'banner_media.*.responsive_media' => ['required', 'array'],
-            'banner_media.*.responsive_media.*.min_screen_width' => ['required', 'numeric'],
-            'banner_media.*.responsive_media.*.media' => ['required', 'uuid', 'exists:media,id'],
->>>>>>> 78879be7
         ];
     }
 }