<?php

namespace App\Http\Requests;

use App\Http\Requests\Contracts\SeoRequestContract;
use App\Traits\SeoRules;
use Illuminate\Foundation\Http\FormRequest;

class SeoRequest extends FormRequest implements SeoRequestContract
{
    use SeoRules;
<<<<<<< HEAD
    use BooleanRules;

    protected array $booleanFields = [
        'no_index',
    ];
=======
>>>>>>> c2acba60

    public function rules(): array
    {
        return $this->seoRules('');
    }
}<|MERGE_RESOLUTION|>--- conflicted
+++ resolved
@@ -9,14 +9,6 @@
 class SeoRequest extends FormRequest implements SeoRequestContract
 {
     use SeoRules;
-<<<<<<< HEAD
-    use BooleanRules;
-
-    protected array $booleanFields = [
-        'no_index',
-    ];
-=======
->>>>>>> c2acba60
 
     public function rules(): array
     {
