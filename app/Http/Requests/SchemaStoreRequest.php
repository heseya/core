<?php

namespace App\Http\Requests;

use App\Enums\SchemaType;
use App\Rules\EnumKey;
use App\Traits\MetadataRules;
use Illuminate\Foundation\Http\FormRequest;

class SchemaStoreRequest extends FormRequest
{
<<<<<<< HEAD
    use BooleanRules;
    use MetadataRules;

    protected array $booleanFields = [
        'options.*.disabled',
        'hidden',
        'required',
    ];
=======
    use MetadataRules;
>>>>>>> c2acba60

    public function rules(): array
    {
        return array_merge(
            $this->metadataRules(),
            [
                'type' => ['required', 'string', new EnumKey(SchemaType::class)],
                'name' => ['required', 'string', 'max:255'],
                'description' => ['nullable', 'string', 'max:255'],
                'price' => ['nullable', 'numeric'],
                'hidden' => ['nullable', 'boolean'],
                'required' => ['nullable', 'boolean'],
                'min' => ['nullable', 'numeric', 'min:-100000', 'max:100000'],
                'max' => ['nullable', 'numeric', 'min:-100000', 'max:100000'],
                'step' => ['nullable', 'numeric', 'min:0', 'max:100000'],
                'default' => ['nullable'],
                'pattern' => ['nullable', 'string', 'max:255'],
                'validation' => ['nullable', 'string', 'max:255'],

                'used_schemas' => ['nullable', 'array'],
                'used_schemas.*' => ['uuid', 'exists:schemas,id'],

                'options' => ['nullable', 'array'],
                'options.*.name' => ['required', 'string', 'max:255'],
                'options.*.price' => ['sometimes', 'required', 'numeric'],
                'options.*.disabled' => ['sometimes', 'required', 'boolean'],

                'options.*.items' => ['nullable', 'array'],
                'options.*.items.*' => ['uuid', 'exists:items,id'],
            ]
        );
    }
}<|MERGE_RESOLUTION|>--- conflicted
+++ resolved
@@ -9,18 +9,7 @@
 
 class SchemaStoreRequest extends FormRequest
 {
-<<<<<<< HEAD
-    use BooleanRules;
     use MetadataRules;
-
-    protected array $booleanFields = [
-        'options.*.disabled',
-        'hidden',
-        'required',
-    ];
-=======
-    use MetadataRules;
->>>>>>> c2acba60
 
     public function rules(): array
     {
