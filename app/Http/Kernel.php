<?php

namespace App\Http;

use App\Http\Middleware\AcceptLanguage;
use App\Http\Middleware\AppAccessRestrict;
use App\Http\Middleware\Authenticate;
<<<<<<< HEAD
use App\Http\Middleware\Language;
=======
use App\Http\Middleware\ContentLanguage;
use App\Http\Middleware\SecureHeaders;
>>>>>>> d82fc768
use App\Http\Middleware\TrimStrings;
use App\Http\Middleware\TrustProxies;
use App\Http\Middleware\UndotParams;
use App\Http\Middleware\UserAccessRestrict;
use Heseya\Pagination\Http\Middleware\Pagination;
use Illuminate\Auth\Middleware\Authorize;
use Illuminate\Foundation\Http\Kernel as HttpKernel;
use Illuminate\Foundation\Http\Middleware\ConvertEmptyStringsToNull;
use Illuminate\Foundation\Http\Middleware\ValidatePostSize;
use Illuminate\Http\Middleware\HandleCors;
use Illuminate\Http\Middleware\SetCacheHeaders;
use Illuminate\Routing\Middleware\SubstituteBindings;
use Illuminate\Routing\Middleware\ThrottleRequests;
use Spatie\Permission\Middlewares\PermissionMiddleware;

class Kernel extends HttpKernel
{
    /**
     * The application's global HTTP middleware stack.
     *
     * These middleware are run during every request to your application.
     *
     * @var array<int, string>
     */
    protected $middleware = [
        HandleCors::class,
        ValidatePostSize::class,
        AcceptLanguage::class,
        TrustProxies::class,
        TrimStrings::class,
        ConvertEmptyStringsToNull::class,
        Pagination::class,
        Authenticate::class,
<<<<<<< HEAD
        UndotParams::class,
=======
        ContentLanguage::class,
>>>>>>> d82fc768
    ];

    /**
     * The application's route middleware groups.
     *
     * This is the only middleware that should be here,
     * because for some reason it doesn't want to work as it is in the main array.
     *
     * @var array<string, array<int, string>>
     */
    protected $middlewareGroups = [
        'api' => [
            SubstituteBindings::class,
        ],
    ];

    /**
     * The application's route middleware.
     *
     * These middleware may be assigned to groups or used individually.
     *
     * @var array<string, class-string>
     */
    protected $middlewareAliases = [
        'can' => Authorize::class,
        'throttle' => ThrottleRequests::class,
        'cache.headers' => SetCacheHeaders::class,
        'permission' => PermissionMiddleware::class,
        'app.restrict' => AppAccessRestrict::class,
        'user.restrict' => UserAccessRestrict::class,
    ];

    /**
     * The priority-sorted list of middleware.
     *
     * This forces non-global middleware to always be in the given order.
     *
     * @var array<class-string>
     */
    protected $middlewarePriority = [
        HandleCors::class,
        UndotParams::class,
        SubstituteBindings::class,
        Authenticate::class,
        AppAccessRestrict::class,
        Authorize::class,
    ];
}<|MERGE_RESOLUTION|>--- conflicted
+++ resolved
@@ -5,12 +5,9 @@
 use App\Http\Middleware\AcceptLanguage;
 use App\Http\Middleware\AppAccessRestrict;
 use App\Http\Middleware\Authenticate;
-<<<<<<< HEAD
-use App\Http\Middleware\Language;
-=======
 use App\Http\Middleware\ContentLanguage;
 use App\Http\Middleware\SecureHeaders;
->>>>>>> d82fc768
+use App\Http\Middleware\Language;
 use App\Http\Middleware\TrimStrings;
 use App\Http\Middleware\TrustProxies;
 use App\Http\Middleware\UndotParams;
@@ -44,11 +41,8 @@
         ConvertEmptyStringsToNull::class,
         Pagination::class,
         Authenticate::class,
-<<<<<<< HEAD
+        ContentLanguage::class,
         UndotParams::class,
-=======
-        ContentLanguage::class,
->>>>>>> d82fc768
     ];
 
     /**
