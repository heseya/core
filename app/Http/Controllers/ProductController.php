--- conflicted
+++ resolved
@@ -43,11 +43,7 @@
 
         $query
             ->sort($request->input('sort', 'order'))
-<<<<<<< HEAD
-            ->with(['media', 'tags', 'schemas', 'sets', 'seo', 'metadata']);
-=======
-            ->with(['media', 'tags', 'schemas', 'sets', 'seo', 'items']);
->>>>>>> f302b5ac
+            ->with(['media', 'tags', 'schemas', 'sets', 'seo', 'items', 'metadata']);
 
         if (Gate::denies('products.show_hidden')) {
             $query->public();
