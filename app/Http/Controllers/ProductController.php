--- conflicted
+++ resolved
@@ -120,13 +120,9 @@
             'sets.metadata',
             'sets.metadataPrivate',
             'sets.parent',
-<<<<<<< HEAD
             'banner.media',
-=======
-            'bannerMedia.media',
-            'bannerMedia.media.metadata',
-            'bannerMedia.media.metadataPrivate',
->>>>>>> 27c0c163
+            'banner.media.metadata',
+            'banner.media.metadataPrivate',
         ]);
         $product->load(['sales' => fn (BelongsToMany|Builder $belongsToMany) => $belongsToMany->withOrdersCount()]); // @phpstan-ignore-line
 
