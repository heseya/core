--- conflicted
+++ resolved
@@ -38,7 +38,6 @@
         $packageTemplate = PackageTemplate::where('id', $validated['package_template_id'])->firstOrFail();
         $service_type = $validated['provider'];
 
-<<<<<<< HEAD
         if ($order->shippingAddress === null) {
             return Error::abort(
                 'Order has no shipping address.',
@@ -47,9 +46,6 @@
         }
 
         $validator = Validator::make($order->shippingAddress->toArray(), [
-=======
-        $validator = Validator::make($order->deliveryAddress?->toArray() ?? [], [
->>>>>>> be8c64a9
             'country' => ['required', 'in:PL'],
             'phone' => ['required', 'phone:PL'],
         ]);
@@ -169,19 +165,11 @@
                 ],
                 'receiver' => [
                     'email' => $order->email,
-<<<<<<< HEAD
                     'name' => $order->shippingAddress->name,
                     'street' => $order->shippingAddress->address,
                     'postcode' => $order->shippingAddress->zip,
                     'city' => $order->shippingAddress->city,
                     'phone' => $order->shippingAddress->phoneSimple,
-=======
-                    'name' => $order->deliveryAddress?->name,
-                    'street' => $order->deliveryAddress?->address,
-                    'postcode' => $order->deliveryAddress?->zip,
-                    'city' => $order->deliveryAddress?->city,
-                    'phone' => $order->deliveryAddress?->phoneSimple,
->>>>>>> be8c64a9
                 ],
                 'label' => [
                     'file_format' => 'pdf',
