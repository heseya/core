--- conflicted
+++ resolved
@@ -19,15 +19,9 @@
 class AttributeController extends Controller
 {
     public function __construct(
-<<<<<<< HEAD
         private readonly AttributeServiceContract $attributeService,
         private readonly ReorderServiceContract $reorderService,
-    ) {
-    }
-=======
-        private readonly AttributeServiceContract $attributeService
     ) {}
->>>>>>> 911047fc
 
     public function index(AttributeIndexRequest $request): JsonResource
     {
