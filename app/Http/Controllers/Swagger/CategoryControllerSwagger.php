<?php

namespace App\Http\Controllers\Swagger;

<<<<<<< HEAD
use App\Http\Requests\CategoryCreateRequest;
use App\Http\Requests\CategoryIndexRequest;
use App\Http\Requests\CategoryUpdateRequest;
use App\Models\Category;
use Illuminate\Http\JsonResponse;
=======
use App\Http\Requests\ProductSetIndexRequest;
>>>>>>> 1765ccbe
use Illuminate\Http\Resources\Json\JsonResource;

interface CategoryControllerSwagger
{
    /**
     * @OA\Get(
     *   deprecated=true,
     *   path="/categories",
     *   summary="list categories",
     *   tags={"Product Sets"},
     *   @OA\Response(
     *     response=200,
     *     description="Success",
     *     @OA\JsonContent(
     *       @OA\Property(
     *         property="data",
     *         type="array",
     *         @OA\Items(ref="#/components/schemas/ProductSet"),
     *       )
     *     )
     *   )
     * )
     */
<<<<<<< HEAD
    public function index(CategoryIndexRequest $request): JsonResource;

    /**
     * @OA\Post(
     *   path="/categories",
     *   summary="add new category",
     *   tags={"Categories"},
     *   @OA\RequestBody(
     *     @OA\JsonContent(
     *       ref="#/components/schemas/Category",
     *     ),
     *   ),
     *   @OA\Response(
     *     response=201,
     *     description="Created",
     *     @OA\JsonContent(
     *       @OA\Property(
     *         property="data",
     *         ref="#/components/schemas/Category",
     *       )
     *     )
     *   ),
     *   security={
     *     {"oauth": {}}
     *   }
     * )
     */
    public function store(CategoryCreateRequest $request): JsonResource;

    /**
     * @OA\Patch(
     *   path="/categories/id:{id}",
     *   summary="update category",
     *   tags={"Categories"},
     *   @OA\Parameter(
     *     name="id",
     *     in="path",
     *     required=true,
     *     @OA\Schema(
     *       type="integer",
     *     )
     *   ),
     *   @OA\RequestBody(
     *     @OA\JsonContent(
     *       ref="#/components/schemas/Category",
     *     ),
     *   ),
     *   @OA\Response(
     *     response=200,
     *     description="Success",
     *     @OA\JsonContent(
     *       @OA\Property(
     *         property="data",
     *         ref="#/components/schemas/Category",
     *       )
     *     )
     *   ),
     *   security={
     *     {"oauth": {}}
     *   }
     * )
     */
    public function update(Category $category, CategoryUpdateRequest $request): JsonResource;

    /**
     * @OA\Delete(
     *   path="/categories/id:{id}",
     *   summary="delete category",
     *   tags={"Categories"},
     *   @OA\Parameter(
     *     name="id",
     *     in="path",
     *     required=true,
     *     @OA\Schema(
     *       type="integer",
     *     )
     *   ),
     *   @OA\Response(
     *     response=204,
     *     description="Success",
     *   ),
     *   security={
     *     {"oauth": {}}
     *   }
     * )
     */
    public function destroy(Category $category): JsonResponse;
=======
    public function index(ProductSetIndexRequest $request): JsonResource;
>>>>>>> 1765ccbe
}<|MERGE_RESOLUTION|>--- conflicted
+++ resolved
@@ -2,15 +2,7 @@
 
 namespace App\Http\Controllers\Swagger;
 
-<<<<<<< HEAD
-use App\Http\Requests\CategoryCreateRequest;
-use App\Http\Requests\CategoryIndexRequest;
-use App\Http\Requests\CategoryUpdateRequest;
-use App\Models\Category;
-use Illuminate\Http\JsonResponse;
-=======
 use App\Http\Requests\ProductSetIndexRequest;
->>>>>>> 1765ccbe
 use Illuminate\Http\Resources\Json\JsonResource;
 
 interface CategoryControllerSwagger
@@ -34,95 +26,5 @@
      *   )
      * )
      */
-<<<<<<< HEAD
-    public function index(CategoryIndexRequest $request): JsonResource;
-
-    /**
-     * @OA\Post(
-     *   path="/categories",
-     *   summary="add new category",
-     *   tags={"Categories"},
-     *   @OA\RequestBody(
-     *     @OA\JsonContent(
-     *       ref="#/components/schemas/Category",
-     *     ),
-     *   ),
-     *   @OA\Response(
-     *     response=201,
-     *     description="Created",
-     *     @OA\JsonContent(
-     *       @OA\Property(
-     *         property="data",
-     *         ref="#/components/schemas/Category",
-     *       )
-     *     )
-     *   ),
-     *   security={
-     *     {"oauth": {}}
-     *   }
-     * )
-     */
-    public function store(CategoryCreateRequest $request): JsonResource;
-
-    /**
-     * @OA\Patch(
-     *   path="/categories/id:{id}",
-     *   summary="update category",
-     *   tags={"Categories"},
-     *   @OA\Parameter(
-     *     name="id",
-     *     in="path",
-     *     required=true,
-     *     @OA\Schema(
-     *       type="integer",
-     *     )
-     *   ),
-     *   @OA\RequestBody(
-     *     @OA\JsonContent(
-     *       ref="#/components/schemas/Category",
-     *     ),
-     *   ),
-     *   @OA\Response(
-     *     response=200,
-     *     description="Success",
-     *     @OA\JsonContent(
-     *       @OA\Property(
-     *         property="data",
-     *         ref="#/components/schemas/Category",
-     *       )
-     *     )
-     *   ),
-     *   security={
-     *     {"oauth": {}}
-     *   }
-     * )
-     */
-    public function update(Category $category, CategoryUpdateRequest $request): JsonResource;
-
-    /**
-     * @OA\Delete(
-     *   path="/categories/id:{id}",
-     *   summary="delete category",
-     *   tags={"Categories"},
-     *   @OA\Parameter(
-     *     name="id",
-     *     in="path",
-     *     required=true,
-     *     @OA\Schema(
-     *       type="integer",
-     *     )
-     *   ),
-     *   @OA\Response(
-     *     response=204,
-     *     description="Success",
-     *   ),
-     *   security={
-     *     {"oauth": {}}
-     *   }
-     * )
-     */
-    public function destroy(Category $category): JsonResponse;
-=======
     public function index(ProductSetIndexRequest $request): JsonResource;
->>>>>>> 1765ccbe
 }