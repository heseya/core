--- conflicted
+++ resolved
@@ -319,7 +319,6 @@
     public function reorder(ProductSet $productSet, ProductSetReorderRequest $request): JsonResponse;
 
     /**
-<<<<<<< HEAD
      * @OA\Post(
      *   path="/product-sets/id:{id}/products",
      *   tags={"Product Sets"},
@@ -335,7 +334,26 @@
      *   ),
      *   @OA\RequestBody(
      *     ref="#/components/requestBodies/ProductSetAttach",
-=======
+     *   ),
+     *   @OA\Response(
+     *     response=200,
+     *     description="Success",
+     *     @OA\JsonContent(
+     *       @OA\Property(
+     *         property="data",
+     *         type="array",
+     *         @OA\Items(ref="#/components/schemas/Product"),
+     *       )
+     *     )
+     *   ),
+     *   security={
+     *     {"oauth": {}}
+     *   }
+     * )
+     */
+    public function attach(ProductSet $productSet, ProductSetAttachRequest $request): JsonResource;
+
+    /**
      * @OA\Get(
      *   path="/product-sets/id:{id}/products",
      *   tags={"Product Sets"},
@@ -346,7 +364,6 @@
      *     @OA\Schema(
      *       type="number",
      *     ),
->>>>>>> 4384e07f
      *   ),
      *   @OA\Response(
      *     response=200,
@@ -364,9 +381,5 @@
      *   }
      * )
      */
-<<<<<<< HEAD
-    public function attach(ProductSet $productSet, ProductSetAttachRequest $request): JsonResource;
-=======
     public function products(ProductSet $productSet, ProductSetProductsRequest $request): JsonResource;
->>>>>>> 4384e07f
 }