--- conflicted
+++ resolved
@@ -75,20 +75,11 @@
                                 $request->validate([
                                     "schema-$i-item-$j-id" => 'integer',
                                     "schema-$i-item-$j-price" => 'numeric',
-<<<<<<< HEAD
                                 ]);        
                                 
                                 $schema->schemaItems()->updateOrCreate([
                                     'item_id' => $request->input("schema-$i-item-$j-id"),
                                     'extra_price' => $request->input("schema-$i-item-$j-price", 0),
-=======
-                                ]);
-
-                                $schema->items()->syncWithoutDetaching([
-                                    $request->input("schema-$i-item-$j-id") => [
-                                        'extra_price' => $request->input("schema-$i-item-$j-price", 0),
-                                    ]
->>>>>>> b76ebdba
                                 ]);
                             }
                         }
@@ -178,16 +169,16 @@
                                     'schema-old-' . $schema->id . '-item-' . $schemaItem->id . '-id' => 'integer',
                                     'schema-old-' . $schema->id . '-item-' . $schemaItem->id . '-price' => 'numeric',
                                 ]);
-
-<<<<<<< HEAD
-                                $item_id = $request->input('schema-old-' . $schema->id . '-item-' . $schemaItem->id . '-id');
-                                $extra_price = $request->input('schema-old-' . $schema->id . '-item-' . $schemaItem->id . '-price', 0);
-
-                                if ($schemaItem->item_id != $item_id && $schemaItem->orderItem()->exists()) {
-                                    $schemaItem->delete();
-                                    $schema->schemaItems()->create([
-                                        'item_id' => $item_id,
-                                        'extra_price' => $extra_price,
+        
+                                if ($request->input('schema-old-' . $schema->id . '-item-' . $item->pivot->id . '-id') == $item->id && 
+                                $request->input('schema-old-' . $schema->id . '-item-' . $item->pivot->id . '-price') != $item->pivot->extra_price ||
+                                $request->input('schema-old-' . $schema->id . '-item-' . $item->pivot->id . '-id') != $item->id) {
+                                    
+                                    $schema->items()->detach($item->id);
+                                    $schema->items()->syncWithoutDetaching([
+                                        $request->input('schema-old-' . $schema->id . '-item-' . $item->pivot->id . '-id') => [
+                                            'extra_price' => $request->input('schema-old-' . $schema->id . '-item-' . $item->pivot->id . '-price', 0),
+                                        ]
                                     ]);
                                 } else if ($schemaItem->item_id != $item_id || $schemaItem->extra_price != $extra_price) {
                                     $oldItem = $schema->schemaItems()->onlyTrashed()->where('item_id', $item_id);
@@ -200,17 +191,6 @@
                                     $schemaItem->update([
                                         'item_id' => $item_id,
                                         'extra_price' => $extra_price,
-=======
-                                if ($request->input('schema-old-' . $schema->id . '-item-' . $item->pivot->id . '-id') == $item->id &&
-                                $request->input('schema-old-' . $schema->id . '-item-' . $item->pivot->id . '-price') != $item->pivot->extra_price ||
-                                $request->input('schema-old-' . $schema->id . '-item-' . $item->pivot->id . '-id') != $item->id) {
-
-                                    $schema->items()->detach($item->id);
-                                    $schema->items()->syncWithoutDetaching([
-                                        $request->input('schema-old-' . $schema->id . '-item-' . $item->pivot->id . '-id') => [
-                                            'extra_price' => $request->input('schema-old-' . $schema->id . '-item-' . $item->pivot->id . '-price', 0),
-                                        ]
->>>>>>> b76ebdba
                                     ]);
                                 }
                             } else {
@@ -224,31 +204,12 @@
                                     'schema-old-' . $schema->id . "-item-new-$i-id" => 'integer',
                                     'schema-old-' . $schema->id . "-item-new-$i-price" => 'numeric',
                                 ]);
-
-<<<<<<< HEAD
-                                $item_id = $request->input('schema-old-' . $schema->id . "-item-new-$i-id");
-                                $extra_price = $request->input('schema-old-' . $schema->id . "-item-new-$i-price", 0);
-                                $oldItem = $schema->schemaItems()->withTrashed()->where('item_id', $item_id);
-
-                                if ($oldItem->exists()) {
-                                    $oldItem->restore();
-
-                                    $oldItem->update([
-                                        'extra_price' => $extra_price,
-                                    ]);
-                                } else {
-                                    $schema->schemaItems()->create([
-                                        'item_id' => $item_id,
-                                        'extra_price' => $extra_price,
-                                    ]);
-                                }
-=======
+    
                                 $schema->items()->syncWithoutDetaching([
                                     $request->input('schema-old-' . $schema->id . "-item-new-$i-id") => [
                                         'extra_price' => $request->input('schema-old-' . $schema->id . "-item-new-$i-price", 0),
                                     ]
                                 ]);
->>>>>>> b76ebdba
                             }
                         }
                     } else {
@@ -285,20 +246,12 @@
                                 $request->validate([
                                     "schema-$i-item-$j-id" => 'integer',
                                     "schema-$i-item-$j-price" => 'numeric',
-<<<<<<< HEAD
                                 ]);        
                                 
-                                $schema->schemaItems()->updateOrCreate([
-                                    'item_id' => $request->input("schema-$i-item-$j-id"),
-                                    'extra_price' => $request->input("schema-$i-item-$j-price", 0),
-=======
-                                ]);
-
                                 $schema->items()->syncWithoutDetaching([
                                     $request->input("schema-$i-item-$j-id") => [
                                         'extra_price' => $request->input("schema-$i-item-$j-price", 0),
                                     ]
->>>>>>> b76ebdba
                                 ]);
                             }
                         }
