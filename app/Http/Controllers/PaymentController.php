<?php

namespace App\Http\Controllers;

use App\Dtos\PaymentDto;
use App\Enums\ExceptionsEnums\Exceptions;
use App\Enums\PaymentStatus;
use App\Exceptions\ClientException;
use App\Http\Requests\Payments\PayRequest;
use App\Http\Requests\PaymentStoreRequest;
use App\Http\Requests\PaymentUpdateRequest;
use App\Http\Resources\PaymentResource;
use App\Models\Order;
use App\Models\Payment;
use App\Models\PaymentMethod;
use App\Payments\PayPal;
use App\Payments\PayU;
use App\Payments\Przelewy24;
use App\Services\PaymentService;
use Brick\Math\Exception\MathException;
use Brick\Money\Exception\MoneyMismatchException;
use Illuminate\Http\Request;
use Illuminate\Http\Resources\Json\JsonResource;
use Illuminate\Support\Facades\Config;

class PaymentController extends Controller
{
    public function __construct(
<<<<<<< HEAD
        private readonly PaymentServiceContract $paymentService,
=======
        private PaymentService $paymentService,
>>>>>>> bdc0748a
    ) {}

    public function pay(Order $order, PaymentMethod $paymentMethod, PayRequest $request): JsonResource
    {
        return PaymentResource::make(
            $this->paymentService->getPayment(
                $order,
                $paymentMethod,
                $request->input('continue_url'),
            ),
        );
    }

    public function updatePayment(PaymentUpdateRequest $request, Payment $payment): JsonResource
    {
        /** @var PaymentDto $dto */
        $dto = PaymentDto::instantiateFromRequest($request);
        $payment->update($dto->toArray());

        return PaymentResource::make($payment);
    }

    /**
     * @throws MathException
     * @throws MoneyMismatchException
     */
    public function offlinePayment(Order $order): JsonResource
    {
        $payment = $order->payments()->create([
            'method' => 'offline',
            'amount' => $order->summary->minus($order->paid_amount),
            'status' => PaymentStatus::SUCCESSFUL,
            'currency' => $order->currency,
        ]);

        return PaymentResource::make($payment);
    }

    public function index(): JsonResource
    {
        return PaymentResource::collection(Payment::all());
    }

    public function show(Payment $payment): JsonResource
    {
        return PaymentResource::make($payment);
    }

    public function store(PaymentStoreRequest $request): JsonResource
    {
        /** @var PaymentDto $dto */
        $dto = PaymentDto::instantiateFromRequest($request);

<<<<<<< HEAD
        return PaymentResource::make($this->paymentService->create($dto));
=======
        return PaymentResource::make(
            $this->paymentService->create($dto),
        );
>>>>>>> bdc0748a
    }

    /**
     * Old method for translate communication with payments providers.
     *
     * @deprecated
     *
     * @throws ClientException
     */
    public function updatePaymentLegacy(string $method, Request $request): mixed
    {
        if (!array_key_exists($method, Config::get('payable.aliases'))) {
            throw new ClientException(Exceptions::CLIENT_UNKNOWN_PAYMENT_METHOD);
        }

        /**
         * @var PayU|PayPal|Przelewy24 $methodClass
         */
        $methodClass = Config::get('payable.aliases')[$method];

        return $methodClass::translateNotification($request);
    }
}<|MERGE_RESOLUTION|>--- conflicted
+++ resolved
@@ -26,11 +26,7 @@
 class PaymentController extends Controller
 {
     public function __construct(
-<<<<<<< HEAD
-        private readonly PaymentServiceContract $paymentService,
-=======
         private PaymentService $paymentService,
->>>>>>> bdc0748a
     ) {}
 
     public function pay(Order $order, PaymentMethod $paymentMethod, PayRequest $request): JsonResource
@@ -84,13 +80,9 @@
         /** @var PaymentDto $dto */
         $dto = PaymentDto::instantiateFromRequest($request);
 
-<<<<<<< HEAD
-        return PaymentResource::make($this->paymentService->create($dto));
-=======
         return PaymentResource::make(
             $this->paymentService->create($dto),
         );
->>>>>>> bdc0748a
     }
 
     /**
