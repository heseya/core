<?php

namespace App\Http\Controllers;

use App\Dtos\CartDto;
use App\Dtos\OrderDto;
use App\Dtos\OrderIndexDto;
use App\Dtos\OrderProductSearchDto;
use App\Dtos\OrderProductUpdateDto;
use App\Enums\ExceptionsEnums\Exceptions;
use App\Events\AddOrderDocument;
use App\Events\ItemUpdatedQuantity;
use App\Events\OrderUpdatedStatus;
use App\Events\RemoveOrderDocument;
use App\Events\SendOrderDocument;
use App\Exceptions\ClientException;
use App\Http\Requests\CartRequest;
use App\Http\Requests\OrderCreateRequest;
use App\Http\Requests\OrderDocumentRequest;
use App\Http\Requests\OrderIndexRequest;
<<<<<<< HEAD
use App\Http\Requests\OrderProductSearchRequest;
use App\Http\Requests\OrderProductUpdateRequest;
=======
use App\Http\Requests\OrderShippingListRequest;
>>>>>>> 154459b6
use App\Http\Requests\OrderUpdateRequest;
use App\Http\Requests\OrderUpdateStatusRequest;
use App\Http\Requests\SendDocumentRequest;
use App\Http\Resources\CartResource;
use App\Http\Resources\OrderDocumentResource;
use App\Http\Resources\OrderProductResource;
use App\Http\Resources\OrderProductResourcePublic;
use App\Http\Resources\OrderPublicResource;
use App\Http\Resources\OrderResource;
use App\Models\Order;
use App\Models\OrderDocument;
use App\Models\OrderProduct;
use App\Models\Status;
use App\Services\Contracts\DepositServiceContract;
use App\Services\Contracts\DocumentServiceContract;
use App\Services\Contracts\OrderServiceContract;
use Illuminate\Http\JsonResponse;
use Illuminate\Http\Resources\Json\JsonResource;
use Illuminate\Support\Facades\Config;
use Illuminate\Support\Facades\Gate;
use Illuminate\Support\Facades\Response;
use Symfony\Component\HttpFoundation\StreamedResponse;

class OrderController extends Controller
{
    public function __construct(
        private OrderServiceContract $orderService,
        private DocumentServiceContract $documentService,
        private DepositServiceContract $depositService
    ) {
    }

    public function index(OrderIndexRequest $request): JsonResource
    {
        $search_data = !$request->has('status_id')
            ? $request->validated() + ['status.hidden' => 0] : $request->validated();

        $query = Order::searchByCriteria($search_data)
            ->sort($request->input('sort'))
            ->with([
                'products',
                'discounts',
                'payments',
                'status',
                'shippingMethod',
                'shippingMethod.paymentMethods',
                'shippingAddress',
                'metadata',
                'documents',
            ]);

        return OrderResource::collection(
            $query->paginate(Config::get('pagination.per_page')),
        );
    }

    public function show(Order $order): JsonResource
    {
        $order->load([
            'shippingMethod.priceRanges.prices',
            // Order products product
            'products.product',
            'products.product.metadata',
            'products.product.metadataPrivate',
            'products.product.media',
            'products.product.media.metadata',
            'products.product.media.metadataPrivate',
            'products.product.tags',
            'products.product.sales',
            'products.product.sales.orders',
            'products.product.sales.conditionGroups',
            'products.product.sales.conditionGroups.conditions',
            'products.product.sales.conditionGroups.conditions.users',
            'products.product.sales.conditionGroups.conditions.roles',
            'products.product.sales.conditionGroups.conditions.products',
            'products.product.sales.conditionGroups.conditions.productSets',
            'products.product.sales.products',
            'products.product.sales.productSets',
            'products.product.sales.productSets.children',
            'products.product.sales.productSets.childrenPublic',
            'products.product.sales.shippingMethods',
            'products.product.sales.shippingMethods.paymentMethods',
            'products.product.sales.shippingMethods.countries',
            'products.product.sales.shippingMethods.priceRanges',
            'products.product.sales.shippingMethods.priceRanges.prices',
            'products.product.sales.shippingMethods.metadata',
            'products.product.sales.shippingMethods.metadataPrivate',
            'products.product.sales.metadata',
            'products.product.sales.metadataPrivate',
            'products.product.items',
            'products.product.schemas',
            'products.product.schemas.usedSchemas',
            'products.product.schemas.metadata',
            'products.product.schemas.metadataPrivate',
            'products.product.sets',
            'products.product.sets.media',
            'products.product.sets.children',
            'products.product.sets.childrenPublic',
            'products.product.sets.metadata',
            'products.product.sets.metadataPrivate',
            'products.product.attributes',
            'products.product.attributes.metadata',
            'products.product.attributes.metadataPrivate',
            'products.product.seo',
            'products.product.seo.media',
            'products.product.productAvailabilities',
            'products.schemas',
            'products.deposits',
            'products.deposits.order',
            'products.deposits.order.status',
            'products.deposits.order.metadata',
            'products.deposits.order.metadataPrivate',
            'products.discounts',
            'products.discounts.orders',
            'products.discounts.conditionGroups',
            'products.discounts.conditionGroups.conditions',
            'products.discounts.conditionGroups.conditions.users',
            'products.discounts.conditionGroups.conditions.roles',
            'products.discounts.conditionGroups.conditions.products',
            'products.discounts.conditionGroups.conditions.productSets',
            'products.discounts.products',
            'products.discounts.productSets',
            'products.discounts.productSets.children',
            'products.discounts.productSets.childrenPublic',
            'products.discounts.shippingMethods',
            'products.discounts.shippingMethods.paymentMethods',
            'products.discounts.shippingMethods.countries',
            'products.discounts.shippingMethods.priceRanges',
            'products.discounts.shippingMethods.priceRanges.prices',
            'products.discounts.metadata',
            'products.discounts.metadataPrivate',
            // Discounts
            'discounts.orders',
            'discounts.conditionGroups',
            'discounts.conditionGroups.conditions',
            'discounts.conditionGroups.conditions.users',
            'discounts.conditionGroups.conditions.roles',
            'discounts.conditionGroups.conditions.products',
            'discounts.conditionGroups.conditions.productSets',
            'discounts.products',
            'discounts.productSets',
            'discounts.productSets.children',
            'discounts.productSets.childrenPublic',
            'discounts.shippingMethods',
            'discounts.shippingMethods.paymentMethods',
            'discounts.shippingMethods.countries',
            'discounts.shippingMethods.priceRanges',
            'discounts.shippingMethods.priceRanges.prices',
            'discounts.metadata',
            'discounts.metadataPrivate',
        ]);
        return OrderResource::make($order);
    }

    public function showPublic(Order $order): JsonResource
    {
        return OrderPublicResource::make($order);
    }

    public function store(OrderCreateRequest $request): JsonResource
    {
        return OrderPublicResource::make(
            $this->orderService->store(OrderDto::instantiateFromRequest($request)),
        );
    }

    public function updateStatus(OrderUpdateStatusRequest $request, Order $order): JsonResponse
    {
        if ($order->status && $order->status->cancel) {
            throw new ClientException(Exceptions::CLIENT_CHANGE_CANCELED_ORDER_STATUS);
        }

        $status = Status::findOrFail($request->input('status_id'));
        $order->update([
            'status_id' => $status->getKey(),
        ]);

        if ($status->cancel) {
            $deposits = $order->deposits()->with('item')->get();
            $order->deposits()->delete();
            foreach ($deposits as $deposit) {
                $item = $deposit->item;
                $item->decrement('quantity', $deposit->quantity);
                $deposit->item->update($this->depositService->getShippingTimeDateForQuantity($item));
                ItemUpdatedQuantity::dispatch($item);
            }
        }

        OrderUpdatedStatus::dispatch($order);

        return OrderResource::make($order)->response();
    }

    public function update(OrderUpdateRequest $request, Order $order): JsonResponse
    {
        $orderUpdateDto = OrderDto::instantiateFromRequest($request);

        return $this->orderService->update($orderUpdateDto, $order);
    }

    public function indexUserOrder(OrderIndexRequest $request): JsonResource
    {
        Gate::inspect('indexUserOrder', [Order::class]);

        return OrderResource::collection(
            $this->orderService->indexUserOrder(OrderIndexDto::instantiateFromRequest($request))
        );
    }

    public function showUserOrder(Order $order): JsonResource
    {
        Gate::inspect('showUserOrder', [Order::class, $order]);

        return OrderResource::make($order);
    }

    public function shippingLists(Order $order, OrderShippingListRequest $request): JsonResource
    {
        return OrderResource::make(
            $this->orderService->shippingList($order, $request->package_template_id)
        );
    }

    public function storeDocument(OrderDocumentRequest $request, Order $order): JsonResource
    {
        $document = $this->documentService
            ->storeDocument(
                $order,
                $request->input('name'),
                $request->input('type'),
                $request->file('file'),
            );
        AddOrderDocument::dispatch($order, $document);

        return OrderDocumentResource::make($document);
    }

    public function deleteDocument(Order $order, OrderDocument $document): JsonResponse
    {
        $document = $this->documentService->removeDocument($order, $document->media_id);
        RemoveOrderDocument::dispatch($order, $document);

        return Response::json(null, JsonResponse::HTTP_NO_CONTENT);
    }

    public function downloadDocument(Order $order, OrderDocument $document): StreamedResponse
    {
        return $this->documentService->downloadDocument($document);
    }

    public function sendDocuments(SendDocumentRequest $request, Order $order): JsonResponse
    {
        $documents = OrderDocument::findMany($request->input('uuid'));
        //MAIL MICROSERVICE
        SendOrderDocument::dispatch($order, $documents);

        return Response::json(null, JsonResponse::HTTP_NO_CONTENT);
    }

    public function cartProcess(CartRequest $request): JsonResource
    {
        return CartResource::make($this->orderService->cartProcess(CartDto::instantiateFromRequest($request)));
    }

    public function updateOrderProduct(
        OrderProductUpdateRequest $request,
        Order $order,
        OrderProduct $product,
    ): JsonResource {
        return OrderProductResource::make($this->orderService->processOrderProductUrls(
            OrderProductUpdateDto::instantiateFromRequest($request),
            $product,
        ));
    }

    public function myOrderProducts(OrderProductSearchRequest $request): JsonResource
    {
        return OrderProductResourcePublic::collection(
            $this->orderService->indexMyOrderProducts(OrderProductSearchDto::instantiateFromRequest($request))
        );
    }

    public function sendUrls(Order $order): JsonResponse
    {
        $this->orderService->sendUrls($order);

        return Response::json(null, JsonResponse::HTTP_OK);
    }
}<|MERGE_RESOLUTION|>--- conflicted
+++ resolved
@@ -18,12 +18,9 @@
 use App\Http\Requests\OrderCreateRequest;
 use App\Http\Requests\OrderDocumentRequest;
 use App\Http\Requests\OrderIndexRequest;
-<<<<<<< HEAD
 use App\Http\Requests\OrderProductSearchRequest;
 use App\Http\Requests\OrderProductUpdateRequest;
-=======
 use App\Http\Requests\OrderShippingListRequest;
->>>>>>> 154459b6
 use App\Http\Requests\OrderUpdateRequest;
 use App\Http\Requests\OrderUpdateStatusRequest;
 use App\Http\Requests\SendDocumentRequest;
@@ -70,6 +67,8 @@
                 'status',
                 'shippingMethod',
                 'shippingMethod.paymentMethods',
+                'digitalShippingMethod',
+                'digitalShippingMethod.paymentMethods',
                 'shippingAddress',
                 'metadata',
                 'documents',
