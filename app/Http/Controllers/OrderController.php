<?php

namespace App\Http\Controllers;

use App\Dtos\OrderIndexDto;
use App\Dtos\OrderUpdateDto;
use App\Enums\SchemaType;
use App\Events\AddOrderDocument;
use App\Events\ItemUpdatedQuantity;
use App\Events\OrderCreated;
use App\Events\OrderUpdatedStatus;
use App\Events\RemoveOrderDocument;
<<<<<<< HEAD
=======
use App\Events\SendOrderDocument;
>>>>>>> 323a7baa
use App\Exceptions\OrderException;
use App\Http\Requests\OrderCreateRequest;
use App\Http\Requests\OrderDocumentRequest;
use App\Http\Requests\OrderIndexRequest;
use App\Http\Requests\OrderItemsRequest;
use App\Http\Requests\OrderUpdateRequest;
use App\Http\Requests\OrderUpdateStatusRequest;
<<<<<<< HEAD
=======
use App\Http\Requests\SendDocumentRequest;
>>>>>>> 323a7baa
use App\Http\Resources\OrderDocumentResource;
use App\Http\Resources\OrderPublicResource;
use App\Http\Resources\OrderResource;
use App\Models\Address;
use App\Models\Discount;
use App\Models\Order;
use App\Models\OrderDocument;
use App\Models\OrderProduct;
use App\Models\Product;
use App\Models\Schema;
use App\Models\ShippingMethod;
use App\Models\Status;
use App\Services\Contracts\DiscountServiceContract;
use App\Services\Contracts\DocumentServiceContract;
use App\Services\Contracts\ItemServiceContract;
use App\Services\Contracts\NameServiceContract;
use App\Services\Contracts\OrderServiceContract;
use Illuminate\Http\JsonResponse;
use Illuminate\Http\Resources\Json\JsonResource;
use Illuminate\Support\Facades\Auth;
use Illuminate\Support\Facades\Config;
use Illuminate\Support\Facades\Gate;
use Illuminate\Support\Facades\Response;
use Throwable;

class OrderController extends Controller
{
    public function __construct(
        private NameServiceContract $nameService,
        private OrderServiceContract $orderService,
        private DiscountServiceContract $discountService,
        private ItemServiceContract $itemService,
<<<<<<< HEAD
        private DocumentServiceContract $documentService,
=======
        private DocumentServiceContract $documentService
>>>>>>> 323a7baa
    ) {
    }

    public function index(OrderIndexRequest $request): JsonResource
    {
        $search_data = !$request->has('status_id')
            ? $request->validated() + ['status.hidden' => 0] : $request->validated();

        $query = Order::search($search_data)
            ->sort($request->input('sort'))
            ->with(['products', 'discounts', 'payments', 'documents']);

        return OrderResource::collection(
            $query->paginate(Config::get('pagination.per_page')),
        );
    }

    public function show(Order $order): JsonResource
    {
        return OrderResource::make($order);
    }

    public function showPublic(Order $order): JsonResource
    {
        return OrderPublicResource::make($order);
    }

    public function store(OrderCreateRequest $request): JsonResource
    {
        # Schema values and warehouse items validation
        $items = [];

        foreach ($request->input('items', []) as $item) {
            $product = Product::findOrFail($item['product_id']);
            $schemas = $item['schemas'] ?? [];

            /** @var Schema $schema */
            foreach ($product->schemas as $schema) {
                $value = $schemas[$schema->getKey()] ?? null;

                $schema->validate($value, $item['quantity']);

                if ($value === null) {
                    continue;
                }

                $schemaItems = $schema->getItems($value, $item['quantity']);
                $items = $this->itemService->addItemArrays($items, $schemaItems);
            }
        }

        $this->itemService->validateItems($items);

        # Discount validation
        foreach ($request->input('discounts', []) as $discount) {
            Discount::where('code', $discount)->firstOrFail();
        }

        # Creating order
        $validated = $request->validated();

        $shippingMethod = ShippingMethod::findOrFail($request->input('shipping_method_id'));
        $deliveryAddress = Address::firstOrCreate($validated['delivery_address']);

        if ($request->filled('invoice_address.name')) {
            $invoiceAddress = Address::firstOrCreate($validated['invoice_address']);
        }

        $order = Order::create([
            'code' => $this->nameService->generate(),
            'email' => $request->input('email'),
            'comment' => $request->input('comment'),
            'currency' => 'PLN',
            'shipping_method_id' => $shippingMethod->getKey(),
            'shipping_price' => 0.0,
            'status_id' => Status::select('id')->orderBy('order')->first()->getKey(),
            'delivery_address_id' => $deliveryAddress->getKey(),
            'invoice_address_id' => isset($invoiceAddress) ? $invoiceAddress->getKey() : null,
            'user_id' => Auth::user()->getKey(),
            'user_type' => Auth::user()::class,
        ]);

        # Add products to order
        $summary = 0;

        try {
            foreach ($request->input('items', []) as $item) {
                $product = Product::findOrFail($item['product_id']);
                $schemas = $item['schemas'] ?? [];

                $orderProduct = new OrderProduct([
                    'product_id' => $product->getKey(),
                    'quantity' => $item['quantity'],
                    'price' => $product->price,
                ]);

                $order->products()->save($orderProduct);
                $summary += $product->price * $item['quantity'];

                # Add schemas to products
                foreach ($product->schemas as $schema) {
                    $value = $schemas[$schema->getKey()] ?? null;

                    if ($value === null) {
                        continue;
                    }

                    $price = $schema->getPrice($value, $schemas);

                    if ($schema->type->is(SchemaType::SELECT)) {
                        $option = $schema->options()->findOrFail($value);
                        $value = $option->name;

                        # Remove items from warehouse
                        foreach ($option->items as $optionItem) {
                            $orderProduct->deposits()->create([
                                'item_id' => $optionItem->getKey(),
                                'quantity' => -1 * $item['quantity'],
                            ]);
                            ItemUpdatedQuantity::dispatch($optionItem);
                        }
                    }

                    $orderProduct->schemas()->create([
                        'name' => $schema->name,
                        'value' => $value,
                        'price' => $price,
                    ]);

                    $summary += $price;
                }
            }
        } catch (Throwable $exception) {
            $order->delete();

            throw $exception;
        }

        # Apply discounts to order
        $discounts = [];
        $cartValue = $summary;
        foreach ($request->input('discounts', []) as $discount) {
            $discount = Discount::where('code', $discount)->first();

            $discounts[$discount->getKey()] = [
                'type' => $discount->type,
                'discount' => $discount->discount,
            ];

            $summary -= $this->discountService->calc($cartValue, $discount);
        }
        $order->discounts()->sync($discounts);

        # Calculate shipping price for complete order
        $summary = max($summary, 0);
        $shippingPrice = $shippingMethod->getPrice($summary);
        $summary = round($summary + $shippingPrice, 2);

        $order->update([
            'shipping_price' => $shippingPrice,
            'summary' => $summary,
            'paid' => $summary <= 0,
        ]);

        OrderCreated::dispatch($order);

        return OrderPublicResource::make($order);
    }

    public function verify(OrderItemsRequest $request): JsonResponse
    {
        foreach ($request->input('items', []) as $item) {
            $product = Product::findOrFail($item['product_id']);
            $schemas = $item['schemas'] ?? [];

            foreach ($product->schemas as $schema) {
                $schema->validate(
                    $schemas[$schema->getKey()] ?? null,
                    $item['quantity'],
                );
            }
        }

        return Response::json(null, JsonResponse::HTTP_NO_CONTENT);
    }

    public function updateStatus(OrderUpdateStatusRequest $request, Order $order): JsonResponse
    {
        if ($order->status && $order->status->cancel) {
            throw new OrderException(__('admin.error.order_change_status_canceled'));
        }

        $status = Status::findOrFail($request->input('status_id'));
        $order->update([
            'status_id' => $status->getKey(),
        ]);

        if ($status->cancel) {
            $deposits = $order->deposits()->with('item')->get();
            $order->deposits()->delete();
            foreach ($deposits as $deposit) {
                $item = $deposit->item;
                $item->decrement('quantity', $deposit->quantity);
                ItemUpdatedQuantity::dispatch($item);
            }
        }

        OrderUpdatedStatus::dispatch($order);

        return OrderResource::make($order)->response();
    }

    public function update(OrderUpdateRequest $request, Order $order): JsonResponse
    {
        $orderUpdateDto = OrderUpdateDto::instantiateFromRequest($request);

        return $this->orderService->update($orderUpdateDto, $order);
    }

    public function indexUserOrder(OrderIndexRequest $request): JsonResource
    {
        Gate::inspect('indexUserOrder', [Order::class]);

        return OrderResource::collection(
            $this->orderService->indexUserOrder(OrderIndexDto::instantiateFromRequest($request))
        );
    }

    public function showUserOrder(Order $order): JsonResource
    {
        Gate::inspect('showUserOrder', [Order::class, $order]);

        return OrderResource::make($order);
    }

    public function storeDocument(OrderDocumentRequest $request, Order $order): JsonResource
    {
<<<<<<< HEAD
        $document = $this->documentService
            ->storeDocument(
                $order,
                $request->input('name'),
                $request->input('type'),
                $request->file('file'),
            );
        AddOrderDocument::dispatch($document);

        return OrderDocumentResource::collection($order->documents);
=======
        $document = $this->documentService->storeDocument($order, $request->only('name', 'type', 'file'));
        AddOrderDocument::dispatch($document);

        return OrderDocumentResource::collection($order->documents->pluck('pivot'));
>>>>>>> 323a7baa
    }

    public function deleteDocument(Order $order, OrderDocument $document): JsonResponse
    {
        $document = $this->documentService->removeDocument($order, $document->media_id);
        RemoveOrderDocument::dispatch($document);

        return Response::json(null, JsonResponse::HTTP_NO_CONTENT);
    }

<<<<<<< HEAD
    public function downloadDocument(Order $order, OrderDocument $document)
    {
        return $this->documentService->downloadDocument($document);
=======
    public function sendDocuments(SendDocumentRequest $request, Order $order): JsonResponse
    {
        $documents = OrderDocument::findMany($request->input('uuid'));
        //MAIL MICROSERVICE
        SendOrderDocument::dispatch($order, $documents);

        return Response::json(null, JsonResponse::HTTP_NO_CONTENT);
>>>>>>> 323a7baa
    }
}<|MERGE_RESOLUTION|>--- conflicted
+++ resolved
@@ -10,10 +10,9 @@
 use App\Events\OrderCreated;
 use App\Events\OrderUpdatedStatus;
 use App\Events\RemoveOrderDocument;
-<<<<<<< HEAD
-=======
 use App\Events\SendOrderDocument;
->>>>>>> 323a7baa
+use App\Events\RemoveOrderDocument;
+use App\Events\SendOrderDocument;
 use App\Exceptions\OrderException;
 use App\Http\Requests\OrderCreateRequest;
 use App\Http\Requests\OrderDocumentRequest;
@@ -21,11 +20,10 @@
 use App\Http\Requests\OrderItemsRequest;
 use App\Http\Requests\OrderUpdateRequest;
 use App\Http\Requests\OrderUpdateStatusRequest;
-<<<<<<< HEAD
-=======
 use App\Http\Requests\SendDocumentRequest;
->>>>>>> 323a7baa
 use App\Http\Resources\OrderDocumentResource;
+use App\Http\Resources\OrderDocumentResource;
+use App\Http\Requests\SendDocumentRequest;
 use App\Http\Resources\OrderPublicResource;
 use App\Http\Resources\OrderResource;
 use App\Models\Address;
@@ -57,11 +55,7 @@
         private OrderServiceContract $orderService,
         private DiscountServiceContract $discountService,
         private ItemServiceContract $itemService,
-<<<<<<< HEAD
         private DocumentServiceContract $documentService,
-=======
-        private DocumentServiceContract $documentService
->>>>>>> 323a7baa
     ) {
     }
 
@@ -299,7 +293,6 @@
 
     public function storeDocument(OrderDocumentRequest $request, Order $order): JsonResource
     {
-<<<<<<< HEAD
         $document = $this->documentService
             ->storeDocument(
                 $order,
@@ -310,12 +303,6 @@
         AddOrderDocument::dispatch($document);
 
         return OrderDocumentResource::collection($order->documents);
-=======
-        $document = $this->documentService->storeDocument($order, $request->only('name', 'type', 'file'));
-        AddOrderDocument::dispatch($document);
-
-        return OrderDocumentResource::collection($order->documents->pluck('pivot'));
->>>>>>> 323a7baa
     }
 
     public function deleteDocument(Order $order, OrderDocument $document): JsonResponse
@@ -326,11 +313,11 @@
         return Response::json(null, JsonResponse::HTTP_NO_CONTENT);
     }
 
-<<<<<<< HEAD
     public function downloadDocument(Order $order, OrderDocument $document)
     {
         return $this->documentService->downloadDocument($document);
-=======
+    }
+
     public function sendDocuments(SendDocumentRequest $request, Order $order): JsonResponse
     {
         $documents = OrderDocument::findMany($request->input('uuid'));
@@ -338,6 +325,5 @@
         SendOrderDocument::dispatch($order, $documents);
 
         return Response::json(null, JsonResponse::HTTP_NO_CONTENT);
->>>>>>> 323a7baa
     }
 }