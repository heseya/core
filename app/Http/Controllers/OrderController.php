--- conflicted
+++ resolved
@@ -5,14 +5,9 @@
 use App\Dtos\CartDto;
 use App\Dtos\OrderDto;
 use App\Dtos\OrderIndexDto;
-<<<<<<< HEAD
-use App\Dtos\OrderUpdateDto;
-use App\Enums\SchemaType;
+use App\Enums\ExceptionsEnums\Exceptions;
 use App\Enums\ShippingType;
-=======
-use App\Enums\ExceptionsEnums\Exceptions;
 use App\Events\AddOrderDocument;
->>>>>>> ebc98615
 use App\Events\ItemUpdatedQuantity;
 use App\Events\OrderUpdatedStatus;
 use App\Events\RemoveOrderDocument;
@@ -22,11 +17,7 @@
 use App\Http\Requests\OrderCreateRequest;
 use App\Http\Requests\OrderDocumentRequest;
 use App\Http\Requests\OrderIndexRequest;
-<<<<<<< HEAD
-use App\Http\Requests\OrderItemsRequest;
 use App\Http\Requests\OrderShippingListRequest;
-=======
->>>>>>> ebc98615
 use App\Http\Requests\OrderUpdateRequest;
 use App\Http\Requests\OrderUpdateStatusRequest;
 use App\Http\Requests\SendDocumentRequest;
@@ -185,188 +176,9 @@
 
     public function store(OrderCreateRequest $request): JsonResource
     {
-<<<<<<< HEAD
-        # Schema values and warehouse items validation
-        $items = [];
-
-        foreach ($request->input('items', []) as $item) {
-            $product = Product::findOrFail($item['product_id']);
-            $schemas = $item['schemas'] ?? [];
-
-            /** @var Schema $schema */
-            foreach ($product->schemas as $schema) {
-                $value = $schemas[$schema->getKey()] ?? null;
-
-                $schema->validate($value, $item['quantity']);
-
-                if ($value === null) {
-                    continue;
-                }
-
-                $schemaItems = $schema->getItems($value, $item['quantity']);
-                $items = $this->itemService->addItemArrays($items, $schemaItems);
-            }
-        }
-
-        $this->itemService->validateItems($items);
-
-        # Discount validation
-        foreach ($request->input('discounts', []) as $discount) {
-            Discount::where('code', $discount)->firstOrFail();
-        }
-
-        # Creating order
-        $validated = $request->validated();
-
-        $shippingMethod = ShippingMethod::findOrFail($request->input('shipping_method_id'));
-
-        switch ($shippingMethod->shipping_type) {
-            case ShippingType::ADDRESS:
-                $shippingPlace = null;
-                $shippingAddressId = Address::firstOrCreate($validated['shipping_place'])->getKey();
-                break;
-            case ShippingType::POINT:
-                $shippingPlace = null;
-                $shippingAddressId = Address::find($validated['shipping_place'])->getKey();
-                break;
-            case ShippingType::POINT_EXTERNAL:
-                $shippingPlace = $validated['shipping_place'];
-                $shippingAddressId = null;
-                break;
-            default:
-                $shippingPlace = null;
-                $shippingAddressId = null;
-                break;
-        }
-
-        if ($request->filled('billing_address.name')) {
-            $billingAddress = Address::firstOrCreate($validated['billing_address']);
-        }
-
-        $order = Order::create([
-            'code' => $this->nameService->generate(),
-            'email' => $request->input('email'),
-            'comment' => $request->input('comment'),
-            'currency' => 'PLN',
-            'shipping_method_id' => $shippingMethod->getKey(),
-            'shipping_price' => 0.0,
-            'status_id' => Status::select('id')->orderBy('order')->first()->getKey(),
-            'billing_address_id' => isset($billingAddress) ? $billingAddress->getKey() : null,
-            'shipping_address_id' => $shippingAddressId,
-            'user_id' => Auth::user()->getKey(),
-            'user_type' => Auth::user()::class,
-            'invoice_requested' => $request->input('invoice_requested'),
-            'shipping_place' => $shippingPlace,
-            'shipping_type' => $shippingMethod->shipping_type,
-        ]);
-
-        # Add products to order
-        $summary = 0;
-
-        try {
-            foreach ($request->input('items', []) as $item) {
-                $product = Product::findOrFail($item['product_id']);
-                $schemas = $item['schemas'] ?? [];
-
-                $orderProduct = new OrderProduct([
-                    'product_id' => $product->getKey(),
-                    'quantity' => $item['quantity'],
-                    'price' => $product->price,
-                ]);
-
-                $order->products()->save($orderProduct);
-                $summary += $product->price * $item['quantity'];
-
-                # Add schemas to products
-                foreach ($product->schemas as $schema) {
-                    $value = $schemas[$schema->getKey()] ?? null;
-
-                    if ($value === null) {
-                        continue;
-                    }
-
-                    $price = $schema->getPrice($value, $schemas);
-
-                    if ($schema->type->is(SchemaType::SELECT)) {
-                        $option = $schema->options()->findOrFail($value);
-                        $value = $option->name;
-
-                        # Remove items from warehouse
-                        foreach ($option->items as $optionItem) {
-                            $orderProduct->deposits()->create([
-                                'item_id' => $optionItem->getKey(),
-                                'quantity' => -1 * $item['quantity'],
-                            ]);
-                            ItemUpdatedQuantity::dispatch($optionItem);
-                        }
-                    }
-
-                    $orderProduct->schemas()->create([
-                        'name' => $schema->name,
-                        'value' => $value,
-                        'price' => $price,
-                    ]);
-
-                    $summary += $price;
-                }
-            }
-        } catch (Throwable $exception) {
-            $order->delete();
-
-            throw $exception;
-        }
-
-        # Apply discounts to order
-        $discounts = [];
-        $cartValue = $summary;
-        foreach ($request->input('discounts', []) as $discount) {
-            $discount = Discount::where('code', $discount)->first();
-
-            $discounts[$discount->getKey()] = [
-                'type' => $discount->type,
-                'discount' => $discount->discount,
-            ];
-
-            $summary -= $this->discountService->calc($cartValue, $discount);
-        }
-        $order->discounts()->sync($discounts);
-
-        # Calculate shipping price for complete order
-        $summary = max($summary, 0);
-        $shippingPrice = $shippingMethod->getPrice($summary);
-        $summary = round($summary + $shippingPrice, 2);
-
-        $order->update([
-            'shipping_price' => $shippingPrice,
-            'summary' => $summary,
-            'paid' => $summary <= 0,
-        ]);
-
-        OrderCreated::dispatch($order);
-
-        return OrderPublicResource::make($order);
-    }
-
-    public function verify(OrderItemsRequest $request): JsonResponse
-    {
-        foreach ($request->input('items', []) as $item) {
-            $product = Product::findOrFail($item['product_id']);
-            $schemas = $item['schemas'] ?? [];
-
-            foreach ($product->schemas as $schema) {
-                $schema->validate(
-                    $schemas[$schema->getKey()] ?? null,
-                    $item['quantity'],
-                );
-            }
-        }
-
-        return Response::json(null, JsonResponse::HTTP_NO_CONTENT);
-=======
         return OrderPublicResource::make(
             $this->orderService->store(OrderDto::instantiateFromRequest($request)),
         );
->>>>>>> ebc98615
     }
 
     public function updateStatus(OrderUpdateStatusRequest $request, Order $order): JsonResponse
@@ -398,12 +210,8 @@
 
     public function update(OrderUpdateRequest $request, Order $order): JsonResponse
     {
-<<<<<<< HEAD
-        $orderUpdateDto = OrderUpdateDto::instantiateFromRequest($request);
-=======
         $orderUpdateDto = OrderDto::instantiateFromRequest($request);
 
->>>>>>> ebc98615
         return $this->orderService->update($orderUpdateDto, $order);
     }
 
@@ -423,13 +231,13 @@
         return OrderResource::make($order);
     }
 
-<<<<<<< HEAD
     public function shippingLists(Order $order, OrderShippingListRequest $request): JsonResource
     {
         return OrderResource::make(
             $this->orderService->shippingList($order, $request->package_template_id)
         );
-=======
+    }
+
     public function storeDocument(OrderDocumentRequest $request, Order $order): JsonResource
     {
         $document = $this->documentService
@@ -469,6 +277,5 @@
     public function cartProcess(CartRequest $request): JsonResource
     {
         return CartResource::make($this->orderService->cartProcess(CartDto::instantiateFromRequest($request)));
->>>>>>> ebc98615
     }
 }