<?php

namespace App\Http\Controllers;

use App\Dtos\CartDto;
use App\Dtos\OrderDto;
use App\Dtos\OrderIndexDto;
use App\Dtos\OrderProductSearchDto;
use App\Dtos\OrderProductUpdateDto;
use App\Dtos\OrderUpdateDto;
use App\Enums\ExceptionsEnums\Exceptions;
use App\Events\AddOrderDocument;
use App\Events\ItemUpdatedQuantity;
use App\Events\OrderUpdatedStatus;
use App\Events\RemoveOrderDocument;
use App\Events\SendOrderDocument;
use App\Exceptions\ClientException;
use App\Http\Requests\CartRequest;
use App\Http\Requests\OrderCreateRequest;
use App\Http\Requests\OrderDocumentRequest;
use App\Http\Requests\OrderIndexRequest;
use App\Http\Requests\OrderProductSearchRequest;
use App\Http\Requests\OrderProductUpdateRequest;
use App\Http\Requests\OrderUpdateRequest;
use App\Http\Requests\OrderUpdateStatusRequest;
use App\Http\Requests\SendDocumentRequest;
use App\Http\Resources\CartResource;
use App\Http\Resources\OrderDocumentResource;
use App\Http\Resources\OrderProductResource;
use App\Http\Resources\OrderProductResourcePublic;
use App\Http\Resources\OrderPublicResource;
use App\Http\Resources\OrderResource;
use App\Models\Order;
use App\Models\OrderDocument;
use App\Models\OrderProduct;
use App\Models\Status;
use App\Services\Contracts\DocumentServiceContract;
use App\Services\Contracts\OrderServiceContract;
use Illuminate\Http\JsonResponse;
use Illuminate\Http\Resources\Json\JsonResource;
use Illuminate\Http\UploadedFile;
use Illuminate\Support\Facades\Config;
use Illuminate\Support\Facades\Gate;
use Illuminate\Support\Facades\Response;
use Symfony\Component\HttpFoundation\StreamedResponse;

class OrderController extends Controller
{
    public function __construct(
        private readonly OrderServiceContract $orderService,
        private readonly DocumentServiceContract $documentService,
    ) {}

    public function index(OrderIndexRequest $request): JsonResource
    {
        $search_data = !$request->has('status_id')
            ? $request->validated() + ['status.hidden' => 0] : $request->validated();

        $query = Order::searchByCriteria($search_data)
            ->sort($request->input('sort'))
            ->with([
                'products',
                'discounts',
                'payments',
                'status',
                'shippingMethod',
                'shippingMethod.paymentMethods',
                'shippingMethod.salesChannels',
                'digitalShippingMethod',
                'digitalShippingMethod.paymentMethods',
                'shippingAddress',
                'metadata',
                'documents',
                'salesChannel',
            ]);

        return OrderResource::collection(
            $query->paginate(Config::get('pagination.per_page')),
        );
    }

    public function show(Order $order): JsonResource
    {
        $order->loadMissing([
            'discounts',
            'discounts.metadata',
            'products.discounts',
            'products.discounts.metadata',
            'products',
            'products.schemas',
            'products.deposits',
            'products.product',
            'products.product.media',
            'products.product.tags',
            'products.product.metadata',
        ]);

        return OrderResource::make($order);
    }

    public function showPublic(Order $order): JsonResource
    {
        return OrderPublicResource::make($order);
    }

    public function store(OrderCreateRequest $request): JsonResource
    {
        return OrderResource::make(
            $this->orderService->store(OrderDto::instantiateFromRequest($request)),
        );
    }

    /**
     * @throws ClientException
     */
    public function updateStatus(OrderUpdateStatusRequest $request, Order $order): JsonResponse
    {
        if ($order->status && $order->status->cancel) {
            throw new ClientException(Exceptions::CLIENT_CHANGE_CANCELED_ORDER_STATUS);
        }

        $status = Status::query()->find($request->input('status_id'));
        if (!($status instanceof Status)) {
            throw new ClientException(Exceptions::CLIENT_UNKNOWN_STATUS);
        }

        $changed = false;

        if ($order->status_id !== $status->getKey()) {
            $order->update([
                'status_id' => $status->getKey(),
            ]);
            $changed = true;
        }

        if ($status->cancel) {
            $deposits = $order->deposits()->with('item')->get();
            $order->deposits()->delete();
            foreach ($deposits as $deposit) {
                if ($deposit->item !== null) {
                    ItemUpdatedQuantity::dispatch($deposit->item);
                }
            }
        }

        if ($changed) {
            OrderUpdatedStatus::dispatch($order);
        }

        return Response::json([], 204);
    }

    public function update(OrderUpdateRequest $request, Order $order): JsonResponse
    {
        $orderUpdateDto = OrderUpdateDto::instantiateFromRequest($request);

        return $this->orderService->update($orderUpdateDto, $order);
    }

    public function indexUserOrder(OrderIndexRequest $request): JsonResource
    {
        Gate::inspect('indexUserOrder', [Order::class]);

        return OrderResource::collection(
            $this->orderService->indexUserOrder(OrderIndexDto::instantiateFromRequest($request)),
        );
    }

    public function showUserOrder(Order $order): JsonResource
    {
        Gate::inspect('showUserOrder', [Order::class, $order]);

        return OrderResource::make($order);
    }

    public function storeDocument(OrderDocumentRequest $request, Order $order): JsonResource
    {
        /** @var UploadedFile $file */
        $file = $request->file('file');
        $document = $this->documentService
            ->storeDocument(
                $order,
                $request->input('name'),
                $request->input('type'),
                $file,
            );
        AddOrderDocument::dispatch($order, $document);

        return OrderDocumentResource::make($document);
    }

    public function deleteDocument(Order $order, OrderDocument $document): JsonResponse
    {
        $document = $this->documentService->removeDocument($order, $document->media_id);
        RemoveOrderDocument::dispatch($order, $document);

        return Response::json(null, JsonResponse::HTTP_NO_CONTENT);
    }

    public function downloadDocument(Order $order, OrderDocument $document): StreamedResponse
    {
        return $this->documentService->downloadDocument($document);
    }

    public function sendDocuments(SendDocumentRequest $request, Order $order): JsonResponse
    {
        $documents = OrderDocument::findMany($request->input('uuid'));
        // MAIL MICROSERVICE
        SendOrderDocument::dispatch($order, $documents);

        return Response::json(null, JsonResponse::HTTP_NO_CONTENT);
    }

    public function cartProcess(CartRequest $request): JsonResource
    {
        return CartResource::make($this->orderService->cartProcess(CartDto::instantiateFromRequest($request)));
    }

    public function updateOrderProduct(
        OrderProductUpdateRequest $request,
        Order $order,
        OrderProduct $product,
    ): JsonResource {
        return OrderProductResource::make(
            $this->orderService->processOrderProductUrls(
                OrderProductUpdateDto::instantiateFromRequest($request),
                $product,
<<<<<<< HEAD
            )
=======
            ),
>>>>>>> b8f07a46
        );
    }

    public function myOrderProducts(OrderProductSearchRequest $request): JsonResource
    {
        return OrderProductResourcePublic::collection(
            $this->orderService->indexMyOrderProducts(OrderProductSearchDto::instantiateFromRequest($request)),
        );
    }

    public function sendUrls(Order $order): JsonResponse
    {
        $this->orderService->sendUrls($order);

        return Response::json(null, JsonResponse::HTTP_OK);
    }
}<|MERGE_RESOLUTION|>--- conflicted
+++ resolved
@@ -225,11 +225,7 @@
             $this->orderService->processOrderProductUrls(
                 OrderProductUpdateDto::instantiateFromRequest($request),
                 $product,
-<<<<<<< HEAD
-            )
-=======
             ),
->>>>>>> b8f07a46
         );
     }
 
