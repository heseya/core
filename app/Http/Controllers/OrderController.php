<?php

namespace App\Http\Controllers;

use App\Dtos\CartDto;
use App\Dtos\OrderDto;
use App\Dtos\OrderIndexDto;
use App\Dtos\OrderProductSearchDto;
use App\Dtos\OrderProductUpdateDto;
use App\Dtos\OrderUpdateDto;
use App\Enums\ExceptionsEnums\Exceptions;
use App\Events\AddOrderDocument;
use App\Events\ItemUpdatedQuantity;
use App\Events\OrderUpdatedStatus;
use App\Events\RemoveOrderDocument;
use App\Events\SendOrderDocument;
use App\Exceptions\ClientException;
use App\Http\Requests\CartRequest;
use App\Http\Requests\OrderCreateRequest;
use App\Http\Requests\OrderDocumentRequest;
use App\Http\Requests\OrderIndexRequest;
use App\Http\Requests\OrderProductSearchRequest;
use App\Http\Requests\OrderProductUpdateRequest;
use App\Http\Requests\OrderUpdateRequest;
use App\Http\Requests\OrderUpdateStatusRequest;
use App\Http\Requests\SendDocumentRequest;
use App\Http\Resources\CartResource;
use App\Http\Resources\OrderDocumentResource;
use App\Http\Resources\OrderProductResource;
use App\Http\Resources\OrderProductResourcePublic;
use App\Http\Resources\OrderPublicResource;
use App\Http\Resources\OrderResource;
use App\Models\Order;
use App\Models\OrderDocument;
use App\Models\OrderProduct;
use App\Models\Status;
use App\Services\Contracts\DocumentServiceContract;
use App\Services\Contracts\OrderServiceContract;
use Illuminate\Http\JsonResponse;
use Illuminate\Http\Resources\Json\JsonResource;
use Illuminate\Http\UploadedFile;
use Illuminate\Support\Facades\Config;
use Illuminate\Support\Facades\Gate;
use Illuminate\Support\Facades\Response;
use Symfony\Component\HttpFoundation\StreamedResponse;

class OrderController extends Controller
{
    public function __construct(
        private readonly OrderServiceContract $orderService,
        private readonly DocumentServiceContract $documentService,
    ) {}

    public function index(OrderIndexRequest $request): JsonResource
    {
        $search_data = !$request->has('status_id')
            ? $request->validated() + ['status.hidden' => 0] : $request->validated();

        $query = Order::searchByCriteria($search_data)
            ->sort($request->input('sort', 'created_at:desc'))
            ->with([
                'products',
                'discounts',
                'payments',
                'status',
                'shippingMethod',
                'shippingMethod.paymentMethods',
                'shippingMethod.salesChannels',
                'digitalShippingMethod',
                'digitalShippingMethod.paymentMethods',
                'shippingAddress',
                'metadata',
                'documents',
                'salesChannel',
            ]);

        return OrderResource::collection(
            $query->paginate(Config::get('pagination.per_page')),
        );
    }

    public function show(Order $order): JsonResource
    {
        $order->loadMissing([
            'discounts',
            'discounts.metadata',
            'products.discounts',
            'products.discounts.metadata',
            'products',
            'products.schemas',
            'products.deposits',
            'products.product',
            'products.product.media',
            'products.product.tags',
            'products.product.metadata',
        ]);

        return OrderResource::make($order);
    }

    public function showPublic(Order $order): JsonResource
    {
        return OrderPublicResource::make($order);
    }

    public function store(OrderCreateRequest $request): JsonResource
    {
        return OrderResource::make(
            $this->orderService->store(OrderDto::instantiateFromRequest($request)),
        );
    }

    /**
     * @throws ClientException
     */
    public function updateStatus(OrderUpdateStatusRequest $request, Order $order): JsonResponse
    {
        if ($order->status && $order->status->cancel) {
            throw new ClientException(Exceptions::CLIENT_CHANGE_CANCELED_ORDER_STATUS);
        }

        $status = Status::query()->find($request->input('status_id'));
        if (!($status instanceof Status)) {
            throw new ClientException(Exceptions::CLIENT_UNKNOWN_STATUS);
        }

        $changed = false;

        if ($order->status_id !== $status->getKey()) {
            $order->update([
                'status_id' => $status->getKey(),
            ]);
            $changed = true;
        }

        if ($status->cancel) {
            $deposits = $order->deposits()->with('item')->get();
            $order->deposits()->delete();
            foreach ($deposits as $deposit) {
                if ($deposit->item !== null) {
                    ItemUpdatedQuantity::dispatch($deposit->item);
                }
            }
        }

        if ($changed) {
            OrderUpdatedStatus::dispatch($order);
        }

        return Response::json([], 204);
    }

    public function update(OrderUpdateRequest $request, Order $order): JsonResponse
    {
        $orderUpdateDto = OrderUpdateDto::instantiateFromRequest($request);

        return $this->orderService->update($orderUpdateDto, $order);
    }

    public function indexUserOrder(OrderIndexRequest $request): JsonResource
    {
        Gate::inspect('indexUserOrder', [Order::class]);

        return OrderResource::collection(
            $this->orderService->indexUserOrder(OrderIndexDto::instantiateFromRequest($request)),
        );
    }

    public function showUserOrder(Order $order): JsonResource
    {
        Gate::inspect('showUserOrder', [Order::class, $order]);

        return OrderResource::make($order);
    }

<<<<<<< HEAD
=======
    public function shippingLists(Order $order, OrderShippingListRequest $request): JsonResource
    {
        return OrderResource::make(
            $this->orderService->shippingList($order, $request->package_template_id),
        );
    }

>>>>>>> 1bdf3d2c
    public function storeDocument(OrderDocumentRequest $request, Order $order): JsonResource
    {
        /** @var UploadedFile $file */
        $file = $request->file('file');
        $document = $this->documentService
            ->storeDocument(
                $order,
                $request->input('name'),
                $request->input('type'),
                $file,
            );
        AddOrderDocument::dispatch($order, $document);

        return OrderDocumentResource::make($document);
    }

    public function deleteDocument(Order $order, OrderDocument $document): JsonResponse
    {
        $document = $this->documentService->removeDocument($order, $document->media_id);
        RemoveOrderDocument::dispatch($order, $document);

        return Response::json(null, JsonResponse::HTTP_NO_CONTENT);
    }

    public function downloadDocument(Order $order, OrderDocument $document): StreamedResponse
    {
        return $this->documentService->downloadDocument($document);
    }

    public function sendDocuments(SendDocumentRequest $request, Order $order): JsonResponse
    {
        $documents = OrderDocument::findMany($request->input('uuid'));
        // MAIL MICROSERVICE
        SendOrderDocument::dispatch($order, $documents);

        return Response::json(null, JsonResponse::HTTP_NO_CONTENT);
    }

    public function cartProcess(CartRequest $request): JsonResource
    {
        return CartResource::make($this->orderService->cartProcess(CartDto::instantiateFromRequest($request)));
    }

    public function updateOrderProduct(
        OrderProductUpdateRequest $request,
        Order $order,
        OrderProduct $product,
    ): JsonResource {
        return OrderProductResource::make(
            $this->orderService->processOrderProductUrls(
                OrderProductUpdateDto::instantiateFromRequest($request),
                $product,
            ),
        );
    }

    public function myOrderProducts(OrderProductSearchRequest $request): JsonResource
    {
        return OrderProductResourcePublic::collection(
            $this->orderService->indexMyOrderProducts(OrderProductSearchDto::instantiateFromRequest($request)),
        );
    }

    public function sendUrls(Order $order): JsonResponse
    {
        $this->orderService->sendUrls($order);

        return Response::json(null, JsonResponse::HTTP_OK);
    }
}<|MERGE_RESOLUTION|>--- conflicted
+++ resolved
@@ -173,8 +173,6 @@
         return OrderResource::make($order);
     }
 
-<<<<<<< HEAD
-=======
     public function shippingLists(Order $order, OrderShippingListRequest $request): JsonResource
     {
         return OrderResource::make(
@@ -182,7 +180,6 @@
         );
     }
 
->>>>>>> 1bdf3d2c
     public function storeDocument(OrderDocumentRequest $request, Order $order): JsonResource
     {
         /** @var UploadedFile $file */
