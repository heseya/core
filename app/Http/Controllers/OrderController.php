--- conflicted
+++ resolved
@@ -76,6 +76,7 @@
     {
         # Schema values and warehouse items validation
         $items = [];
+
         foreach ($request->input('items', []) as $item) {
             $product = Product::findOrFail($item['product_id']);
             $schemas = $item['schemas'] ?? [];
@@ -111,7 +112,9 @@
             $shippingAddress = Address::firstOrCreate($validated['shipping_address']);
         }
 
-        $billingAddress = Address::firstOrCreate($validated['billing_address']);
+        if ($request->filled('billing_address.name')) {
+            $billingAddress = Address::firstOrCreate($validated['billing_address']);
+        }
 
         $shippingPlace = match ($shippingMethod->shipping_type) {
             ShippingType::ADDRESS, ShippingType::POINT => $shippingAddress->getKey(),
@@ -127,13 +130,8 @@
             'shipping_method_id' => $shippingMethod->getKey(),
             'shipping_price' => 0.0,
             'status_id' => Status::select('id')->orderBy('order')->first()->getKey(),
-<<<<<<< HEAD
-            'delivery_address_id' => $deliveryAddress->getKey(),
-            'billing_address_id' => $billingAddress->getKey(),
-=======
             'billing_address_id' => isset($invoiceAddress) ? $invoiceAddress->getKey() : null,
             'shipping_address_id' => isset($shippingAddress) ? $shippingAddress->getKey() : null,
->>>>>>> 8c9459a1
             'user_id' => Auth::user()->getKey(),
             'user_type' => Auth::user()::class,
             'invoice_requested' => $request->input('invoice_requested'),
