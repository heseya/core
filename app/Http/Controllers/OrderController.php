<?php

namespace App\Http\Controllers;

use App\Dtos\CartDto;
use App\Dtos\OrderDto;
use App\Dtos\OrderIndexDto;
use App\Enums\ExceptionsEnums\Exceptions;
use App\Events\AddOrderDocument;
use App\Events\ItemUpdatedQuantity;
use App\Events\OrderUpdatedStatus;
use App\Events\RemoveOrderDocument;
use App\Events\SendOrderDocument;
use App\Exceptions\ClientException;
use App\Http\Requests\CartRequest;
use App\Http\Requests\OrderCreateRequest;
use App\Http\Requests\OrderDocumentRequest;
use App\Http\Requests\OrderIndexRequest;
use App\Http\Requests\OrderUpdateRequest;
use App\Http\Requests\OrderUpdateStatusRequest;
use App\Http\Requests\SendDocumentRequest;
use App\Http\Resources\CartResource;
use App\Http\Resources\OrderDocumentResource;
use App\Http\Resources\OrderPublicResource;
use App\Http\Resources\OrderResource;
use App\Models\Order;
use App\Models\OrderDocument;
use App\Models\Status;
use App\Services\Contracts\DepositServiceContract;
use App\Services\Contracts\DocumentServiceContract;
use App\Services\Contracts\OrderServiceContract;
use Illuminate\Http\JsonResponse;
use Illuminate\Http\Resources\Json\JsonResource;
use Illuminate\Support\Facades\Config;
use Illuminate\Support\Facades\Gate;
use Illuminate\Support\Facades\Response;
use Symfony\Component\HttpFoundation\StreamedResponse;

class OrderController extends Controller
{
    public function __construct(
        private OrderServiceContract $orderService,
        private DocumentServiceContract $documentService,
        private DepositServiceContract $depositService
    ) {
    }

    public function index(OrderIndexRequest $request): JsonResource
    {
        $search_data = !$request->has('status_id')
            ? $request->validated() + ['status.hidden' => 0] : $request->validated();

        $query = Order::searchByCriteria($search_data)
            ->sort($request->input('sort'))
            ->with([
                'products',
                'discounts',
                'payments',
                'status',
                'shippingMethod',
                'shippingMethod.paymentMethods',
                'deliveryAddress',
                'metadata',
                'documents',
            ]);

        return OrderResource::collection(
            $query->paginate(Config::get('pagination.per_page')),
        );
    }

    public function show(Order $order): JsonResource
    {
        $order->loadMissing([
            'discounts',
            'discounts.metadata',
            'products.discounts',
            'products.discounts.metadata',
            'products',
            'products.schemas',
            'products.deposits',
            'products.product',
            'products.product.media',
            'products.product.tags',
            'products.product.metadata',
        ]);

        return OrderResource::make($order);
    }

    public function showPublic(Order $order): JsonResource
    {
        return OrderPublicResource::make($order);
    }

    public function store(OrderCreateRequest $request): JsonResource
    {
<<<<<<< HEAD
        # Schema values and warehouse items validation
        $items = [];

        foreach ($request->input('items', []) as $item) {
            $product = Product::findOrFail($item['product_id']);
            $schemas = $item['schemas'] ?? [];

            /** @var Schema $schema */
            foreach ($product->schemas as $schema) {
                $value = $schemas[$schema->getKey()] ?? null;

                $schema->validate($value, $item['quantity']);

                if ($value === null) {
                    continue;
                }

                $schemaItems = $schema->getItems($value, $item['quantity']);
                $items = $this->itemService->addItemArrays($items, $schemaItems);
            }
        }

        $this->itemService->validateItems($items);

        # Discount validation
        foreach ($request->input('discounts', []) as $discount) {
            Discount::where('code', $discount)->firstOrFail();
        }

        # Creating order
        $validated = $request->validated();

        $shippingMethod = ShippingMethod::findOrFail($request->input('shipping_method_id'));
        $deliveryAddress = Address::firstOrCreate($validated['delivery_address']);

        if ($request->filled('invoice_address.name')) {
            $invoiceAddress = Address::firstOrCreate($validated['invoice_address']);
        }

        $order = Order::create([
            'code' => $this->nameService->generate(),
            'email' => $request->input('email'),
            'comment' => $request->input('comment'),
            'currency' => 'PLN',
            'shipping_method_id' => $shippingMethod->getKey(),
            'shipping_price' => 0.0,
            'status_id' => Status::select('id')->orderBy('order')->first()->getKey(),
            'delivery_address_id' => $deliveryAddress->getKey(),
            'invoice_address_id' => isset($invoiceAddress) ? $invoiceAddress->getKey() : null,
            'user_id' => Auth::user() instanceof User ? Auth::user()->getKey() : null,
        ]);

        # Add products to order
        $summary = 0;

        try {
            foreach ($request->input('items', []) as $item) {
                $product = Product::findOrFail($item['product_id']);
                $schemas = $item['schemas'] ?? [];

                $orderProduct = new OrderProduct([
                    'product_id' => $product->getKey(),
                    'quantity' => $item['quantity'],
                    'price' => $product->price,
                ]);

                $order->products()->save($orderProduct);
                $summary += $product->price * $item['quantity'];

                # Add schemas to products
                foreach ($product->schemas as $schema) {
                    $value = $schemas[$schema->getKey()] ?? null;

                    if ($value === null) {
                        continue;
                    }

                    $price = $schema->getPrice($value, $schemas);

                    if ($schema->type->is(SchemaType::SELECT)) {
                        $option = $schema->options()->findOrFail($value);
                        $value = $option->name;

                        # Remove items from warehouse
                        foreach ($option->items as $optionItem) {
                            $orderProduct->deposits()->create([
                                'item_id' => $optionItem->getKey(),
                                'quantity' => -1 * $item['quantity'],
                            ]);
                            ItemUpdatedQuantity::dispatch($optionItem);
                        }
                    }

                    $orderProduct->schemas()->create([
                        'name' => $schema->name,
                        'value' => $value,
                        'price' => $price,
                    ]);

                    $summary += $price * $item['quantity'];
                }
            }
        } catch (Throwable $exception) {
            $order->delete();

            throw $exception;
        }

        # Apply discounts to order
        $discounts = [];
        $cartValue = $summary;
        foreach ($request->input('discounts', []) as $discount) {
            $discount = Discount::where('code', $discount)->first();

            $discounts[$discount->getKey()] = [
                'type' => $discount->type,
                'discount' => $discount->discount,
            ];

            $summary -= $this->discountService->calc($cartValue, $discount);
        }
        $order->discounts()->sync($discounts);

        # Calculate shipping price for complete order
        $summary = max($summary, 0);
        $shippingPrice = $shippingMethod->getPrice($summary);

        $order->update([
            'shipping_price' => $shippingPrice,
            'summary' => round($summary + $shippingPrice, 2),
        ]);

        OrderCreated::dispatch($order);

        return OrderPublicResource::make($order);
=======
        return OrderPublicResource::make(
            $this->orderService->store(OrderDto::instantiateFromRequest($request)),
        );
>>>>>>> 108eaaca
    }

    public function updateStatus(OrderUpdateStatusRequest $request, Order $order): JsonResponse
    {
        if ($order->status && $order->status->cancel) {
            throw new ClientException(Exceptions::CLIENT_CHANGE_CANCELED_ORDER_STATUS);
        }

        $status = Status::query()->find($request->input('status_id'));
        if (!($status instanceof Status)) {
            throw new ClientException(Exceptions::CLIENT_UNKNOWN_STATUS);
        }

        $changed = false;

        if ($order->status_id !== $status->getKey()) {
            $order->update([
                'status_id' => $status->getKey(),
            ]);
            $changed = true;
        }

        if ($status->cancel) {
            $deposits = $order->deposits()->with('item')->get();
            $order->deposits()->delete();
            foreach ($deposits as $deposit) {
                $item = $deposit->item;
                $item->decrement('quantity', $deposit->quantity);
                $deposit->item->update($this->depositService->getShippingTimeDateForQuantity($item));
                ItemUpdatedQuantity::dispatch($item);
            }
        }

        if ($changed) {
            OrderUpdatedStatus::dispatch($order);
        }

        return Response::json([], 204);
    }

    public function update(OrderUpdateRequest $request, Order $order): JsonResponse
    {
        $orderUpdateDto = OrderDto::instantiateFromRequest($request);

        return $this->orderService->update($orderUpdateDto, $order);
    }

    public function indexUserOrder(OrderIndexRequest $request): JsonResource
    {
        Gate::inspect('indexUserOrder', [Order::class]);

        return OrderResource::collection(
            $this->orderService->indexUserOrder(OrderIndexDto::instantiateFromRequest($request))
        );
    }

    public function showUserOrder(Order $order): JsonResource
    {
        Gate::inspect('showUserOrder', [Order::class, $order]);

        return OrderResource::make($order);
    }

    public function storeDocument(OrderDocumentRequest $request, Order $order): JsonResource
    {
        $document = $this->documentService
            ->storeDocument(
                $order,
                $request->input('name'),
                $request->input('type'),
                $request->file('file'),
            );
        AddOrderDocument::dispatch($order, $document);

        return OrderDocumentResource::make($document);
    }

    public function deleteDocument(Order $order, OrderDocument $document): JsonResponse
    {
        $document = $this->documentService->removeDocument($order, $document->media_id);
        RemoveOrderDocument::dispatch($order, $document);

        return Response::json(null, JsonResponse::HTTP_NO_CONTENT);
    }

    public function downloadDocument(Order $order, OrderDocument $document): StreamedResponse
    {
        return $this->documentService->downloadDocument($document);
    }

    public function sendDocuments(SendDocumentRequest $request, Order $order): JsonResponse
    {
        $documents = OrderDocument::findMany($request->input('uuid'));
        //MAIL MICROSERVICE
        SendOrderDocument::dispatch($order, $documents);

        return Response::json(null, JsonResponse::HTTP_NO_CONTENT);
    }

    public function cartProcess(CartRequest $request): JsonResource
    {
        return CartResource::make($this->orderService->cartProcess(CartDto::instantiateFromRequest($request)));
    }
}<|MERGE_RESOLUTION|>--- conflicted
+++ resolved
@@ -95,147 +95,9 @@
 
     public function store(OrderCreateRequest $request): JsonResource
     {
-<<<<<<< HEAD
-        # Schema values and warehouse items validation
-        $items = [];
-
-        foreach ($request->input('items', []) as $item) {
-            $product = Product::findOrFail($item['product_id']);
-            $schemas = $item['schemas'] ?? [];
-
-            /** @var Schema $schema */
-            foreach ($product->schemas as $schema) {
-                $value = $schemas[$schema->getKey()] ?? null;
-
-                $schema->validate($value, $item['quantity']);
-
-                if ($value === null) {
-                    continue;
-                }
-
-                $schemaItems = $schema->getItems($value, $item['quantity']);
-                $items = $this->itemService->addItemArrays($items, $schemaItems);
-            }
-        }
-
-        $this->itemService->validateItems($items);
-
-        # Discount validation
-        foreach ($request->input('discounts', []) as $discount) {
-            Discount::where('code', $discount)->firstOrFail();
-        }
-
-        # Creating order
-        $validated = $request->validated();
-
-        $shippingMethod = ShippingMethod::findOrFail($request->input('shipping_method_id'));
-        $deliveryAddress = Address::firstOrCreate($validated['delivery_address']);
-
-        if ($request->filled('invoice_address.name')) {
-            $invoiceAddress = Address::firstOrCreate($validated['invoice_address']);
-        }
-
-        $order = Order::create([
-            'code' => $this->nameService->generate(),
-            'email' => $request->input('email'),
-            'comment' => $request->input('comment'),
-            'currency' => 'PLN',
-            'shipping_method_id' => $shippingMethod->getKey(),
-            'shipping_price' => 0.0,
-            'status_id' => Status::select('id')->orderBy('order')->first()->getKey(),
-            'delivery_address_id' => $deliveryAddress->getKey(),
-            'invoice_address_id' => isset($invoiceAddress) ? $invoiceAddress->getKey() : null,
-            'user_id' => Auth::user() instanceof User ? Auth::user()->getKey() : null,
-        ]);
-
-        # Add products to order
-        $summary = 0;
-
-        try {
-            foreach ($request->input('items', []) as $item) {
-                $product = Product::findOrFail($item['product_id']);
-                $schemas = $item['schemas'] ?? [];
-
-                $orderProduct = new OrderProduct([
-                    'product_id' => $product->getKey(),
-                    'quantity' => $item['quantity'],
-                    'price' => $product->price,
-                ]);
-
-                $order->products()->save($orderProduct);
-                $summary += $product->price * $item['quantity'];
-
-                # Add schemas to products
-                foreach ($product->schemas as $schema) {
-                    $value = $schemas[$schema->getKey()] ?? null;
-
-                    if ($value === null) {
-                        continue;
-                    }
-
-                    $price = $schema->getPrice($value, $schemas);
-
-                    if ($schema->type->is(SchemaType::SELECT)) {
-                        $option = $schema->options()->findOrFail($value);
-                        $value = $option->name;
-
-                        # Remove items from warehouse
-                        foreach ($option->items as $optionItem) {
-                            $orderProduct->deposits()->create([
-                                'item_id' => $optionItem->getKey(),
-                                'quantity' => -1 * $item['quantity'],
-                            ]);
-                            ItemUpdatedQuantity::dispatch($optionItem);
-                        }
-                    }
-
-                    $orderProduct->schemas()->create([
-                        'name' => $schema->name,
-                        'value' => $value,
-                        'price' => $price,
-                    ]);
-
-                    $summary += $price * $item['quantity'];
-                }
-            }
-        } catch (Throwable $exception) {
-            $order->delete();
-
-            throw $exception;
-        }
-
-        # Apply discounts to order
-        $discounts = [];
-        $cartValue = $summary;
-        foreach ($request->input('discounts', []) as $discount) {
-            $discount = Discount::where('code', $discount)->first();
-
-            $discounts[$discount->getKey()] = [
-                'type' => $discount->type,
-                'discount' => $discount->discount,
-            ];
-
-            $summary -= $this->discountService->calc($cartValue, $discount);
-        }
-        $order->discounts()->sync($discounts);
-
-        # Calculate shipping price for complete order
-        $summary = max($summary, 0);
-        $shippingPrice = $shippingMethod->getPrice($summary);
-
-        $order->update([
-            'shipping_price' => $shippingPrice,
-            'summary' => round($summary + $shippingPrice, 2),
-        ]);
-
-        OrderCreated::dispatch($order);
-
-        return OrderPublicResource::make($order);
-=======
         return OrderPublicResource::make(
             $this->orderService->store(OrderDto::instantiateFromRequest($request)),
         );
->>>>>>> 108eaaca
     }
 
     public function updateStatus(OrderUpdateStatusRequest $request, Order $order): JsonResponse
