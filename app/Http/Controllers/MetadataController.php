--- conflicted
+++ resolved
@@ -32,17 +32,9 @@
 
         $public = Collection::make($request->segments())->last() === 'metadata';
         foreach ($request->all() as $key => $value) {
-<<<<<<< HEAD
             $dto = new MetadataUpdateDto($key, $value, $public, MetadataType::matchType($value));
-            $this->metadataService->updateOrCreate($model, $dto);
-=======
-            $dto = MetadataDto::manualInit(name: $key, value: $value, public: $public);
-
-            $this->metadataService->updateOrCreate(
-                $model,
-                $dto,
+            $this->metadataService->updateOrCreate($model, $dto,
             );
->>>>>>> 1bdf3d2c
         }
 
         $model->refresh();
