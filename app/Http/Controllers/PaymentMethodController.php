--- conflicted
+++ resolved
@@ -6,12 +6,9 @@
 use App\Http\Requests\PaymentMethodIndexRequest;
 use App\Http\Resources\PaymentMethodResource;
 use App\Models\PaymentMethod;
-<<<<<<< HEAD
-use App\Services\Contracts\PaymentMethodServiceContract;
-=======
 use App\Models\ShippingMethod;
 use Illuminate\Database\Eloquent\Builder;
->>>>>>> be8c64a9
+use App\Services\Contracts\PaymentMethodServiceContract;
 use Illuminate\Http\JsonResponse;
 use Illuminate\Http\Request;
 use Illuminate\Http\Resources\Json\JsonResource;
@@ -26,25 +23,9 @@
 
     public function index(PaymentMethodIndexRequest $request): JsonResource
     {
-<<<<<<< HEAD
         return PaymentMethodResource::collection(
             $this->paymentMethodService->index(PaymentMethodIndexDto::instantiateFromRequest($request))
         );
-=======
-        if ($request->has('shipping_method_id')) {
-            $shipping_method = ShippingMethod::first($request->input('shipping_method_id'));
-            /** @var Builder $query */
-            $query = $shipping_method?->paymentMethods();
-        } else {
-            $query = PaymentMethod::query();
-        }
-
-        if (!Auth::user()?->can('payment_methods.show_hidden')) {
-            $query->where('public', true);
-        }
-
-        return PaymentMethodResource::collection($query->get());
->>>>>>> be8c64a9
     }
 
     public function store(Request $request): JsonResource
