<?php

namespace App\Http\Controllers;

<<<<<<< HEAD
use App\Dtos\PaymentMethodDto;
=======
use App\Dtos\PaymentMethodIndexDto;
>>>>>>> 539bdf31
use App\Http\Requests\PaymentMethodIndexRequest;
use App\Http\Requests\PaymentMethodStoreRequest;
use App\Http\Requests\PaymentMethodUpdateRequest;
use App\Http\Resources\PaymentMethodDetailsResource;
use App\Http\Resources\PaymentMethodResource;
use App\Models\PaymentMethod;
<<<<<<< HEAD
use App\Models\ShippingMethod;
=======
>>>>>>> 539bdf31
use App\Services\Contracts\PaymentMethodServiceContract;
use Illuminate\Http\JsonResponse;
use Illuminate\Http\Resources\Json\JsonResource;
use Illuminate\Support\Facades\Response;

class PaymentMethodController extends Controller
{
<<<<<<< HEAD
    public function __construct(private PaymentMethodServiceContract $paymentMethodService)
    {
=======
    public function __construct(
        private PaymentMethodServiceContract $paymentMethodService,
    ) {
>>>>>>> 539bdf31
    }

    public function index(PaymentMethodIndexRequest $request): JsonResource
    {
        return PaymentMethodResource::collection(
            $this->paymentMethodService->index(PaymentMethodIndexDto::instantiateFromRequest($request))
        );
    }

    public function show(PaymentMethod $paymentMethod): JsonResource
    {
        return PaymentMethodDetailsResource::make($paymentMethod);
    }

    public function store(PaymentMethodStoreRequest $request): JsonResource
    {
        $dto = PaymentMethodDto::instantiateFromRequest($request);

        $payment_method = $this->paymentMethodService->store($dto);

        return PaymentMethodDetailsResource::make($payment_method);
    }

    public function update(PaymentMethod $payment_method, PaymentMethodUpdateRequest $request): JsonResource
    {
        $dto = PaymentMethodDto::instantiateFromRequest($request);

        $this->paymentMethodService->update($payment_method, $dto);

        return PaymentMethodDetailsResource::make($payment_method);
    }

    public function destroy(PaymentMethod $payment_method): JsonResponse
    {
        $payment_method->delete();

        return Response::json(null, 204);
    }
}<|MERGE_RESOLUTION|>--- conflicted
+++ resolved
@@ -2,21 +2,14 @@
 
 namespace App\Http\Controllers;
 
-<<<<<<< HEAD
 use App\Dtos\PaymentMethodDto;
-=======
 use App\Dtos\PaymentMethodIndexDto;
->>>>>>> 539bdf31
 use App\Http\Requests\PaymentMethodIndexRequest;
 use App\Http\Requests\PaymentMethodStoreRequest;
 use App\Http\Requests\PaymentMethodUpdateRequest;
 use App\Http\Resources\PaymentMethodDetailsResource;
 use App\Http\Resources\PaymentMethodResource;
 use App\Models\PaymentMethod;
-<<<<<<< HEAD
-use App\Models\ShippingMethod;
-=======
->>>>>>> 539bdf31
 use App\Services\Contracts\PaymentMethodServiceContract;
 use Illuminate\Http\JsonResponse;
 use Illuminate\Http\Resources\Json\JsonResource;
@@ -24,14 +17,9 @@
 
 class PaymentMethodController extends Controller
 {
-<<<<<<< HEAD
-    public function __construct(private PaymentMethodServiceContract $paymentMethodService)
-    {
-=======
     public function __construct(
         private PaymentMethodServiceContract $paymentMethodService,
     ) {
->>>>>>> 539bdf31
     }
 
     public function index(PaymentMethodIndexRequest $request): JsonResource
