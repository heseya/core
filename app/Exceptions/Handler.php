<?php

namespace App\Exceptions;

use Illuminate\Auth\Access\AuthorizationException;
use Illuminate\Auth\AuthenticationException;
use Illuminate\Database\Eloquent\ModelNotFoundException;
use Illuminate\Foundation\Exceptions\Handler as ExceptionHandler;
use Illuminate\Validation\ValidationException;
use Symfony\Component\HttpFoundation\Response;
use Symfony\Component\HttpKernel\Exception\AccessDeniedHttpException;
use Symfony\Component\HttpKernel\Exception\MethodNotAllowedHttpException;
use Symfony\Component\HttpKernel\Exception\NotFoundHttpException;
use Throwable;
use Tymon\JWTAuth\Exceptions\TokenExpiredException;

final class Handler extends ExceptionHandler
{
    private const ERRORS = [
        AuthenticationException::class => [
            'message' => 'Unauthenticated',
            'code' => Response::HTTP_UNAUTHORIZED,
        ],
        AccessDeniedHttpException::class => [
            'message' => 'Unauthorized',
            'code' => Response::HTTP_FORBIDDEN,
        ],
        NotFoundHttpException::class => [
            'message' => 'Page not found',
            'code' => Response::HTTP_NOT_FOUND,
        ],
        ModelNotFoundException::class => [
            'message' => 'Page not found',
            'code' => Response::HTTP_NOT_FOUND,
        ],
        MethodNotAllowedHttpException::class => [
            'message' => 'Page not found',
            'code' => Response::HTTP_NOT_FOUND,
        ],
        ValidationException::class => [
            'code' => Response::HTTP_UNPROCESSABLE_ENTITY,
        ],
        StoreException::class => [
            'code' => Response::HTTP_BAD_REQUEST,
        ],
        AppAccessException::class => [
            'code' => Response::HTTP_BAD_REQUEST,
        ],
        AuthException::class => [
            'code' => Response::HTTP_UNPROCESSABLE_ENTITY,
        ],
        MediaException::class => [
            'code' => Response::HTTP_INTERNAL_SERVER_ERROR,
        ],
        AppException::class => [
            'code' => Response::HTTP_UNPROCESSABLE_ENTITY,
        ],
        OrderException::class => [
            'code' => Response::HTTP_UNPROCESSABLE_ENTITY,
        ],
        RoleException::class => [
            'code' => Response::HTTP_UNPROCESSABLE_ENTITY,
        ],
        AuthorizationException::class => [
            'message' => 'Unauthorized',
            'code' => Response::HTTP_FORBIDDEN,
        ],
        WebHookCreatorException::class => [
            'code' => Response::HTTP_FORBIDDEN,
        ],
        WebHookEventException::class => [
            'code' => Response::HTTP_UNPROCESSABLE_ENTITY,
        ],
        TokenExpiredException::class => [
            'message' => 'Unauthorized',
            'code' => Response::HTTP_UNAUTHORIZED,
        ],
        ItemException::class => [
            'code' => Response::HTTP_UNPROCESSABLE_ENTITY,
        ],
        TFAException::class => [
            'code' => Response::HTTP_UNPROCESSABLE_ENTITY,
        ],
<<<<<<< HEAD
        PublishingException::class => [
            'code' => Response::HTTP_UNPROCESSABLE_ENTITY,
=======
        MediaCriticalException::class => [
            'code' => Response::HTTP_INTERNAL_SERVER_ERROR,
>>>>>>> a68b27b4
        ],
    ];

    /**
     * A list of the inputs that are never flashed for validation exceptions.
     *
     * @var array
     */
    protected $dontFlash = [
        'password',
        'password_confirmation',
        'token',
    ];

    /**
     * Render an exception into an HTTP response.
     */
    public function render($request, Throwable $exception): Response
    {
        $class = $exception::class;

        if (array_key_exists($class, self::ERRORS)) {
            if (method_exists($exception, 'isTypeSet') && $exception->isTypeSet()) {
                return TFAExceptionResource::make($exception->toArray())
                    ->response()
                    ->setStatusCode($exception->getCode());
            }
            $error = new Error(
                self::ERRORS[$class]['message'] ?? $exception->getMessage(),
                self::ERRORS[$class]['code'] ?? 500,
                method_exists($exception, 'errors') ? $exception->errors() : [],
            );
        } else {
            if (app()->bound('sentry')) {
                app('sentry')->captureException($exception);
            }

            if (config('app.debug') === true) {
                return parent::render($request, $exception);
            }

            $error = new Error();
        }

        return ErrorResource::make($error)
            ->response()
            ->setStatusCode($error->code);
    }

    public function report(Throwable $e)
    {
        return $e instanceof StoreException && $e->isSimpleLogs() ? $e->logException() : parent::report($e);
    }
}<|MERGE_RESOLUTION|>--- conflicted
+++ resolved
@@ -81,13 +81,11 @@
         TFAException::class => [
             'code' => Response::HTTP_UNPROCESSABLE_ENTITY,
         ],
-<<<<<<< HEAD
+        MediaCriticalException::class => [
+            'code' => Response::HTTP_INTERNAL_SERVER_ERROR,
+        ],
         PublishingException::class => [
             'code' => Response::HTTP_UNPROCESSABLE_ENTITY,
-=======
-        MediaCriticalException::class => [
-            'code' => Response::HTTP_INTERNAL_SERVER_ERROR,
->>>>>>> a68b27b4
         ],
     ];
 
