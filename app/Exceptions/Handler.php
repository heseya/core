--- conflicted
+++ resolved
@@ -60,19 +60,16 @@
         RoleException::class => [
             'code' => Response::HTTP_UNPROCESSABLE_ENTITY,
         ],
-<<<<<<< HEAD
+        AuthorizationException::class => [
+            'message' => 'Unauthorized',
+            'code' => Response::HTTP_FORBIDDEN,
+        ],
         WebHookCreatorException::class => [
             'code' => Response::HTTP_FORBIDDEN,
         ],
         WebHookEventException::class => [
             'code' => Response::HTTP_UNPROCESSABLE_ENTITY,
         ],
-=======
-        AuthorizationException::class => [
-            'message' => 'Unauthorized',
-            'code' => Response::HTTP_FORBIDDEN,
-        ],
->>>>>>> d7d7ee1f
     ];
 
     /**
