--- conflicted
+++ resolved
@@ -3,23 +3,20 @@
 namespace App\Events;
 
 use App\Http\Resources\PriceResource;
+use Illuminate\Support\Carbon;
 
 class ProductPriceUpdated extends WebHookEvent
 {
+    private string $updatedAt;
+
     public function __construct(
         private readonly string $id,
-<<<<<<< HEAD
         private readonly ?array $oldPricesMin,
         private readonly ?array $oldPricesMax,
         private readonly array $newPricesMin,
         private readonly array $newPricesMax,
-=======
-        private readonly ?float $oldPriceMin,
-        private readonly ?float $oldPriceMax,
-        private readonly float $newPriceMin,
-        private readonly float $newPriceMax,
->>>>>>> 1bdf3d2c
     ) {
+        $this->updatedAt = Carbon::now()->toIso8601String();
         parent::__construct();
     }
 
@@ -31,6 +28,7 @@
             'prices_max_old' => $this->oldPricesMin ? PriceResource::collection($this->oldPricesMax) : [],
             'prices_min_new' => PriceResource::collection($this->newPricesMin),
             'prices_max_new' => PriceResource::collection($this->newPricesMax),
+            'updated_at' => $this->updatedAt,
         ];
     }
 
