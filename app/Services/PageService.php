<?php

namespace App\Services;

use App\Dtos\PageCreateDto;
use App\Dtos\PageUpdateDto;
use App\Events\PageCreated;
use App\Events\PageDeleted;
use App\Events\PageUpdated;
use App\Models\Page;
use App\Services\Contracts\MetadataServiceContract;
use App\Services\Contracts\PageServiceContract;
use App\Services\Contracts\SeoMetadataServiceContract;
<<<<<<< HEAD
use Heseya\Dto\Missing;
=======
use App\Services\Contracts\TranslationServiceContract;
>>>>>>> d82fc768
use Illuminate\Contracts\Pagination\LengthAwarePaginator;
use Illuminate\Support\Facades\Auth;
use Illuminate\Support\Facades\Config;
use Symfony\Component\HttpKernel\Exception\NotFoundHttpException;

class PageService implements PageServiceContract
{
    public function __construct(
        protected SeoMetadataServiceContract $seoMetadataService,
<<<<<<< HEAD
        protected MetadataServiceContract $metadataService,
    ) {}
=======
        protected TranslationServiceContract $translationService,
    ) {
    }
>>>>>>> d82fc768

    public function authorize(Page $page): void
    {
        if (!Auth::user()?->can('pages.show_hidden') && $page->public !== true) {
            throw new NotFoundHttpException();
        }
    }

    public function getPaginated(?array $search): LengthAwarePaginator
    {
        $query = Page::query()
            ->whereDoesntHave('products')
            ->with(['seo', 'metadata'])
            ->orderBy('order')
            ->searchByCriteria($search ?? []);

        if (!Auth::user()?->can('pages.show_hidden')) {
            $query->where('public', true);
        }

        return $query->paginate(Config::get('pagination.per_page'));
    }

    public function create(PageCreateDto $dto): Page
    {
        $attributes = $dto->toArray();
        $pageCurrentOrder = Page::query()->orderByDesc('order')->value('order');
        if ($pageCurrentOrder !== null) {
            $attributes = array_merge($attributes, ['order' => $pageCurrentOrder + 1]);
        }

<<<<<<< HEAD
        /** @var Page $page */
        $page = Page::query()->create($attributes);

        if (!($dto->getSeo() instanceof Missing)) {
            $this->seoMetadataService->createOrUpdateFor($page, $dto->getSeo());
        }
=======
        $page = Page::make($attributes);

        foreach ($dto->getTranslations() as $lang => $translations) {
            $page->setLocale($lang)->fill($translations->toArray());
        }

        $this->translationService->checkPublished($page, ['name', 'content_html']);

        $page->save();
>>>>>>> d82fc768

        if (!($dto->getMetadata() instanceof Missing)) {
            $this->metadataService->sync($page, $dto->getMetadata());
        }

        PageCreated::dispatch($page);

        return $page;
    }

    public function update(Page $page, PageUpdateDto $dto): Page
    {
        $page->fill($dto->toArray());

        foreach ($dto->getTranslations() as $lang => $translations) {
            $page->setLocale($lang)->fill($translations->toArray());
        }

        $this->translationService->checkPublished($page, ['name', 'content_html']);

        $page->save();

        $seo = $page->seo;
        if ($seo !== null && !$dto->getSeo() instanceof Missing) {
            $this->seoMetadataService->update($dto->getSeo(), $seo);
        }

        PageUpdated::dispatch($page);

        return $page;
    }

    public function delete(Page $page): void
    {
        if ($page->delete()) {
            PageDeleted::dispatch($page);
            if ($page->seo !== null) {
                $this->seoMetadataService->delete($page->seo);
            }
            $page->slug .= '_' . $page->deleted_at;
            $page->save();
        }
    }

    public function reorder(array $pages): void
    {
        foreach ($pages as $key => $id) {
            Page::query()->where('id', $id)->update(['order' => $key]);
        }
    }
}<|MERGE_RESOLUTION|>--- conflicted
+++ resolved
@@ -11,11 +11,8 @@
 use App\Services\Contracts\MetadataServiceContract;
 use App\Services\Contracts\PageServiceContract;
 use App\Services\Contracts\SeoMetadataServiceContract;
-<<<<<<< HEAD
 use Heseya\Dto\Missing;
-=======
 use App\Services\Contracts\TranslationServiceContract;
->>>>>>> d82fc768
 use Illuminate\Contracts\Pagination\LengthAwarePaginator;
 use Illuminate\Support\Facades\Auth;
 use Illuminate\Support\Facades\Config;
@@ -25,14 +22,9 @@
 {
     public function __construct(
         protected SeoMetadataServiceContract $seoMetadataService,
-<<<<<<< HEAD
         protected MetadataServiceContract $metadataService,
+        protected TranslationServiceContract $translationService,
     ) {}
-=======
-        protected TranslationServiceContract $translationService,
-    ) {
-    }
->>>>>>> d82fc768
 
     public function authorize(Page $page): void
     {
@@ -64,14 +56,6 @@
             $attributes = array_merge($attributes, ['order' => $pageCurrentOrder + 1]);
         }
 
-<<<<<<< HEAD
-        /** @var Page $page */
-        $page = Page::query()->create($attributes);
-
-        if (!($dto->getSeo() instanceof Missing)) {
-            $this->seoMetadataService->createOrUpdateFor($page, $dto->getSeo());
-        }
-=======
         $page = Page::make($attributes);
 
         foreach ($dto->getTranslations() as $lang => $translations) {
@@ -81,7 +65,10 @@
         $this->translationService->checkPublished($page, ['name', 'content_html']);
 
         $page->save();
->>>>>>> d82fc768
+
+        if (!($dto->getSeo() instanceof Missing)) {
+            $this->seoMetadataService->createOrUpdateFor($page, $dto->getSeo());
+        }
 
         if (!($dto->getMetadata() instanceof Missing)) {
             $this->metadataService->sync($page, $dto->getMetadata());
