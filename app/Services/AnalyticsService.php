--- conflicted
+++ resolved
@@ -6,15 +6,10 @@
 use App\Models\Payment;
 use App\Services\Contracts\AnalyticsServiceContract;
 use Brick\Money\Money;
-<<<<<<< HEAD
-use Illuminate\Contracts\Database\Query\Expression;
-use Illuminate\Database\Eloquent\Collection;
-=======
 use Domain\Currency\Currency;
 use Illuminate\Contracts\Database\Query\Expression;
 use Illuminate\Database\Eloquent\Collection;
 use Illuminate\Support\Arr;
->>>>>>> bdc0748a
 use Illuminate\Support\Carbon;
 use Illuminate\Support\Facades\DB;
 
@@ -36,14 +31,6 @@
             ->groupBy('key', 'currency')
             ->get();
 
-<<<<<<< HEAD
-        return $collection->reduceWithKeys(function (array $carry, $item, $key): array {
-            $carry[$item['key']][] = [
-                'amount' => $item['amount'] instanceof Money
-                    ? $item['amount']->getAmount()
-                    : $item['amount'] . '',
-                'currency' => $item['currency'],
-=======
         $reduced = $collection->reduceWithKeys(function (array $carry, $item, $key): array {
             if (!array_key_exists($item['key'], $carry)) {
                 $carry[$item['key']] = Arr::mapWithKeys(Currency::values(), fn (string $currency) => [
@@ -64,17 +51,13 @@
                     ? $item['amount']->getAmount()
                     : $item['amount'] . '',
                 'currency' => $currency,
->>>>>>> bdc0748a
                 'count' => $item['count'],
             ];
 
             return $carry;
         }, []);
-<<<<<<< HEAD
-=======
 
         return collect($reduced)->map(fn ($item) => array_values($item))->toArray();
->>>>>>> bdc0748a
     }
 
     private function getGroupQuery(string $group): Expression
