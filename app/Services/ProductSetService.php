--- conflicted
+++ resolved
@@ -7,11 +7,7 @@
 use App\Models\ProductSet;
 use App\Services\Contracts\ProductSetServiceContract;
 use Illuminate\Database\Eloquent\Builder;
-<<<<<<< HEAD
-use Illuminate\Database\Eloquent\Collection;
-=======
 use Illuminate\Support\Collection;
->>>>>>> eb0bec96
 use Illuminate\Support\Facades\Auth;
 use Illuminate\Support\Facades\Validator;
 use Illuminate\Validation\Rule;
@@ -96,31 +92,8 @@
         ]);
 
         if ($dto->getChildrenIds()->isNotEmpty()) {
-<<<<<<< HEAD
-            $dto->getChildrenIds()->each(
-                function ($id, $order) use ($set, $slug, $publicParent): void {
-                    $child = ProductSet::findOrFail($id);
-
-                    if ($child->parent()->exists() &&
-                        !Str::startsWith($child->slug, $child->parent->slug . '-')
-                    ) {
-                        $childSlug = $child->slug;
-                    } else {
-                        $childSlug = $slug . '-' . $child->slug;
-                    }
-
-                    $child->update([
-                        'parent_id' => $set->getKey(),
-                        'order' => $order,
-                        'slug' => $childSlug,
-                        'public_parent' => $publicParent,
-                    ]);
-                },
-            );
-=======
             $children = $dto->getChildrenIds()->map(fn ($id) => ProductSet::findOrFail($id));
             $this->updateChildren($children, $set->getKey(), $slug, $publicParent && $dto->isPublic());
->>>>>>> eb0bec96
         }
 
         return $set;
@@ -176,33 +149,6 @@
             'slug' => $slug,
             'public_parent' => $publicParent,
         ]);
-
-<<<<<<< HEAD
-        $publicParent = $publicParent && $dto->isPublic();
-
-        $dto->getChildrenIds()->each(
-            function ($id, $order) use ($set, $slug, $publicParent): void {
-                $child = ProductSet::findOrFail($id);
-
-                if ($child->parent()->exists() &&
-                    !Str::startsWith($child->slug, $child->parent->slug . '-')
-                ) {
-                    $childSlug = $child->slug;
-                } else {
-                    $childSlug = $slug . '-' . $child->slug;
-                }
-
-                $child->update([
-                    'parent_id' => $set->getKey(),
-                    'order' => $order,
-                    'slug' => $childSlug,
-                    'public_parent' => $publicParent,
-                ]);
-            },
-        );
-
-=======
->>>>>>> eb0bec96
         return $set;
     }
 
