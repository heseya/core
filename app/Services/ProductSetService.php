<?php

namespace App\Services;

use App\Dtos\ProductSetDto;
use App\Events\ProductSetCreated;
use App\Events\ProductSetDeleted;
use App\Events\ProductSetUpdated;
use App\Models\ProductSet;
use App\Services\Contracts\ProductSetServiceContract;
use App\Services\Contracts\SeoMetadataServiceContract;
use Illuminate\Support\Collection;
use Illuminate\Support\Facades\Auth;
use Illuminate\Support\Facades\Config;
use Illuminate\Support\Facades\Validator;
use Illuminate\Validation\Rule;
use Symfony\Component\HttpKernel\Exception\NotFoundHttpException;

class ProductSetService implements ProductSetServiceContract
{
    public function __construct(
        protected SeoMetadataServiceContract $seoMetadataService,
    ) {
    }

    public function authorize(ProductSet $set): void
    {
        if (
            !Auth::user()->can('product_sets.show_hidden') &&
            !ProductSet::public()->where('id', $set->getKey())->exists()
        ) {
            throw new NotFoundHttpException();
        }
    }

    public function searchAll(array $attributes, bool $root): Collection
    {
        $query = ProductSet::search($attributes);

        if (!Auth::user()->can('product_sets.show_hidden')) {
            $query->public();
        }

        if ($root) {
            $query->root();
        }

        return $query->get();
    }

    public function create(ProductSetDto $dto): ProductSet
    {
        if ($dto->getParentId() !== null) {
            $parent = ProductSet::findOrFail($dto->getParentId());
            $lastChild = $parent->children()->reversed()->first();

            $order = $lastChild ? $lastChild->order + 1 : 0;
            $slug = $dto->isSlugOverridden() ? $dto->getSlugSuffix() : $parent->slug . '-' . $dto->getSlugSuffix();
            $publicParent = $parent->public && $parent->public_parent;
        } else {
            $last = ProductSet::reversed()->first();

            $order = $last ? $last->order + 1 : 0;
            $slug = $dto->getSlugSuffix();
            $publicParent = true;
        }

        Validator::make(['slug' => $slug], [
            'slug' => 'unique:product_sets,slug',
        ])->validate();

        $set = ProductSet::create($dto->toArray() + [
            'order' => $order,
            'slug' => $slug,
            'public_parent' => $publicParent,
        ]);

        $children = collect($dto->getChildrenIds());
        if ($children->isNotEmpty()) {
            $children = $children->map(fn ($id) => ProductSet::findOrFail($id));
            $this->updateChildren($children, $set->getKey(), $slug, $publicParent && $dto->isPublic());
        }

<<<<<<< HEAD
        $set->seo()->save($this->seoMetadataService->create($dto->getSeo()));
=======
        ProductSetCreated::dispatch($set);
>>>>>>> 237b8475

        return $set;
    }

    public function updateChildren(
        Collection $children,
        string $parentId,
        string $parentSlug,
        bool $publicParent
    ): void {
        $children->each(
            function ($child, $order) use ($parentId, $parentSlug, $publicParent) {
                if ($child->slugOverride) {
                    $childSlug = $child->slug;
                } else {
                    $childSlug = $parentSlug . '-' . $child->slugSuffix;
                }

                $this->updateChildren(
                    $child->children,
                    $child->getKey(),
                    $childSlug,
                    $publicParent && $child->public
                );

                $child->update([
                    'parent_id' => $parentId,
                    'order' => $order,
                    'slug' => $childSlug,
                    'public_parent' => $publicParent,
                ]);
            },
        );
    }

    public function update(ProductSet $set, ProductSetDto $dto): ProductSet
    {
        $parentId = $set->parent ? $set->parent->getKey() : null;

        if ($dto->getParentId() !== null) {
            $parent = ProductSet::findOrFail($dto->getParentId());
            $lastChild = $parent->children()->reversed()->first();

            if ($parentId !== $dto->getParentId()) {
                $order = $lastChild ? $lastChild->order + 1 : 0;
            } else {
                $order = $set->order;
            }

            $publicParent = $parent->public && $parent->public_parent;
            $slug = $dto->isSlugOverridden() ? $dto->getSlugSuffix() :
                $parent->slug . '-' . $dto->getSlugSuffix();
        } else {
            $last = ProductSet::reversed()->first();

            if ($parentId !== $dto->getParentId()) {
                $order = $last ? $last->order + 1 : 0;
            } else {
                $order = $set->order;
            }

            $publicParent = true;
            $slug = $dto->getSlugSuffix();
        }

        Validator::make(['slug' => $slug], [
            'slug' => Rule::unique('product_sets', 'slug')->ignoreModel($set),
        ])->validate();

        $children = collect($dto->getChildrenIds())->map(fn ($id) => ProductSet::findOrFail($id));
        $this->updateChildren($children, $set->getKey(), $slug, $publicParent && $dto->isPublic());

        $rootOrder = ProductSet::reversed()->first()->order + 1;

        $set->children()->whereNotIn('id', $dto->getChildrenIds())
            ->get()->each(fn ($child, $order) => $child->update([
                'parent_id' => null,
                'order' => $rootOrder + $order,
            ]));

        $set->update($dto->toArray() + [
            'order' => $order,
            'slug' => $slug,
            'public_parent' => $publicParent,
        ]);

<<<<<<< HEAD
        $seo = $set->seo;
        if ($seo !== null) {
            $this->seoMetadataService->update($dto->getSeo(), $seo);
        }
=======
        ProductSetUpdated::dispatch($set);

>>>>>>> 237b8475
        return $set;
    }

    public function reorder(ProductSet $parent, array $sets): void
    {
        foreach ($sets as $id) {
            ProductSet::where('parent_id', $parent ? $parent->getKey() : null)
                ->findOrFail($id);
        }

        foreach ($sets as $key => $id) {
            ProductSet::where('id', $id)->update(['order' => $key]);
        }
    }

    public function attach(ProductSet $set, array $products): Collection
    {
        $set->products()->sync($products);

        return $set->products;
    }

    public function delete(ProductSet $set): void
    {
        if ($set->children()->count() > 0) {
            $set->children->each(fn ($subset) => $this->delete($subset));
        }

<<<<<<< HEAD
        $set->delete();

        if ($set->seo !== null) {
            $this->seoMetadataService->delete($set->seo);
=======
        if ($set->delete()) {
            ProductSetDeleted::dispatch($set);
>>>>>>> 237b8475
        }
    }

    public function products(ProductSet $set): mixed
    {
        $query = $set->products();

        if (!Auth::user()->can('product_sets.show_hidden')) {
            $query->public();
        }

        return $query->paginate(Config::get('pagination.per_page'));
    }

    public function flattenSetsTree(Collection $sets, string $relation): Collection
    {
        $subsets = $sets->map(
            fn ($set) => $this->flattenSetsTree($set->$relation, $relation),
        );

        return $subsets->flatten()->concat($sets);
    }
}<|MERGE_RESOLUTION|>--- conflicted
+++ resolved
@@ -81,11 +81,9 @@
             $this->updateChildren($children, $set->getKey(), $slug, $publicParent && $dto->isPublic());
         }
 
-<<<<<<< HEAD
         $set->seo()->save($this->seoMetadataService->create($dto->getSeo()));
-=======
+
         ProductSetCreated::dispatch($set);
->>>>>>> 237b8475
 
         return $set;
     }
@@ -172,15 +170,13 @@
             'public_parent' => $publicParent,
         ]);
 
-<<<<<<< HEAD
         $seo = $set->seo;
         if ($seo !== null) {
             $this->seoMetadataService->update($dto->getSeo(), $seo);
         }
-=======
+
         ProductSetUpdated::dispatch($set);
 
->>>>>>> 237b8475
         return $set;
     }
 
@@ -209,15 +205,13 @@
             $set->children->each(fn ($subset) => $this->delete($subset));
         }
 
-<<<<<<< HEAD
         $set->delete();
 
-        if ($set->seo !== null) {
-            $this->seoMetadataService->delete($set->seo);
-=======
         if ($set->delete()) {
             ProductSetDeleted::dispatch($set);
->>>>>>> 237b8475
+            if ($set->seo !== null) {
+                $this->seoMetadataService->delete($set->seo);
+            }
         }
     }
 
