<?php

namespace App\Services;

use App\Dtos\SeoKeywordsDto;
use App\Dtos\SeoMetadataDto;
use App\Enums\SeoModelType;
use App\Models\Model;
use App\Models\Page;
use App\Models\Product;
use App\Models\ProductSet;
use App\Models\SeoMetadata;
use App\Services\Contracts\SeoMetadataServiceContract;
use App\Services\Contracts\TranslationServiceContract;
use Heseya\Dto\Missing;
use Illuminate\Database\Eloquent\Builder;
use Illuminate\Support\Collection;
use Illuminate\Support\Facades\App;
use Illuminate\Support\Facades\Cache;
use Illuminate\Support\Str;

class SeoMetadataService implements SeoMetadataServiceContract
{
    public function __construct(
        protected TranslationServiceContract $translationService,
    ) {
    }

    public function show(): SeoMetadata
    {
<<<<<<< HEAD
        return $this->getGlobalSeo();
=======
        return SeoMetadata::where('global', true)->firstOrFail();
>>>>>>> d82fc768
    }

    public function createOrUpdate(SeoMetadataDto $dto): SeoMetadata
    {
<<<<<<< HEAD
        /** @var SeoMetadata $seo */
        $seo = SeoMetadata::query()->firstOrCreate(
            ['global' => true],
            $dto->toArray()
        );
=======
        $seo = SeoMetadata::where('global', true)->first();

        if (!$seo) {
            /** @var SeoMetadata $seo */
            $seo = SeoMetadata::make($dto->toArray() + [
                'global' => true,
            ]);

            foreach ($dto->getTranslations() as $lang => $translations) {
                $translationArray = $translations->toArray() + [
                    'no_index' => $translations->getNoIndex() instanceof Missing
                        ? false
                        : $translations->getNoIndex(),
                ];

                foreach ($translationArray as $key => $translation) {
                    $seo->setTranslation($key, $lang, $translation);
                }
            }

            $this->translationService->checkPublished($seo, []);

            $seo->save();
        }
>>>>>>> d82fc768

        if (!$seo->wasRecentlyCreated) {
            $seo->fill($dto->toArray());

            foreach ($dto->getTranslations() as $lang => $translations) {
                foreach ($translations->toArray() as $key => $translation) {
                    $seo->setTranslation($key, $lang, $translation);
                }
            }

            $this->translationService->checkPublished($seo, []);

            $seo->save();
        }

        Cache::put('seo.global', $seo);

        return $seo;
    }

    /**
     * Create or update seo for given model.
     */
    public function createOrUpdateFor(Model $model, SeoMetadataDto $dto): void
    {
<<<<<<< HEAD
        SeoMetadata::query()->updateOrCreate([
            'model_id' => $model->getKey(),
            'model_type' => $model::class,
        ], $dto->toArray());
=======
        /** @var SeoMetadata $seo */
        $seo = SeoMetadata::make($dto->toArray());

        $seo->setAttribute('no_index', '{}');

        foreach ($dto->getTranslations() as $lang => $translations) {
            $translationArray = $translations->toArray() + [
                'no_index' => $translations->getNoIndex() instanceof Missing
                        ? false
                        : $translations->getNoIndex(),
            ];

            foreach ($translationArray as $key => $translation) {
                $seo->setTranslation($key, $lang, $translation);
            }
        }

        $this->translationService->checkPublished($seo, []);

        $seo->save();

        return $seo;
>>>>>>> d82fc768
    }

    public function update(SeoMetadataDto $dto, SeoMetadata $seoMetadata): SeoMetadata
    {
<<<<<<< HEAD
        $seoMetadata->update($dto->toArray());
=======
        $seoMetadata->fill($dto->toArray());

        foreach ($dto->getTranslations() as $lang => $translations) {
            foreach ($translations->toArray() as $key => $translation) {
                $seoMetadata->setTranslation($key, $lang, $translation);
            }
        }

        $this->translationService->checkPublished($seoMetadata, []);

        $seoMetadata->save();
>>>>>>> d82fc768

        return $seoMetadata;
    }

    public function delete(SeoMetadata $seoMetadata): void
    {
        $seoMetadata->delete();
    }

    public function checkKeywords(SeoKeywordsDto $dto): Collection
    {
        $keywords = $dto->getKeywords();

        $excluded_id = $dto->getExcludedId();
        $excluded_model = $dto->getExcludedModel();

        $morph_closure = $excluded_id instanceof Missing ? null :
            function (Builder $query, $type) use ($excluded_id, $excluded_model): void {
                if (!$excluded_model instanceof Missing
                    && $type === SeoModelType::getValue(Str::upper(Str::snake($excluded_model)))
                ) {
                    $query->where('model_id', '!=', $excluded_id);
                }
<<<<<<< HEAD
            };

        return SeoMetadata::query()->whereHasMorph('modelSeo', [
            Page::class,
            Product::class,
            ProductSet::class,
        ], $morph_closure)
            ->whereJsonLength('keywords', count($keywords))
            ->whereJsonContains('keywords', $keywords)
=======
            }
        : null;

        $lang = App::getLocale();

        return SeoMetadata::whereHasMorph(
            'modelSeo',
            [
                Page::class,
                Product::class,
                ProductSet::class,
            ],
            $morph_closure
        )
            ->whereJsonLength("keywords->{$lang}", count($keywords))
            ->whereJsonContains("keywords->{$lang}", $keywords)
>>>>>>> d82fc768
            ->get();
    }

    public function getGlobalSeo(): SeoMetadata
    {
        $seo = Cache::get('seo.global');

        if (!$seo) {
            $seo = SeoMetadata::query()->where('global', true)->first();

            if (!($seo instanceof SeoMetadata)) {
                $seo = new SeoMetadata();
            }

            Cache::put('seo.global', $seo);
        }

        return $seo;
    }
}<|MERGE_RESOLUTION|>--- conflicted
+++ resolved
@@ -28,23 +28,16 @@
 
     public function show(): SeoMetadata
     {
-<<<<<<< HEAD
         return $this->getGlobalSeo();
-=======
-        return SeoMetadata::where('global', true)->firstOrFail();
->>>>>>> d82fc768
     }
 
     public function createOrUpdate(SeoMetadataDto $dto): SeoMetadata
     {
-<<<<<<< HEAD
         /** @var SeoMetadata $seo */
         $seo = SeoMetadata::query()->firstOrCreate(
             ['global' => true],
             $dto->toArray()
         );
-=======
-        $seo = SeoMetadata::where('global', true)->first();
 
         if (!$seo) {
             /** @var SeoMetadata $seo */
@@ -68,7 +61,6 @@
 
             $seo->save();
         }
->>>>>>> d82fc768
 
         if (!$seo->wasRecentlyCreated) {
             $seo->fill($dto->toArray());
@@ -94,12 +86,6 @@
      */
     public function createOrUpdateFor(Model $model, SeoMetadataDto $dto): void
     {
-<<<<<<< HEAD
-        SeoMetadata::query()->updateOrCreate([
-            'model_id' => $model->getKey(),
-            'model_type' => $model::class,
-        ], $dto->toArray());
-=======
         /** @var SeoMetadata $seo */
         $seo = SeoMetadata::make($dto->toArray());
 
@@ -122,14 +108,10 @@
         $seo->save();
 
         return $seo;
->>>>>>> d82fc768
     }
 
     public function update(SeoMetadataDto $dto, SeoMetadata $seoMetadata): SeoMetadata
     {
-<<<<<<< HEAD
-        $seoMetadata->update($dto->toArray());
-=======
         $seoMetadata->fill($dto->toArray());
 
         foreach ($dto->getTranslations() as $lang => $translations) {
@@ -141,7 +123,6 @@
         $this->translationService->checkPublished($seoMetadata, []);
 
         $seoMetadata->save();
->>>>>>> d82fc768
 
         return $seoMetadata;
     }
@@ -165,19 +146,7 @@
                 ) {
                     $query->where('model_id', '!=', $excluded_id);
                 }
-<<<<<<< HEAD
             };
-
-        return SeoMetadata::query()->whereHasMorph('modelSeo', [
-            Page::class,
-            Product::class,
-            ProductSet::class,
-        ], $morph_closure)
-            ->whereJsonLength('keywords', count($keywords))
-            ->whereJsonContains('keywords', $keywords)
-=======
-            }
-        : null;
 
         $lang = App::getLocale();
 
@@ -192,7 +161,6 @@
         )
             ->whereJsonLength("keywords->{$lang}", count($keywords))
             ->whereJsonContains("keywords->{$lang}", $keywords)
->>>>>>> d82fc768
             ->get();
     }
 
