--- conflicted
+++ resolved
@@ -179,21 +179,10 @@
         $requiredSchemas = $this->getRequiredSchemasWithItems($product);
         $requiredSchemasCount = $requiredSchemas->count();
 
-<<<<<<< HEAD
-        return $itemsOptions->every(
-            function (Collection $item) use ($itemsOptions, $items) {
-                $requiredAmount = ($items[$item->first()->getKey()] ?? 0) +
-                    $itemsOptions->get($item->first()->getKey())?->count();
-                return $item->first()->quantity >= $requiredAmount;
-            }
-        );
-    }
-=======
         // simple return when no required schemas and items
         if ($requiredSchemasCount === 0 && $product->items->isEmpty()) {
             return $this->returnProductAvailability(true);
         }
->>>>>>> 4af71010
 
         /** @var Collection $requiredItems */
         $requiredItems = $product->items;
