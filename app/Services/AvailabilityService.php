--- conflicted
+++ resolved
@@ -73,23 +73,6 @@
         }
 
         $requiredSelectSchemas = $product->requiredSchemas->where('type.value', SchemaType::SELECT);
-<<<<<<< HEAD
-        if ($requiredSelectSchemas->count() > 0) {
-            $hasAvailablePermutations = $this->checkPermutations($requiredSelectSchemas);
-            if ($hasAvailablePermutations) {
-                $product->update([
-                    'available' => true,
-                ]);
-            } else {
-                $product->update([
-                    'available' => false,
-                ]);
-            }
-
-            if ($product->wasChanged('available')) {
-                ProductUpdated::dispatch($product);
-            }
-=======
 
         if ($requiredSelectSchemas->isEmpty()) {
             $product->update([
@@ -109,7 +92,6 @@
             $product->update([
                 'available' => false,
             ]);
->>>>>>> 9a02f5b3
         }
     }
 
