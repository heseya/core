<?php

namespace App\Services;

use App\Rules\WhereIn;
use App\Services\Contracts\SortServiceContract;
use Illuminate\Database\Eloquent\Builder;
use Illuminate\Database\Query\JoinClause;
use Illuminate\Support\Facades\Validator;
use Illuminate\Support\Str;
use Illuminate\Validation\ValidationException;

class SortService implements SortServiceContract
{
    /**
     * @throws ValidationException
     */
    public function sort(Builder $query, string $sortString, array $sortable): Builder
    {
        $sort = explode(',', $sortString);

        foreach ($sort as $option) {
            $option = explode(':', $option);
            $this->validate($option, $sortable);
            $this->addOrder(
                $query,
                $option[0],
                count($option) > 1 ? $option[1] : 'asc',
            );
        }

        return $query;
    }

    /**
     * @throws ValidationException
     */
    private function validate(array $field, array $sortable): void
    {
        Validator::make(
            $field,
            [
                '0' => ['required', new WhereIn($sortable)],
                '1' => ['in:asc,desc'],
            ],
            [
                'required' => 'You must specify sort field.',
                '1.in' => "Only asc|desc sorting directions are allowed on field {$field[0]}.",
            ],
        )->validate();
    }

<<<<<<< HEAD
    private function addOrder(Builder $query, string $field, string $order): void
    {
        if (Str::contains($field, 'set.')) {
            $query->leftJoin('product_set_product', function (JoinClause $join) use ($field): void {
                $join->on('product_set_product.product_id', 'products.id')
                    ->join('product_sets', function (JoinClause $join) use ($field): void {
                        $join->on('product_sets.id', 'product_set_product.product_set_id')
                            ->where('product_sets.slug', Str::after($field, 'set.'));
                    });
            })
                ->select('product_set_product.order AS set_order', 'products.*')
                ->orderBy('set_order', $order);
        } else {
            $query->orderBy($field, $order);
=======
    // TODO: refactor this
    private function addOrder(Builder|ScoutBuilder $query, string $field, string $order): void
    {
        if ($query instanceof Builder) {
            if (Str::startsWith($field, 'set.')) {
                $this->addSetOrder($query, $field, $order);

                return;
            } elseif (Str::startsWith($field, 'attribute.')) {
                $this->addAttributeOrder($query, $field, $order);

                return;
            }
>>>>>>> a69ef8de
        }

        $query->orderBy($field, $order);
    }

    private function addSetOrder(Builder $query, string $field, string $order): void
    {
        $query->leftJoin('product_set_product', function (JoinClause $join) use ($field): void {
            $join->on('product_set_product.product_id', 'products.id')
                ->join('product_sets', function (JoinClause $join) use ($field): void {
                    $join->on('product_sets.id', 'product_set_product.product_set_id')
                        ->where('product_sets.slug', Str::after($field, 'set.'));
                });
        })
            ->addSelect('products.*')
            ->addSelect('product_set_product.order AS set_order')
            ->orderBy('set_order', $order);
    }

    private function addAttributeOrder(Builder $query, string $field, string $order): void
    {
        $query->leftJoin('product_attribute', function (JoinClause $join) use ($field): void {
            $join
                ->on('product_attribute.product_id', 'products.id')
                ->where('product_attribute.attribute_id', Str::after($field, 'attribute.'))
                ->join('product_attribute_attribute_option', function (JoinClause $join): void {
                    $join
                        ->on('product_attribute_attribute_option.product_attribute_id', 'product_attribute.id')
                        ->join('attribute_options', function (JoinClause $join): void {
                            $join->on('product_attribute_attribute_option.attribute_option_id', 'attribute_options.id');
                        });
                });
        })
            ->addSelect('products.*')
            ->addSelect('attribute_options.name AS attribute_order')
            ->orderBy('attribute_order', $order);
    }
}<|MERGE_RESOLUTION|>--- conflicted
+++ resolved
@@ -50,36 +50,17 @@
         )->validate();
     }
 
-<<<<<<< HEAD
+    // TODO: refactor this
     private function addOrder(Builder $query, string $field, string $order): void
     {
-        if (Str::contains($field, 'set.')) {
-            $query->leftJoin('product_set_product', function (JoinClause $join) use ($field): void {
-                $join->on('product_set_product.product_id', 'products.id')
-                    ->join('product_sets', function (JoinClause $join) use ($field): void {
-                        $join->on('product_sets.id', 'product_set_product.product_set_id')
-                            ->where('product_sets.slug', Str::after($field, 'set.'));
-                    });
-            })
-                ->select('product_set_product.order AS set_order', 'products.*')
-                ->orderBy('set_order', $order);
-        } else {
-            $query->orderBy($field, $order);
-=======
-    // TODO: refactor this
-    private function addOrder(Builder|ScoutBuilder $query, string $field, string $order): void
-    {
-        if ($query instanceof Builder) {
-            if (Str::startsWith($field, 'set.')) {
-                $this->addSetOrder($query, $field, $order);
+        if (Str::startsWith($field, 'set.')) {
+            $this->addSetOrder($query, $field, $order);
 
-                return;
-            } elseif (Str::startsWith($field, 'attribute.')) {
-                $this->addAttributeOrder($query, $field, $order);
+            return;
+        } elseif (Str::startsWith($field, 'attribute.')) {
+            $this->addAttributeOrder($query, $field, $order);
 
-                return;
-            }
->>>>>>> a69ef8de
+            return;
         }
 
         $query->orderBy($field, $order);
