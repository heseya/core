<?php

namespace App\Services;

<<<<<<< HEAD
use App\Rules\WhereIn;
use App\Services\Contracts\SortServiceContract;
use App\SortColumnTypes\SortableColumn;
use App\SortColumnTypes\TranslatedColumn;
use Domain\ProductAttribute\Repositories\AttributeRepository;
=======
use App\Models\ProductSet;
use App\Rules\WhereIn;
use App\Services\Contracts\SortServiceContract;
>>>>>>> 1bdf3d2c
use Illuminate\Database\Eloquent\Builder;
use Illuminate\Database\Query\JoinClause;
use Illuminate\Support\Arr;
use Illuminate\Support\Facades\Validator;
use Illuminate\Support\Str;
use Illuminate\Validation\ValidationException;

class SortService implements SortServiceContract
{
    public function __construct(private AttributeRepository $attributeRepository) {}

    /**
     * @throws ValidationException
     */
    public function sort(Builder $query, string $sortString, array $sortable): Builder
    {
        $sort = explode(',', $sortString);

        foreach ($sort as $option) {
            $option = explode(':', $option);
            $this->validate($option, $sortable);

            if (isset($sortable[$option[0]]) && $sortable[$option[0]] === TranslatedColumn::class) {
                $option[0] = TranslatedColumn::getColumnName($option[0]);
            }

            if (count($option) === 3) {
                $this->addOrder(
                    $query,
                    $option[0],
                    $option[2],
                );
            } else {
                $this->addOrder(
                    $query,
                    $option[0],
                    count($option) > 1 ? $option[1] : 'asc',
                );
            }
        }

        return $query;
    }

<<<<<<< HEAD
    private function getSortableColumnNames(array $sortable): array
    {
        return Arr::map($sortable, fn ($value, $key) => is_a($value, SortableColumn::class, true) ? $value::getColumnName($key) : $value);
    }

    private function getSortableColumnSettingsValidation(string $key, array $sortable): array
    {
        if (array_key_exists($key, $sortable) && is_a($sortable[$key], SortableColumn::class, true)) {
            return $sortable[$key]::getValidationRules($key);
        }

        return [];
    }

=======
>>>>>>> 1bdf3d2c
    /**
     * @throws ValidationException
     */
    private function validate(array $field, array $sortable): void
    {
        if (count($field) === 3) {
            [$sort_by, $sort_settings, $sort_direction] = $field;
        } elseif (count($field) == 2) {
            $sort_settings = null;
            [$sort_by, $sort_direction] = $field;
        } else {
            $sort_settings = null;
            $sort_direction = 'asc';
            [$sort_by] = $field;
        }
        Validator::make(
            [
                'sort_by' => $sort_by,
                'sort_settings' => $sort_settings,
                'sort_direction' => $sort_direction,
            ],
            [
                'sort_by' => ['required', new WhereIn($this->getSortableColumnNames($sortable))],
                'sort_settings' => $this->getSortableColumnSettingsValidation($sort_by, $sortable),
                'sort_direction' => ['in:asc,desc'],
            ],
            [
                'sort_by.required' => 'You must specify sort field.',
                'sort_direction.in' => "Only asc|desc sorting directions are allowed on field {$field[0]}.",
            ],
        )->validate();
    }

<<<<<<< HEAD
    // TODO: refactor this
=======
>>>>>>> 1bdf3d2c
    private function addOrder(Builder $query, string $field, string $order): void
    {
        if (Str::startsWith($field, 'set.')) {
            $this->addSetOrder($query, $field, $order);

            return;
        } elseif (Str::startsWith($field, 'attribute.')) {
            $this->addAttributeOrder($query, $field, $order);

            return;
        }

        $query->orderBy($field, $order);
    }

    private function addSetOrder(Builder $query, string $field, string $order): void
    {
        /** @var ProductSet $set */
        $set = ProductSet::query()->where('slug', '=', Str::after($field, 'set.'))->select('id')->first();
        $searchedProductSetsIds = $set->allChildrenIds('children')->push($set->getKey());

        $query->leftJoin('product_set_product', function (JoinClause $join) use ($searchedProductSetsIds): void {
            $join->on('product_set_product.product_id', 'products.id')
                ->whereIn('product_set_product.product_set_id', $searchedProductSetsIds);
        })
            ->addSelect('products.*')
            ->addSelect('product_set_product.order AS set_order')
            ->orderBy('product_set_product.product_set_id', $order)
            ->orderBy('set_order', $order);
    }

    private function addAttributeOrder(Builder $query, string $field, string $order): void
    {
<<<<<<< HEAD
        $attribute = $this->attributeRepository->getOne(Str::after($field, 'attribute.'));
        $sortField = $attribute->type->getOptionFieldByType();

        $query->leftJoin('product_attribute', function (JoinClause $join) use ($attribute): void {
            $join
                ->on('product_attribute.product_id', 'products.id')
                ->where('product_attribute.attribute_id', $attribute->getKey())
=======
        $query->leftJoin('product_attribute', function (JoinClause $join) use ($field): void {
            $value = Str::after($field, 'attribute.');
            $join
                ->on('product_attribute.product_id', 'products.id')
                ->join('attributes', function (JoinClause $join): void {
                    $join->on('attributes.id', '=', 'product_attribute.attribute_id');
                })
                ->where(function (JoinClause $join) use ($value): void {
                    $join
                        ->where('attributes.slug', $value)
                        ->orWhere('product_attribute.attribute_id', $value);
                })
>>>>>>> 1bdf3d2c
                ->join('product_attribute_attribute_option', function (JoinClause $join): void {
                    $join
                        ->on('product_attribute_attribute_option.product_attribute_id', 'product_attribute.id')
                        ->join('attribute_options', function (JoinClause $join): void {
                            $join->on('product_attribute_attribute_option.attribute_option_id', 'attribute_options.id');
                        });
                });
        })
            ->addSelect('products.*')
            ->addSelect("attribute_options.{$sortField} AS attribute_order")
            ->orderBy('attribute_order', $order);
    }
}<|MERGE_RESOLUTION|>--- conflicted
+++ resolved
@@ -2,17 +2,12 @@
 
 namespace App\Services;
 
-<<<<<<< HEAD
+use App\Models\ProductSet;
 use App\Rules\WhereIn;
 use App\Services\Contracts\SortServiceContract;
 use App\SortColumnTypes\SortableColumn;
 use App\SortColumnTypes\TranslatedColumn;
 use Domain\ProductAttribute\Repositories\AttributeRepository;
-=======
-use App\Models\ProductSet;
-use App\Rules\WhereIn;
-use App\Services\Contracts\SortServiceContract;
->>>>>>> 1bdf3d2c
 use Illuminate\Database\Eloquent\Builder;
 use Illuminate\Database\Query\JoinClause;
 use Illuminate\Support\Arr;
@@ -57,7 +52,6 @@
         return $query;
     }
 
-<<<<<<< HEAD
     private function getSortableColumnNames(array $sortable): array
     {
         return Arr::map($sortable, fn ($value, $key) => is_a($value, SortableColumn::class, true) ? $value::getColumnName($key) : $value);
@@ -72,8 +66,6 @@
         return [];
     }
 
-=======
->>>>>>> 1bdf3d2c
     /**
      * @throws ValidationException
      */
@@ -107,10 +99,6 @@
         )->validate();
     }
 
-<<<<<<< HEAD
-    // TODO: refactor this
-=======
->>>>>>> 1bdf3d2c
     private function addOrder(Builder $query, string $field, string $order): void
     {
         if (Str::startsWith($field, 'set.')) {
@@ -144,7 +132,6 @@
 
     private function addAttributeOrder(Builder $query, string $field, string $order): void
     {
-<<<<<<< HEAD
         $attribute = $this->attributeRepository->getOne(Str::after($field, 'attribute.'));
         $sortField = $attribute->type->getOptionFieldByType();
 
@@ -152,20 +139,6 @@
             $join
                 ->on('product_attribute.product_id', 'products.id')
                 ->where('product_attribute.attribute_id', $attribute->getKey())
-=======
-        $query->leftJoin('product_attribute', function (JoinClause $join) use ($field): void {
-            $value = Str::after($field, 'attribute.');
-            $join
-                ->on('product_attribute.product_id', 'products.id')
-                ->join('attributes', function (JoinClause $join): void {
-                    $join->on('attributes.id', '=', 'product_attribute.attribute_id');
-                })
-                ->where(function (JoinClause $join) use ($value): void {
-                    $join
-                        ->where('attributes.slug', $value)
-                        ->orWhere('product_attribute.attribute_id', $value);
-                })
->>>>>>> 1bdf3d2c
                 ->join('product_attribute_attribute_option', function (JoinClause $join): void {
                     $join
                         ->on('product_attribute_attribute_option.product_attribute_id', 'product_attribute.id')
