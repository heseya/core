--- conflicted
+++ resolved
@@ -794,22 +794,7 @@
         return false;
     }
 
-<<<<<<< HEAD
     public function checkDiscountTimeConditions(Discount $discount): bool
-=======
-    public function getSalesWithBlockList(): Collection
-    {
-        return Discount::query()
-            ->whereNull('code')
-            ->where('active', '=', true)
-            ->where('target_type', '=', DiscountTargetType::PRODUCTS)
-            ->where('target_is_allow_list', '=', false)
-            ->with(['products', 'productSets', 'productSets.products'])
-            ->get();
-    }
-
-    private function checkDiscountTarget(Discount $discount, CartDto $cart): bool
->>>>>>> e192e18d
     {
         /** @var ConditionGroup $conditionGroup */
         foreach ($discount->conditionGroups as $conditionGroup) {
@@ -964,7 +949,7 @@
         return $conditionGroup;
     }
 
-    private function getSalesWithBlockList(): Collection
+    public function getSalesWithBlockList(): Collection
     {
         return Discount::query()
             ->whereNull('code')
@@ -2005,27 +1990,4 @@
 
         return false;
     }
-<<<<<<< HEAD
-=======
-
-    private function applyDiscountsOnProductsLazy(Collection $productIds, Collection $salesWithBlockList): void
-    {
-        $productQuery = Product::with([
-            'discounts',
-            'sets',
-            'sets.discounts',
-            'sets.parent',
-        ]);
-
-        if ($productIds->isNotEmpty()) {
-            $productQuery = $productQuery->whereIn('id', $productIds);
-        }
-
-        $productQuery->chunk(100, function ($products) use ($salesWithBlockList): void {
-            foreach ($products as $product) {
-                $this->applyAllDiscountsOnProduct($product, $salesWithBlockList);
-            }
-        });
-    }
->>>>>>> e192e18d
 }