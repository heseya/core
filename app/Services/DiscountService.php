<?php

namespace App\Services;

use App\Dtos\CartDto;
use App\Dtos\CartItemDto;
use App\Dtos\CartLengthConditionDto;
use App\Dtos\CartOrderDto;
use App\Dtos\ConditionDto;
use App\Dtos\ConditionGroupDto;
use App\Dtos\CouponDto;
use App\Dtos\CouponIndexDto;
use App\Dtos\CouponsCountConditionDto;
use App\Dtos\DateBetweenConditionDto;
use App\Dtos\MaxUsesConditionDto;
use App\Dtos\MaxUsesPerUserConditionDto;
use App\Dtos\OrderDto;
use App\Dtos\OrderProductDto;
use App\Dtos\OrderValueConditionDto;
use App\Dtos\ProductInConditionDto;
use App\Dtos\ProductInSetConditionDto;
use App\Dtos\ProductPriceDto;
use App\Dtos\SaleDto;
use App\Dtos\SaleIndexDto;
use App\Dtos\TimeBetweenConditionDto;
use App\Dtos\UserInConditionDto;
use App\Dtos\UserInRoleConditionDto;
use App\Dtos\WeekDayInConditionDto;
use App\Enums\ConditionType;
use App\Enums\DiscountTargetType;
use App\Enums\ExceptionsEnums\Exceptions;
use App\Enums\Product\ProductPriceType;
use App\Events\CouponCreated;
use App\Events\CouponDeleted;
use App\Events\CouponUpdated;
use App\Events\SaleCreated;
use App\Events\SaleDeleted;
use App\Events\SaleUpdated;
use App\Exceptions\ClientException;
use App\Exceptions\ServerException;
use App\Exceptions\StoreException;
use App\Jobs\CalculateDiscount;
use App\Models\App;
use App\Models\CartItemResponse;
use App\Models\CartResource;
use App\Models\ConditionGroup;
use App\Models\CouponShortResource;
use App\Models\Discount;
use App\Models\DiscountCondition;
use App\Models\Order;
use App\Models\OrderProduct;
use App\Models\Product;
use App\Models\Role;
use App\Models\SalesShortResource;
use App\Models\Schema;
use App\Models\ShippingMethod;
use App\Models\User;
use App\Repositories\Contracts\ProductRepositoryContract;
use App\Repositories\DiscountRepository;
use App\Services\Contracts\DiscountServiceContract;
use App\Services\Contracts\MetadataServiceContract;
use App\Services\Contracts\SettingsServiceContract;
use App\Services\Contracts\ShippingTimeDateServiceContract;
use Brick\Math\BigDecimal;
use Brick\Math\Exception\MathException;
use Brick\Math\Exception\NumberFormatException;
use Brick\Math\Exception\RoundingNecessaryException;
use Brick\Math\RoundingMode;
use Brick\Money\Exception\MoneyMismatchException;
use Brick\Money\Exception\UnknownCurrencyException;
use Brick\Money\Money;
use Domain\Currency\Currency;
use Domain\Price\Dtos\PriceDto;
use Domain\ProductSet\ProductSet;
use Domain\SalesChannel\SalesChannelService;
use Domain\Seo\SeoMetadataService;
use Heseya\Dto\DtoException;
use Heseya\Dto\Missing;
use Illuminate\Database\Eloquent\Builder;
use Illuminate\Pagination\LengthAwarePaginator;
use Illuminate\Support\Arr;
use Illuminate\Support\Carbon;
use Illuminate\Support\Collection;
use Illuminate\Support\Facades\Auth;
use Illuminate\Support\Facades\Cache;
use Illuminate\Support\Facades\Config;
use Illuminate\Support\ItemNotFoundException;
use Illuminate\Support\Str;

readonly class DiscountService implements DiscountServiceContract
{
    public function __construct(
        private MetadataServiceContract $metadataService,
        private SettingsServiceContract $settingsService,
        private SeoMetadataService $seoMetadataService,
        private ShippingTimeDateServiceContract $shippingTimeDateService,
        private ProductRepositoryContract $productRepository,
        private DiscountRepository $discountRepository,
        private SalesChannelService $salesChannelService,
    ) {}

    public function index(CouponIndexDto|SaleIndexDto $dto): LengthAwarePaginator
    {
        return Discount::searchByCriteria($dto->toArray())
            ->orderBy('updated_at', 'DESC')
            ->with(['orders', 'products', 'productSets', 'conditionGroups', 'shippingMethods', 'metadata'])
            ->paginate(Config::get('pagination.per_page'));
    }

    /**
     * @throws ClientException
     */
    public function store(CouponDto|SaleDto $dto): Discount
    {
        if ($dto->amounts instanceof Missing && $dto->percentage instanceof Missing) {
            throw new ClientException('You need either percentage or amount values for the discount value');
        }

        /** @var Discount $discount */
        $discount = Discount::query()->create($dto->toArray());

        $discount->products()->attach($dto->getTargetProducts());
        $discount->productSets()->attach($dto->getTargetSets());
        $discount->shippingMethods()->attach($dto->getTargetShippingMethods());

        $conditionGroup = $dto->getConditionGroups();
        if (!$conditionGroup instanceof Missing && count($conditionGroup) > 0) {
            $discount->conditionGroups()->attach($this->createConditionGroupsToAttach($conditionGroup));
        }

        if (!($dto->getMetadata() instanceof Missing)) {
            $this->metadataService->sync($discount, $dto->getMetadata());
        }

        if (!($dto->getSeo() instanceof Missing)) {
            $this->seoMetadataService->createOrUpdateFor($discount, $dto->getSeo());
        }

        if (!($dto->amounts instanceof Missing)) {
            $this->discountRepository->setDiscountAmounts($discount->getKey(), $dto->amounts);
        }

        if ($dto instanceof CouponDto) {
            CouponCreated::dispatch($discount);
        } else {
            CalculateDiscount::dispatchIf(
                $discount->target_type === DiscountTargetType::PRODUCTS,
                $discount,
            );
            SaleCreated::dispatch($discount);
        }

        return $discount;
    }

    public function update(Discount $discount, CouponDto|SaleDto $dto): Discount
    {
        $discount->fill($dto->toArray());

        if ($dto->percentage instanceof Missing && !($dto->amounts instanceof Missing)) {
            $discount->percentage = null;
        }

        $discount->save();

        if (!$dto->getTargetProducts() instanceof Missing) {
            $discount->products()->sync($dto->getTargetProducts());
        }

        if (!$dto->getTargetSets() instanceof Missing) {
            $discount->productSets()->sync($dto->getTargetSets());
        }

        if (!$dto->getTargetShippingMethods() instanceof Missing) {
            $discount->shippingMethods()->sync($dto->getTargetShippingMethods());
        }

        $conditionGroup = $dto->getConditionGroups();
        if (!$conditionGroup instanceof Missing) {
            $discount->conditionGroups()->delete();
            if (count($conditionGroup) > 0) {
                $discount->conditionGroups()->attach($this->createConditionGroupsToAttach($conditionGroup));
            }
        }

        if (!($dto->getSeo() instanceof Missing)) {
            $this->seoMetadataService->createOrUpdateFor($discount, $dto->getSeo());
        }

        if (!($dto->amounts instanceof Missing)) {
            $this->discountRepository->setDiscountAmounts($discount->getKey(), $dto->amounts);
        } elseif (!($dto->percentage instanceof Missing)) {
            $discount->amounts()->delete();
        }

        if ($dto instanceof CouponDto) {
            CouponUpdated::dispatch($discount);
        } else {
            CalculateDiscount::dispatch($discount, true);
            SaleUpdated::dispatch($discount);
        }

        return $discount;
    }

    public function destroy(Discount $discount): void
    {
        if ($discount->delete()) {
            if ($discount->code !== null) {
                $discount->update(['code' => $discount->code . '-' . Carbon::now()->timestamp]);
                CouponDeleted::dispatch($discount);
            } else {
                CalculateDiscount::dispatchIf(
                    $discount->active && $discount->target_type === DiscountTargetType::PRODUCTS,
                    $discount,
                );
                SaleDeleted::dispatch($discount);
            }
        }
    }

    private function getSalesWithBlockList(): Collection
    {
        return Discount::query()
            ->whereNull('code')
            ->where('active', '=', true)
            ->where('target_type', '=', DiscountTargetType::PRODUCTS->value)
            ->where('target_is_allow_list', '=', false)
            ->with(['products', 'productSets', 'productSets.products'])
            ->get();
    }

    private function allDiscountProductsIds(Discount $discount): Collection
    {
        $products = $discount->allProductsIds();

        if (!$discount->target_is_allow_list) {
            $products = Product::query()->whereNotIn('id', $products)->pluck('id');
        }

        // Return only ids of products, that should be discounted
        return $products;
    }

    /**
     * @throws MathException
     * @throws MoneyMismatchException
     * @throws NumberFormatException
     * @throws RoundingNecessaryException
     * @throws ServerException
     * @throws UnknownCurrencyException
     */
    private function calcPrice(Money $price, string $productId, Discount $discount): Money
    {
        $minimalProductPrice = Money::ofMinor(1, $price->getCurrency());

        if (!$price->isEqualTo($minimalProductPrice) && $this->checkIsProductInDiscount($productId, $discount)) {
            $price = $price->minus($this->calc($price, $discount));
            $price = Money::max($price, $minimalProductPrice);
        }

        return $price;
    }

    /**
     * @throws MathException
     * @throws ServerException
     */
    public function calc(Money $value, Discount $discount): Money
    {
        $currency = Currency::tryFrom($value->getCurrency()->getCurrencyCode());

        if ($currency === null) {
            throw new ServerException(Exceptions::SERVER_PRICE_UNKNOWN_CURRENCY);
        }

        $percentage = $discount->pivot->percentage ?? $discount->percentage;

        if ($percentage !== null) {
            $percentage = BigDecimal::of($percentage)->dividedBy(100, roundingMode: RoundingMode::HALF_DOWN);

            // It's debatable which rounding mode we use based on context
            // This fits with current tests
            $value = $value->multipliedBy($percentage, RoundingMode::HALF_DOWN);
        } else {
            [$amount] = $this->discountRepository::getDiscountAmounts($discount->getKey(), $currency);

            $value = $amount->value;
        }

        return $value;
    }

    /**
     * @throws ServerException
     * @throws MoneyMismatchException
     * @throws UnknownCurrencyException
     * @throws DtoException
     * @throws RoundingNecessaryException
     * @throws MathException
     * @throws ClientException
     * @throws NumberFormatException
     */
    public function calculateDiscount(Discount $discount, bool $updated): void
    {
        // If discount has conditions based on time, then must be added or removed from cache
        $this->checkIsDiscountActive($discount);

        // Why do I need this
        $salesWithBlockList = $this->getSalesWithBlockList();
        $products = Collection::make();

        // if job is called after update, then calculate discount for all products,
        // because it may change the list of related products or target_is_allow_list value
        if (!$updated && $discount->active) {
            $products = $this->allDiscountProductsIds($discount);
        }

        $this->applyDiscountsOnProductsLazy($products, $salesWithBlockList);
    }

    /**
     * @throws ClientException
     * @throws MathException
     * @throws MoneyMismatchException
     * @throws NumberFormatException
     * @throws RoundingNecessaryException
     * @throws UnknownCurrencyException
     */
    public function calcOrderProductsAndTotalDiscounts(Order $order, OrderDto $orderDto): Order
    {
        return $this->calcOrderDiscounts($order, $orderDto, [
            DiscountTargetType::PRODUCTS,
            DiscountTargetType::CHEAPEST_PRODUCT,
            DiscountTargetType::ORDER_VALUE,
        ]);
    }

    /**
     * @throws ClientException
     * @throws MathException
     * @throws MoneyMismatchException
     * @throws NumberFormatException
     * @throws RoundingNecessaryException
     * @throws UnknownCurrencyException
     */
    public function calcOrderShippingDiscounts(Order $order, OrderDto $orderDto): Order
    {
        return $this->calcOrderDiscounts($order, $orderDto, [
            DiscountTargetType::SHIPPING_PRICE,
        ]);
    }

    /**
     * @throws MathException
     * @throws StoreException
     * @throws MoneyMismatchException
     * @throws UnknownCurrencyException
     * @throws DtoException
     */
    public function calcCartDiscounts(CartDto $cart, Collection $products, BigDecimal $vat_rate): CartResource
    {
        $discounts = $this->getActiveSalesAndCoupons($cart->getCoupons());

        /** @var ?ShippingMethod $shippingMethod */
        $shippingMethod = is_string($cart->getShippingMethodId())
            ? ShippingMethod::query()->findOrFail($cart->getShippingMethodId())
            : null;

        /** @var ?ShippingMethod $shippingMethodDigital */
        $shippingMethodDigital = is_string($cart->getDigitalShippingMethodId())
            ? ShippingMethod::query()->findOrFail($cart->getDigitalShippingMethodId())
            : null;

        $currency = $cart->currency;
        $cartItems = [];
        $cartValue = Money::zero($currency->value);

        foreach ($cart->getItems() as $cartItem) {
            $product = $products->firstWhere('id', $cartItem->getProductId());

            if (!($product instanceof Product)) {
                // skip when product is not available
                continue;
            }

            $prices = $this->productRepository->getProductPrices($product->getKey(), [
                ProductPriceType::PRICE_BASE,
            ], $currency);

            /** @var Money $price */
            $price = $prices->get(ProductPriceType::PRICE_BASE->value)?->firstOrFail()?->value ?? throw new ItemNotFoundException();

            foreach ($cartItem->getSchemas() as $schemaId => $value) {
                /** @var Schema $schema */
                $schema = $product->schemas()->findOrFail($schemaId);

                $price = $price->plus(
                    $schema->getPrice($value, $cartItem->getSchemas(), $currency),
                );
            }
            $cartValue = $cartValue->plus($price->multipliedBy($cartItem->getQuantity()));
            $cartItems[] = new CartItemResponse(
                $cartItem->getCartItemId(),
                $price,
                $price,
                $cartItem->getQuantity(),
            );
        }
        $cartShippingTimeAndDate = $this->shippingTimeDateService->getTimeAndDateForCart($cart, $products);

        $shippingPrice = $shippingMethod?->getPrice($cartValue) ?? Money::zero($currency->value);
        $shippingPrice = $shippingPrice->plus(
            $shippingMethodDigital?->getPrice($cartValue) ?? Money::zero($currency->value),
        );

        $summary = $cartValue->plus($shippingPrice);

        $cartResource = new CartResource(
            Collection::make($cartItems),
            Collection::make(),
            Collection::make(),
            $cartValue,
            $cartValue,
            $shippingPrice,
            $shippingPrice,
            $summary,
            $cartShippingTimeAndDate['shipping_time'] ?? null,
            $cartShippingTimeAndDate['shipping_date'] ?? null,
        );

        if ($cartResource->items->isEmpty()) {
            return $cartResource;
        }

        foreach ($discounts as $discount) {
            if (
                $this->checkDiscountTarget($discount, $cart)
                && $this->checkConditionGroups($discount, $cart, $cartResource->cart_total)
            ) {
                $cartResource = $this->applyDiscountOnCart($discount, $cart, $cartResource);
                $newSummary = $cartResource->cart_total->plus($cartResource->shipping_price);
                $appliedDiscount = $summary->minus($newSummary);

                if ($discount->code !== null) {
                    $cartResource->coupons->push(
                        new CouponShortResource(
                            $discount->getKey(),
                            $discount->name,
                            $appliedDiscount,
                            $discount->code,
                        )
                    );
                } else {
                    $cartResource->sales->push(
                        new SalesShortResource(
                            $discount->getKey(),
                            $discount->name,
                            $appliedDiscount,
                        )
                    );
                }

                $summary = $newSummary;
            }
        }

<<<<<<< HEAD
        //        $cartResource->cart_total = round($cartResource->cart_total, 2, PHP_ROUND_HALF_UP);
        //        $cartResource->shipping_price = round($cartResource->shipping_price, 2, PHP_ROUND_HALF_UP);

        $cartResource->summary = $cartResource->cart_total->plus($cartResource->shipping_price);
=======
        foreach ($cartResource->items as $item) {
            $item->price = $this->salesChannelService->addVat($item->price, $vat_rate);
            $item->price_discounted = $this->salesChannelService->addVat($item->price_discounted, $vat_rate);
        }

        $cartResource->cart_total = round(
            $this->salesChannelService->addVat($cartResource->cart_total, $vat_rate), 2,
        );
        $cartResource->shipping_price = round($cartResource->shipping_price, 2);
        $cartResource->summary = $cartResource->cart_total + $cartResource->shipping_price;
>>>>>>> 09205592

        return $cartResource;
    }

    /**
     * @return ProductPriceDto[]
     */
    public function calcProductsListDiscounts(Collection $products): array
    {
        $salesWithBlockList = $this->getSalesWithBlockList();

        return $products->map(function (Product $product) use ($salesWithBlockList) {
            /**
             * @var PriceDto[] $minPriceDiscounted
             * @var PriceDto[] $maxPriceDiscounted
             */
            [$minPriceDiscounted, $maxPriceDiscounted] = $this->calcAllDiscountsOnProduct(
                $product,
                $salesWithBlockList,
                true,
            );

            // TODO: Fix this with multiple currencies
            return new ProductPriceDto(
                $product->getKey(),
                $minPriceDiscounted[0]->value->getAmount()->toFloat(),
                $maxPriceDiscounted[0]->value->getAmount()->toFloat(),
            );
        })->toArray();
    }

    /**
     * @throws UnknownCurrencyException
     * @throws RoundingNecessaryException
     * @throws NumberFormatException
     * @throws MathException
     * @throws MoneyMismatchException
     */
    public function calcAppliedDiscount(Money $price, Money $appliedDiscount, string $setting): Money
    {
        $minimalPrice = Money::ofMinor(1, $price->getCurrency());

        $maximumDiscount = $price->minus($minimalPrice);

        return $appliedDiscount->isGreaterThan($maximumDiscount) ? $maximumDiscount : $appliedDiscount;
    }

    /**
     * @throws MoneyMismatchException
     * @throws ServerException
     * @throws UnknownCurrencyException
     * @throws RoundingNecessaryException
     * @throws MathException
     * @throws NumberFormatException
     * @throws DtoException
     */
    private function calcAllDiscountsOnProduct(
        Product $product,
        Collection $salesWithBlockList,
        bool $calcForCurrentUser,
    ): array {
        $sales = $this->sortDiscounts($product->allProductSales($salesWithBlockList));

        $prices = $this->productRepository->getProductPrices(
            $product->getKey(),
            [
                ProductPriceType::PRICE_MIN_INITIAL,
                ProductPriceType::PRICE_MAX_INITIAL,
            ],
        );

        $minPrices = $prices->get(ProductPriceType::PRICE_MIN_INITIAL->value);
        $maxPrices = $prices->get(ProductPriceType::PRICE_MAX_INITIAL->value);

        $minimalMonetaryValue = 1;

        $productSales = Collection::make();

        foreach ($sales as $sale) {
            if ($this->checkConditionGroupsForProduct($sale, $calcForCurrentUser)) {
                foreach ($minPrices as $index => $minPrice) {
                    $minimalProductPrice = Money::ofMinor(
                        $minimalMonetaryValue,
                        $minPrice->value->getCurrency(),
                    );

                    if (!$minPrice->value->isEqualTo($minimalProductPrice)) {
                        $minPrices[$index] = PriceDto::fromMoney(
                            $this->calcProductPriceDiscount($sale, $minPrice->value, $minimalProductPrice),
                        );
                    }
                }

                foreach ($maxPrices as $index => $maxPrice) {
                    $minimalProductPrice = Money::ofMinor(
                        $minimalMonetaryValue,
                        $maxPrice->value->getCurrency(),
                    );

                    if (!$maxPrice->value->isEqualTo($minimalProductPrice)) {
                        $maxPrices[$index] = PriceDto::fromMoney(
                            $this->calcProductPriceDiscount($sale, $maxPrice->value, $minimalProductPrice),
                        );
                    }
                }

                $productSales->push($sale);
            }
        }

        return [
            $minPrices,
            $maxPrices,
            $productSales,
        ];
    }

    /**
     * @param array<DiscountTargetType> $targetTypes
     *
     * @throws ClientException
     * @throws MathException
     * @throws MoneyMismatchException
     * @throws NumberFormatException
     * @throws RoundingNecessaryException
     * @throws UnknownCurrencyException
     */
    private function calcOrderDiscounts(Order $order, OrderDto $orderDto, array $targetTypes = []): Order
    {
        $coupons = $orderDto->getCoupons() instanceof Missing ? [] : $orderDto->getCoupons();
        $sales = $orderDto->getSaleIds() instanceof Missing ? [] : $orderDto->getSaleIds();
        $discounts = $this->getActiveSalesAndCoupons($coupons, $targetTypes);

        /** @var Discount $discount */
        foreach ($discounts as $discount) {
            if ($this->checkConditionGroups($discount, $orderDto, $order->cart_total)) {
                $order = $this->applyDiscountOnOrder($discount, $order);
            } elseif (
                ($discount->code === null && in_array($discount->getKey(), $sales))
                || $discount->code !== null
            ) {
                [$type, $id] = $discount->code !== null ? ['coupon', $discount->code] : ['sale', $discount->getKey()];
                throw new ClientException(Exceptions::CLIENT_CANNOT_APPLY_SELECTED_DISCOUNT_TYPE, errorArray: ['type' => $type, 'id' => $id]);
            }
        }

        $refreshed = $order->fresh();
        if ($refreshed?->discounts->count() === 0) {
            $order = $this->roundProductPrices($order);
        }

        //        $order->cart_total = round($order->cart_total, 2, PHP_ROUND_HALF_UP);
        //        $order->shipping_price = round($order->shipping_price, 2, PHP_ROUND_HALF_UP);
        $order->summary = $order->cart_total->plus($order->shipping_price);
        $order->paid = $order->summary->isLessThanOrEqualTo(0);

        return $order;
    }

    /**
     * @throws MathException
     * @throws MoneyMismatchException
     */
    private function roundProductPrices(Order $order): Order
    {
        // If cheapest product has been split, it will not be returned by $order->products,
        // and $order->products()->get() has products without discount, if order will be saved at this moment,
        // all products in database should be updated, and split product will be returned by $order->products
        $order->push();
        $order->refresh();
        $totalPrice = Money::zero($order->currency->value);
        foreach ($order->products as $product) {
            //            $product->price = round($product->price, 2, PHP_ROUND_HALF_UP);
            $totalPrice = $totalPrice->plus($product->price->multipliedBy($product->quantity));
        }

        $order->cart_total = $totalPrice;

        return $order;
    }

    /**
     * @throws MathException
     * @throws MoneyMismatchException
     * @throws ServerException
     */
    private function calcProductPriceDiscount(Discount $discount, Money $price, Money $minimalProductPrice): Money
    {
        $price = $price->minus($this->calc($price, $discount));

        return Money::max($price, $minimalProductPrice);
    }

    /**
     * @throws RoundingNecessaryException
     * @throws MathException
     * @throws UnknownCurrencyException
     * @throws NumberFormatException
     * @throws MoneyMismatchException
     * @throws ServerException
     */
    private function calcOrderProductDiscount(
        OrderProduct $orderProduct,
        Discount $discount,
    ): void {
        $appliedDiscount = $this->calcAppliedDiscount(
            $orderProduct->price,
            $this->calc($orderProduct->price, $discount),
            'minimal_product_price',
        );

        $orderProduct->price = $orderProduct->price->minus($appliedDiscount);

        // Adding a discount to orderProduct
        $this->attachDiscount($orderProduct, $discount, $appliedDiscount);
    }

    /**
     * @param Collection<array-key, Discount> $discounts
     *
     * @return Collection<array-key, Discount>
     */
    private function sortDiscounts(Collection $discounts): Collection
    {
        // Sortowanie zniżek w kolejności naliczania (Target type ASC, Discount type ASC, Priority DESC)
        return $discounts->sortBy([
            fn (Discount $a, Discount $b) => $a->target_type->getPriority() <=> $b->target_type->getPriority(),
            fn (Discount $a, Discount $b) => ($a->percentage !== null ? 1 : 0) <=> ($b->percentage !== null ? 1 : 0),
            fn (Discount $a, Discount $b) => $b->priority <=> $a->priority,
        ]);
    }

    /**
     * @throws MoneyMismatchException
     * @throws ServerException
     * @throws UnknownCurrencyException
     * @throws RoundingNecessaryException
     * @throws DtoException
     * @throws MathException
     * @throws ClientException
     * @throws NumberFormatException
     * @throws StoreException
     */
    private function applyDiscountsOnProductsLazy(Collection $productIds, Collection $salesWithBlockList): void
    {
        $productQuery = Product::with([
            'discounts',
            'sets',
            'sets.discounts',
            'sets.parent',
        ]);

        if ($productIds->isNotEmpty()) {
            $productQuery = $productQuery->whereIn('id', $productIds);
        }

        $productQuery->chunk(100, function ($products) use ($salesWithBlockList): void {
            foreach ($products as $product) {
                $this->applyAllDiscountsOnProduct($product, $salesWithBlockList);
            }
        });
    }

    /**
     * @throws RoundingNecessaryException
     * @throws MoneyMismatchException
     * @throws MathException
     * @throws UnknownCurrencyException
     * @throws NumberFormatException
     * @throws DtoException
     * @throws ServerException
     */
    public function applyDiscountOnProduct(
        Product $product,
        OrderProductDto $orderProductDto,
        Discount $discount
    ): OrderProduct {
        //        TODO: wtf is this

        // TODO: Get currency somehow
        $currency = Currency::DEFAULT;

        $prices = $this->productRepository->getProductPrices($product->getKey(), [
            ProductPriceType::PRICE_BASE,
        ], $currency);

        $price = $prices->get(ProductPriceType::PRICE_BASE->value, collect())->firstOrFail()->value;

        foreach ($orderProductDto->getSchemas() as $schemaId => $value) {
            /** @var Schema $schema */
            $schema = $product->schemas()->findOrFail($schemaId);

            $price = $price->plus($schema->getPrice($value, $orderProductDto->getSchemas()));
        }

        return new OrderProduct([
            'product_id' => $product->getKey(),
            'quantity' => $orderProductDto->getQuantity(),
            'price' => $this->calcPrice($price, $product->getKey(), $discount)->getAmount()->toFloat(),
        ]);
    }

    /**
     * @throws MoneyMismatchException
     * @throws ServerException
     * @throws UnknownCurrencyException
     * @throws RoundingNecessaryException
     * @throws MathException
     * @throws ClientException
     * @throws NumberFormatException
     * @throws DtoException
     * @throws StoreException
     */
    public function applyDiscountsOnProducts(Collection $products): void
    {
        $salesWithBlockList = $this->getSalesWithBlockList();
        foreach ($products as $product) {
            $this->applyAllDiscountsOnProduct($product, $salesWithBlockList);
        }
    }

    /**
     * @throws ServerException
     * @throws MoneyMismatchException
     * @throws UnknownCurrencyException
     * @throws RoundingNecessaryException
     * @throws MathException
     * @throws ClientException
     * @throws NumberFormatException
     * @throws DtoException
     * @throws StoreException
     */
    public function applyDiscountsOnProduct(Product $product): void
    {
        $salesWithBlockList = $this->getSalesWithBlockList();
        $this->applyAllDiscountsOnProduct($product, $salesWithBlockList);
    }

    /**
     * @throws RoundingNecessaryException
     * @throws MathException
     * @throws UnknownCurrencyException
     * @throws MoneyMismatchException
     * @throws ServerException
     */
    public function applyDiscountOnOrderProduct(OrderProduct $orderProduct, Discount $discount): OrderProduct
    {
        $minimalProductPrice = Money::ofMinor(1, $orderProduct->currency->value);
        $price = $orderProduct->price;

        if (
            !$price->isEqualTo($minimalProductPrice)
            && $this->checkIsProductInDiscount($orderProduct->product_id, $discount)
        ) {
            $this->calcOrderProductDiscount($orderProduct, $discount);
        }

        return $orderProduct;
    }

    /**
     * @throws RoundingNecessaryException
     * @throws MoneyMismatchException
     * @throws MathException
     * @throws UnknownCurrencyException
     * @throws NumberFormatException
     * @throws ServerException
     */
    public function applyDiscountOnCartItem(
        Discount $discount,
        CartItemDto $cartItem,
        CartResource $cart,
    ): CartItemResponse {
        /** @var CartItemResponse $result */
        $result = $cart->items->filter(
            fn ($value) => $value->cartitem_id === $cartItem->getCartItemId(),
        )->first();

        $result->price_discounted = $this->calcPrice(
            $result->price_discounted,
            $cartItem->getProductId(),
            $discount,
        );

        return $result;
    }

    /**
     * @throws MathException
     * @throws MoneyMismatchException
     * @throws NumberFormatException
     * @throws RoundingNecessaryException
     * @throws UnknownCurrencyException
     * @throws ServerException
     */
    public function applyDiscountOnOrder(Discount $discount, Order $order): Order
    {
        $refreshedOrder = $order->fresh();
        if (
            in_array($discount->target_type, [DiscountTargetType::ORDER_VALUE, DiscountTargetType::SHIPPING_PRICE])
            && $refreshedOrder?->discounts->count() === 0
        ) {
            $order = $this->roundProductPrices($order);
        }

        return match ($discount->target_type) {
            DiscountTargetType::CHEAPEST_PRODUCT => $this->applyDiscountOnOrderCheapestProduct($order, $discount),
            DiscountTargetType::ORDER_VALUE => $this->applyDiscountOnOrderValue($order, $discount),
            DiscountTargetType::PRODUCTS => $this->applyDiscountOnOrderProducts($order, $discount),
            DiscountTargetType::SHIPPING_PRICE => $this->applyDiscountOnOrderShipping($order, $discount),
        };
    }

    /**
     * @throws StoreException
     * @throws ClientException
     * @throws NumberFormatException
     * @throws RoundingNecessaryException
     * @throws MathException
     * @throws UnknownCurrencyException
     * @throws StoreException
     * @throws MoneyMismatchException
     * @throws DtoException
     */
    public function applyAllDiscountsOnProduct(
        Product $product,
        Collection $salesWithBlockList,
    ): void {
        [
            // @var PriceDto[] $minPricesDiscounted
            $minPricesDiscounted,
            // @var PriceDto[] $maxPricesDiscounted
            $maxPricesDiscounted,
            $productSales,
        ] = $this->calcAllDiscountsOnProduct($product, $salesWithBlockList, false);

        $this->productRepository->setProductPrices($product->getKey(), [
            ProductPriceType::PRICE_MIN->value => $minPricesDiscounted,
            ProductPriceType::PRICE_MAX->value => $maxPricesDiscounted,
        ]);

        // detach and attach only add 2 queries to database, sync add 1 query for every element in given array,
        $product->sales()->detach();
        $product->sales()->attach($productSales->pluck('id'));
    }

    /**
     * @throws RoundingNecessaryException
     * @throws MathException
     * @throws UnknownCurrencyException
     * @throws NumberFormatException
     * @throws MoneyMismatchException
     * @throws ServerException
     */
    private function applyDiscountOnOrderProducts(Order $order, Discount $discount): Order
    {
        $cartValue = Money::zero($order->currency->value);

        /** @var OrderProduct $product */
        foreach ($order->products as $product) {
            $product = $this->applyDiscountOnOrderProduct($product, $discount);
            $cartValue = $cartValue->plus($product->price->multipliedBy($product->quantity));
        }

        $order->cart_total = $cartValue;

        return $order;
    }

    /**
     * @throws RoundingNecessaryException
     * @throws MoneyMismatchException
     * @throws MathException
     * @throws UnknownCurrencyException
     * @throws NumberFormatException
     * @throws ServerException
     */
    private function applyDiscountOnOrderCheapestProduct(Order $order, Discount $discount): Order
    {
        /** @var OrderProduct $product */
        $product = $order->products->sortBy([
            ['price', 'asc'],
            ['quantity', 'asc'],
        ])->first();

        if ($product !== null) {
            $minimalProductPrice = Money::ofMinor(1, $order->currency->value);

            if ($product->quantity > 1 && !$product->price->isEqualTo($minimalProductPrice)) {
                $product->update(['quantity' => $product->quantity - 1]);

                /** @var OrderProduct $newProduct */
                $newProduct = $order->products()->create([
                    'product_id' => $product->product_id,
                    'quantity' => 1,
                    'name' => $product->name,
                    'price' => $product->price,
                    'price_initial' => $product->price_initial,
                    'base_price' => $product->price,
                    'base_price_initial' => $product->price,
                    'vat_rate' => 0, // TODO: add VAT form sales channel
                ]);

                foreach ($product->schemas as $schema) {
                    $newProduct->schemas()->create(
                        $schema->only('name', 'value', 'price_initial', 'price'),
                    );
                }

                $product->discounts->each(fn (Discount $discount) => $this->attachDiscount(
                    $newProduct,
                    $discount,
                    $discount->pivot->applied_discount,
                ));

                $product = $newProduct;
            }

            $price = $product->price;

            if (!$price->isEqualTo($minimalProductPrice)) {
                $this->calcOrderProductDiscount($product, $discount);
                $product->save();
            }

            $order->cart_total = $order->cart_total->minus(
                $price->minus($product->price)->multipliedBy($product->quantity),
            );
        }

        return $order;
    }

    private function applyDiscountOnCart(Discount $discount, CartDto $cartDto, CartResource $cart): CartResource
    {
        return match ($discount->target_type) {
            DiscountTargetType::PRODUCTS => $this->applyDiscountOnCartItems($discount, $cartDto, $cart),
            DiscountTargetType::ORDER_VALUE => $this->applyDiscountOnCartTotal($discount, $cart),
            DiscountTargetType::SHIPPING_PRICE => $this->applyDiscountOnCartShipping($discount, $cartDto, $cart),
            DiscountTargetType::CHEAPEST_PRODUCT => $this->applyDiscountOnCartCheapestItem($discount, $cart),
        };
    }

    /**
     * @throws RoundingNecessaryException
     * @throws MathException
     * @throws UnknownCurrencyException
     * @throws NumberFormatException
     * @throws MoneyMismatchException
     * @throws ServerException
     */
    private function applyDiscountOnCartShipping(
        Discount $discount,
        CartDto $cartDto,
        CartResource $cartResource
    ): CartResource {
        if (
            in_array(
                $cartDto->getShippingMethodId(),
                $discount->shippingMethods->pluck('id')->toArray(),
            ) === $discount->target_is_allow_list
        ) {
            $cartResource->shipping_price = $cartResource->shipping_price->minus($this->calcAppliedDiscount(
                $cartResource->shipping_price,
                $this->calc($cartResource->shipping_price, $discount),
                'minimal_shipping_price',
            ));

//            $cartResource->shipping_price = round($cartResource->shipping_price, 2, PHP_ROUND_HALF_UP);
        }

        return $cartResource;
    }

    /**
     * @throws RoundingNecessaryException
     * @throws MathException
     * @throws UnknownCurrencyException
     * @throws NumberFormatException
     * @throws MoneyMismatchException
     * @throws ServerException
     */
    private function applyDiscountOnCartTotal(Discount $discount, CartResource $cartResource): CartResource
    {
        $cartResource->cart_total = $cartResource->cart_total->minus($this->calcAppliedDiscount(
            $cartResource->cart_total,
            $this->calc($cartResource->cart_total, $discount),
            'minimal_order_price',
        ));

//        $cartResource->cart_total = round($cartResource->cart_total, 2, PHP_ROUND_HALF_UP);

        return $cartResource;
    }

    /**
     * @throws RoundingNecessaryException
     * @throws MoneyMismatchException
     * @throws MathException
     * @throws UnknownCurrencyException
     * @throws NumberFormatException
     * @throws ServerException
     */
    private function applyDiscountOnCartItems(Discount $discount, CartDto $cartDto, CartResource $cart): CartResource
    {
        $cartItems = [];
        $cartValue = Money::zero($cartDto->currency->value);

        /** @var CartItemDto $item */
        foreach ($cartDto->getItems() as $item) {
            $cartItem = $cart->items->filter(fn ($value, $key) => $value->cartitem_id === $item->getCartItemId())->first();

            if ($cartItem === null) {
                continue;
            }

            $cartItem = $this->applyDiscountOnCartItem($discount, $item, $cart);

            $cartItems[] = $cartItem;

            $cartValue = $cartValue->plus($cartItem->price_discounted->multipliedBy($item->getQuantity()));
        }

        $cart->items = Collection::make($cartItems);
        $cart->cart_total = $cartValue;

        return $cart;
    }

    /**
     * @throws RoundingNecessaryException
     * @throws MathException
     * @throws UnknownCurrencyException
     * @throws NumberFormatException
     * @throws ServerException
     */
    private function applyDiscountOnCartCheapestItem(
        Discount $discount,
        CartResource $cart,
    ): CartResource {
        /** @var CartItemResponse $cartItem */
        $cartItem = $cart->items->sortBy([
            ['price_discounted', 'asc'],
            ['quantity', 'asc'],
        ])->first();

        $minimalProductPrice = $this->settingsService->getMinimalPrice('minimal_product_price');

        if ($cartItem->quantity > 1 && $cartItem->price_discounted !== $minimalProductPrice) {
            $cart->items->first(fn ($value): bool => $value->cartitem_id === $cartItem->cartitem_id && $value->quantity === $cartItem->quantity)->quantity = $cartItem->quantity - 1;

            $cartItem = new CartItemResponse(
                $cartItem->cartitem_id,
                $cartItem->price,
                $cartItem->price_discounted,
                1,
            );
            $cart->items->push($cartItem);
        }

        $price = $cartItem->price_discounted;
        $priceAsMoney = Money::of($price, Currency::DEFAULT->value);

        if ($price !== $minimalProductPrice) {
            $newPrice = round($price - $this->calc($priceAsMoney, $discount)->getAmount()->toFloat(), 2, PHP_ROUND_HALF_UP);

            $cartItem->price_discounted = max($newPrice, $minimalProductPrice);

            $cart->cart_total -= ($price - $cartItem->price_discounted) * $cartItem->quantity;
        }

        return $cart;
    }

    /**
     * @throws RoundingNecessaryException
     * @throws MathException
     * @throws UnknownCurrencyException
     * @throws NumberFormatException
     * @throws MoneyMismatchException
     */
    private function applyDiscountOnOrderValue(Order $order, Discount $discount): Order
    {
        $cartTotal = Money::of(
            $order->cart_total,
            Currency::DEFAULT->value,
        );

        $appliedDiscount = $this->calcAppliedDiscount(
            $cartTotal,
            $this->calc($cartTotal, $discount),
            'minimal_order_price',
        );

        // TODO: Service shouldn't modify prices randomly
        $order->cart_total = $cartTotal->minus($appliedDiscount)->getAmount()->toFloat();

        // TODO: Change to money
        $this->attachDiscount($order, $discount, $appliedDiscount->getAmount()->toFloat());

        return $order;
    }

    /**
     * @throws RoundingNecessaryException
     * @throws MathException
     * @throws UnknownCurrencyException
     * @throws NumberFormatException
     * @throws MoneyMismatchException
     */
    private function applyDiscountOnOrderShipping(Order $order, Discount $discount): Order
    {
        $shipping_price = Money::of(
            $order->shipping_price,
            Currency::DEFAULT->value,
        );

        if (
            in_array(
                $order->shipping_method_id,
                $discount->shippingMethods->pluck('id')->toArray()
            ) === $discount->target_is_allow_list
        ) {
            $appliedDiscount = $this->calcAppliedDiscount(
                $shipping_price,
                $this->calc($shipping_price, $discount),
                'minimal_shipping_price',
            );

            // TODO: Service shouldn't modify prices randomly
            $order->shipping_price = $shipping_price->minus($appliedDiscount)->getAmount()->toFloat();

            // TODO: Change to money
            $this->attachDiscount($order, $discount, $appliedDiscount->getAmount()->toFloat());
        }

        return $order;
    }

    private function attachDiscount(Order|OrderProduct $object, Discount $discount, Money $appliedDiscount): void
    {
        $code = $discount->code !== null ? ['code' => $discount->code] : [];

        // TODO: Attach prices with order rework

        $object->discounts()->attach(
            $discount->getKey(),
            [
                'name' => $discount->name,
                'percentage' => $discount->percentage,
                'target_type' => $discount->target_type,
                'applied_discount' => $appliedDiscount,
            ] + $code,
        );
    }

    public function activeSales(): Collection
    {
        $sales = Discount::query()
            ->whereNull('code')
            ->where('active', '=', true)
            ->where('target_type', '=', DiscountTargetType::PRODUCTS->value)
            ->where(
                fn (Builder $query) => $query
                    ->whereHas('conditionGroups', function ($query): void {
                        $query
                            ->whereHas('conditions', function ($query): void {
                                $query->whereIn('type', [ConditionType::DATE_BETWEEN->value, ConditionType::TIME_BETWEEN->value, ConditionType::WEEKDAY_IN->value]);
                            });
                    })
                    ->orWhereDoesntHave('conditionGroups')
            )
            ->with(['conditionGroups', 'conditionGroups.conditions'])
            ->get();

        return $sales->filter(function ($sale): bool {
            foreach ($sale->conditionGroups as $conditionGroup) {
                foreach ($conditionGroup->conditions as $condition) {
                    $result = match ($condition->type) {
                        ConditionType::DATE_BETWEEN => $this->checkConditionDateBetween($condition),
                        ConditionType::TIME_BETWEEN => $this->checkConditionTimeBetween($condition),
                        ConditionType::WEEKDAY_IN => $this->checkConditionWeekdayIn($condition),
                        default => false,
                    };
                    if ($result) {
                        return true;
                    }
                }
            }

            return $sale->conditionGroups->isEmpty();
        });
    }

    /**
     * @throws MoneyMismatchException
     * @throws ServerException
     * @throws UnknownCurrencyException
     * @throws RoundingNecessaryException
     * @throws DtoException
     * @throws MathException
     * @throws ClientException
     * @throws NumberFormatException
     */
    public function checkActiveSales(): void
    {
        /** @var Collection<int, mixed> $activeSales */
        $activeSales = Cache::get('sales.active', Collection::make());

        $oldActiveSales = Collection::make($activeSales);

        $activeSalesIds = $this->activeSales()->pluck('id');
        $saleIds = $activeSalesIds
            ->diff($oldActiveSales)
            ->merge($oldActiveSales->diff($activeSalesIds));

        $sales = Discount::query()
            ->whereIn('id', $saleIds)
            ->with(['products', 'productSets', 'productSets.products'])
            ->get();

        $products = Collection::make();

        foreach ($sales as $sale) {
            $products = $products->merge($this->allDiscountProductsIds($sale));
        }

        $products = $products->unique();
        $this->applyDiscountsOnProductsLazy(
            $products,
            $this->getSalesWithBlockList(),
        );

        Cache::put('sales.active', $activeSalesIds);
    }

    /**
     * @param array<DiscountTargetType> $targetTypes
     */
    private function getActiveSalesAndCoupons(array|Missing $couponIds, array $targetTypes = []): Collection
    {
        $targetTypesValues = Arr::map($targetTypes, fn (DiscountTargetType $type) => $type->value);

        // Get all active discounts
        $salesQuery = Discount::query()
            ->where('active', '=', true)
            ->whereNull('code')
            ->with([
                'orders',
                'products',
                'productSets',
                'productSets.children',
                'productSets.products',
                'conditionGroups',
                'conditionGroups.conditions',
            ]);
        if (count($targetTypesValues)) {
            $salesQuery = $salesQuery->whereIn('target_type', $targetTypesValues);
        }
        $sales = $salesQuery->get();

        // No coupons used
        if ($couponIds instanceof Missing) {
            return $this->sortDiscounts($sales);
        }

        // Get all active coupons
        $couponsQuery = Discount::query()
            ->where('active', '=', true)
            ->whereIn('code', $couponIds)
            ->with([
                'orders',
                'products',
                'productSets',
                'productSets.children',
                'productSets.products',
                'conditionGroups',
                'conditionGroups.conditions',
            ]);
        if (count($targetTypesValues)) {
            $couponsQuery = $couponsQuery->whereIn('target_type', $targetTypesValues);
        }
        $coupons = $couponsQuery->get();

        // Posortowanie w kolejności do naliczania zniżek
        return $this->sortDiscounts($sales->merge($coupons));
    }

    private function checkIsDiscountActive(Discount $discount): void
    {
        if ($this->checkDiscountHasTimeConditions($discount)) {
            /** @var Collection<int, mixed> $activeSales */
            $activeSales = Cache::get('sales.active', Collection::make());

            if ($discount->active && $this->checkDiscountTimeConditions($discount)) {
                if (!$activeSales->contains($discount->getKey())) {
                    $activeSales->push($discount->getKey());
                }
            } else {
                if ($activeSales->contains($discount->getKey())) {
                    $activeSales = $activeSales->reject(
                        fn ($value, $key) => $value === $discount->getKey(),
                    );
                }
            }
            Cache::put('sales.active', $activeSales);
        }
    }

    private function checkDiscountTarget(Discount $discount, CartDto $cart): bool
    {
        if ($discount->target_type === DiscountTargetType::PRODUCTS) {
            if ($discount->target_is_allow_list) {
                /** @var CartItemDto $item */
                foreach ($cart->getItems() as $item) {
                    if ($discount->allProductsIds()->contains(fn ($value): bool => $value === $item->getProductId())) {
                        return true;
                    }
                }
            } else {
                /** @var CartItemDto $item */
                foreach ($cart->getItems() as $item) {
                    if ($discount->allProductsIds()->doesntContain(fn ($value): bool => $value === $item->getProductId())) {
                        return true;
                    }
                }
            }
        }

        if ($discount->target_type === DiscountTargetType::SHIPPING_PRICE) {
            if ($discount->target_is_allow_list) {
                return $discount->shippingMethods->contains(fn ($value): bool => $value->getKey() === $cart->getShippingMethodId());
            }

            return $discount->shippingMethods->doesntContain(fn ($value): bool => $value->getKey() === $cart->getShippingMethodId());
        }

        return in_array(
            $discount->target_type,
            [DiscountTargetType::ORDER_VALUE, DiscountTargetType::CHEAPEST_PRODUCT]
        );
    }

    public function checkDiscountHasTimeConditions(Discount $discount): bool
    {
        $conditionsGroups = $discount->conditionGroups;
        foreach ($conditionsGroups as $conditionGroup) {
            foreach ($conditionGroup->conditions as $condition) {
                if (
                    in_array(
                        $condition->type,
                        [
                            ConditionType::DATE_BETWEEN,
                            ConditionType::TIME_BETWEEN,
                            ConditionType::WEEKDAY_IN,
                        ]
                    )
                ) {
                    return true;
                }
            }
        }

        return false;
    }

    public function checkDiscountTimeConditions(Discount $discount): bool
    {
        /** @var ConditionGroup $conditionGroup */
        foreach ($discount->conditionGroups as $conditionGroup) {
            /** @var DiscountCondition $condition */
            foreach ($conditionGroup->conditions as $condition) {
                $result = match ($condition->type) {
                    ConditionType::DATE_BETWEEN => $this->checkConditionDateBetween($condition),
                    ConditionType::TIME_BETWEEN => $this->checkConditionTimeBetween($condition),
                    ConditionType::WEEKDAY_IN => $this->checkConditionWeekdayIn($condition),
                    default => false,
                };
                if ($result) {
                    return true;
                }
            }
        }

        return false;
    }

    /**
     * Checked conditions.
     */

    /**
     * Check if product have any valid condition group.
     *
     * @throws ServerException
     */
    private function checkConditionGroupsForProduct(Discount $discount, bool $checkForCurrentUser): bool
    {
        // return true if there is no condition groups
        if ($discount->conditionGroups->count() <= 0) {
            return true;
        }

        foreach ($discount->conditionGroups as $conditionGroup) {
            // return true if any condition group is valid
            if ($this->checkConditionGroupForProduct($conditionGroup, $checkForCurrentUser)) {
                return true;
            }
        }

        return false;
    }

    /**
     * Check if given condition group is valid.
     *
     * @throws ServerException
     */
    private function checkConditionGroupForProduct(ConditionGroup $group, bool $checkForCurrentUser): bool
    {
        foreach ($group->conditions as $condition) {
            // return false if any condition is not valid
            if (!$this->checkConditionForProduct($condition, $checkForCurrentUser)) {
                return false;
            }
        }

        return true;
    }

    /**
     * Check if given condition is valid for product feed.
     *
     * This executes for price cache on products
     *
     * It should ignore current active user and calc general price for everyone
     *
     * @throws ServerException
     */
    private function checkConditionForProduct(DiscountCondition $condition, bool $checkForCurrentUser): bool
    {
        return match ($condition->type) {
            // ignore discount dependant on cart state
            ConditionType::ORDER_VALUE => false,
            // ignore discount dependant on cart state
            ConditionType::PRODUCT_IN_SET => false,
            // ignore discount dependant on cart state
            ConditionType::PRODUCT_IN => false,
            ConditionType::USER_IN_ROLE => $checkForCurrentUser && $this->checkConditionUserInRole($condition),
            ConditionType::USER_IN => $checkForCurrentUser && $this->checkConditionUserIn($condition),
            ConditionType::DATE_BETWEEN => $this->checkConditionDateBetween($condition),
            ConditionType::TIME_BETWEEN => $this->checkConditionTimeBetween($condition),
            ConditionType::MAX_USES => $this->checkConditionMaxUses($condition),
            ConditionType::MAX_USES_PER_USER => $checkForCurrentUser && $this->checkConditionMaxUsesPerUser($condition),
            ConditionType::WEEKDAY_IN => $this->checkConditionWeekdayIn($condition),
            ConditionType::CART_LENGTH => false,
            // For product price cache assume no promo codes used
            ConditionType::COUPONS_COUNT => $this->checkConditionCouponsCount($condition, 0),
        };
    }

    /**
     * This executes for orders and cart.
     *
     * It needs to account for current session user and calculate personalized price
     */
    public function checkCondition(
        DiscountCondition $condition,
        Money $cartValue,
        ?CartOrderDto $dto = null,
    ): bool {
        return match ($condition->type) {
            ConditionType::CART_LENGTH => $this->checkConditionCartLength($condition, $dto?->getCartLength() ?? 0),
            ConditionType::COUPONS_COUNT => $this->checkConditionCouponsCount($condition, is_array($dto?->getCoupons()) ? count($dto->getCoupons()) : 0),
            ConditionType::DATE_BETWEEN => $this->checkConditionDateBetween($condition),
            ConditionType::MAX_USES => $this->checkConditionMaxUses($condition),
            ConditionType::MAX_USES_PER_USER => $this->checkConditionMaxUsesPerUser($condition),
            ConditionType::ORDER_VALUE => $this->checkConditionOrderValue($condition, $cartValue),
            ConditionType::PRODUCT_IN => $this->checkConditionProductIn($condition, $dto?->getProductIds() ?? []),
            ConditionType::PRODUCT_IN_SET => $this->checkConditionProductInSet($condition, $dto?->getProductIds() ?? []),
            ConditionType::TIME_BETWEEN => $this->checkConditionTimeBetween($condition),
            ConditionType::USER_IN => $this->checkConditionUserIn($condition),
            ConditionType::USER_IN_ROLE => $this->checkConditionUserInRole($condition),
            ConditionType::WEEKDAY_IN => $this->checkConditionWeekdayIn($condition),
        };
    }

    public function checkConditionGroup(
        ConditionGroup $group,
        CartOrderDto $dto,
        Money $cartValue,
    ): bool {
        foreach ($group->conditions as $condition) {
            if (!$this->checkCondition($condition, $dto, $cartValue)) {
                return false;
            }
        }

        return true;
    }

    public function checkConditionGroups(
        Discount $discount,
        CartOrderDto $dto,
        Money $cartValue,
    ): bool {
        if (!$discount->active) {
            return false;
        }

        if ($discount->conditionGroups->isEmpty()) {
            return true;
        }

        foreach ($discount->conditionGroups as $conditionGroup) {
            if ($this->checkConditionGroup($conditionGroup, $dto, $cartValue)) {
                return true;
            }
        }

        return false;
    }

    private function checkIsProductInDiscount(string $productId, Discount $discount): bool
    {
        $inDiscount = $this->checkIsProductInDiscountProducts($productId, $discount);

        if ($inDiscount !== $discount->target_is_allow_list) {
            return $this->checkIsProductInDiscountProductSets(
                $productId,
                $discount->productSets,
                $discount->target_is_allow_list
            );
        }

        return $inDiscount;
    }

    private function checkIsProductInDiscountProducts(string $productId, Discount $discount): bool
    {
        return in_array($productId, $discount->products->pluck('id')->all()) === $discount->target_is_allow_list;
    }

    private function checkIsProductInDiscountProductSets(
        string $productId,
        Collection $discountProductSets,
        bool $allowList
    ): bool {
        /** @var Product $product */
        $product = Product::query()->where('id', $productId)->firstOrFail();

        $productSets = $product->sets()->with('parent')->get();
        $diffCount = $productSets->pluck('id')->diff($discountProductSets->pluck('id')->all())->count();

        // some product sets are in discount
        if ($diffCount < $productSets->count()) {
            return $allowList;
        }

        foreach ($productSets as $productSet) {
            $result = $this->checkProductSetParentInDiscount($productSet, $discountProductSets, $allowList);
            if ($result === $allowList) {
                return $result;
            }
        }

        return !$allowList;
    }

    private function checkProductSetParentInDiscount(
        ProductSet $productSet,
        Collection $productSets,
        bool $allowList
    ): bool {
        if ($productSet->parent) {
            if ($productSets->contains($productSet->parent->id)) {
                return $allowList;
            }

            return $this->checkProductSetParentInDiscount($productSet->parent, $productSets, $allowList);
        }

        return !$allowList;
    }

    private function createConditionGroupsToAttach(array $conditions): array
    {
        $result = [];
        foreach ($conditions as $condition) {
            $result[] = $this->createConditionGroup($condition);
        }

        return Collection::make($result)->pluck('id')->all();
    }

    private function createConditionGroup(ConditionGroupDto $dto): ConditionGroup
    {
        /** @var ConditionGroup $conditionGroup */
        $conditionGroup = ConditionGroup::query()->create();

        /** @var ConditionDto $condition */
        foreach ($dto->getConditions() as $condition) {
            /** @var DiscountCondition $discountCondition */
            $discountCondition = $conditionGroup->conditions()->create([
                'type' => $condition->getType(),
                'value' => $condition->toArray(),
            ]);

            if (method_exists($condition, 'getProducts')) {
                $discountCondition->products()->attach($condition->getProducts());
            }

            if (method_exists($condition, 'getProductSets')) {
                $discountCondition->productSets()->attach($condition->getProductSets());
            }

            if (method_exists($condition, 'getRoles')) {
                $discountCondition->roles()->attach($condition->getRoles());
            }

            if (method_exists($condition, 'getUsers')) {
                $discountCondition->users()->attach($condition->getUsers());
            }
        }

        return $conditionGroup;
    }

    /**
     * @throws MathException
     * @throws MoneyMismatchException
     */
    private function checkConditionOrderValue(DiscountCondition $condition, Money $cartValue): bool
    {
        $conditionDto = OrderValueConditionDto::fromArray($condition->value + ['type' => $condition->type]);

        // AAAAAAAAAAAAAAAAAAAAAAAA BRAK WALUT W WARUNKACH

        // TODO uwzględnić przy sprawdzaniu podatki $conditionDto->isIncludeTaxes()
        if (!$conditionDto->getMinValue() instanceof Missing && !$conditionDto->getMaxValue() instanceof Missing) {
            return ($cartValue->isGreaterThanOrEqualTo($conditionDto->getMinValue()) && $cartValue->isLessThanOrEqualTo($conditionDto->getMaxValue())) ===
                $conditionDto->isIsInRange();
        }

        if (!$conditionDto->getMinValue() instanceof Missing) {
            return $cartValue->isGreaterThanOrEqualTo($conditionDto->getMinValue()) === $conditionDto->isIsInRange();
        }

        if (!$conditionDto->getMaxValue() instanceof Missing) {
            return $cartValue->isLessThanOrEqualTo($conditionDto->getMaxValue()) === $conditionDto->isIsInRange();
        }

        return false;
    }

    private function checkConditionUserInRole(DiscountCondition $condition): bool
    {
        $conditionDto = UserInRoleConditionDto::fromArray($condition->value + ['type' => $condition->type]);
        /** @var User|App|null $user */
        $user = Auth::user();

        if ($user instanceof User) {
            /** @var Role $role */
            foreach ($user->roles as $role) {
                if (in_array($role->getKey(), $conditionDto->getRoles()) === $conditionDto->isIsAllowList()) {
                    return true;
                }
            }
        }

        return false;
    }

    private function checkConditionUserIn(DiscountCondition $condition): bool
    {
        $conditionDto = UserInConditionDto::fromArray($condition->value + ['type' => $condition->type]);
        if (Auth::user()) {
            return in_array(Auth::id(), $conditionDto->getUsers()) === $conditionDto->isIsAllowList();
        }

        return false;
    }

    private function checkConditionProductInSet(DiscountCondition $condition, array $productIds): bool
    {
        $conditionDto = ProductInSetConditionDto::fromArray($condition->value + ['type' => $condition->type]);
        $productSets = ProductSet::query()->whereIn('id', $conditionDto->getProductSets())->get();

        foreach ($productIds as $productId) {
            $result = $this->checkIsProductInDiscountProductSets(
                $productId,
                $productSets,
                $conditionDto->isIsAllowList()
            );

            if ($result === $conditionDto->isIsAllowList()) {
                return $result;
            }
        }

        return !$conditionDto->isIsAllowList();
    }

    private function checkConditionProductIn(DiscountCondition $condition, array $productIds): bool
    {
        $conditionDto = ProductInConditionDto::fromArray($condition->value + ['type' => $condition->type]);

        foreach ($productIds as $productId) {
            if (in_array($productId, $conditionDto->getProducts()) === $conditionDto->isIsAllowList()) {
                return true;
            }
        }

        return false;
    }

    private function checkConditionDateBetween(DiscountCondition $condition): bool
    {
        $conditionDto = DateBetweenConditionDto::fromArray($condition->value + ['type' => $condition->type]);

        $actualDate = Carbon::now();

        $startAt = $conditionDto->getStartAt();
        $endAt = $conditionDto->getEndAt();

        $startAt = !$startAt instanceof Missing && !Str::contains($startAt, ':')
            ? Str::before($startAt, 'T') . 'T00:00:00' : $startAt;

        $endAt = !$endAt instanceof Missing && !Str::contains($endAt, ':')
            ? Str::before($endAt, 'T') . 'T23:59:59' : $endAt;

        if (!$startAt instanceof Missing && !$endAt instanceof Missing) {
            return $actualDate
                ->between($startAt, $endAt) === $conditionDto->isIsInRange();
        }

        if (!$startAt instanceof Missing) {
            return $actualDate->greaterThanOrEqualTo($startAt) === $conditionDto->isIsInRange();
        }

        if (!$endAt instanceof Missing) {
            return $actualDate->lessThanOrEqualTo($endAt) === $conditionDto->isIsInRange();
        }

        return false;
    }

    private function checkConditionTimeBetween(DiscountCondition $condition): bool
    {
        $conditionDto = TimeBetweenConditionDto::fromArray($condition->value + ['type' => $condition->type]);

        $actualTime = Carbon::now();

        $startAt = $conditionDto->getStartAt() instanceof Missing ?
            null : Carbon::now()->setTimeFromTimeString($conditionDto->getStartAt());
        $endAt = $conditionDto->getEndAt() instanceof Missing ?
            null : Carbon::now()->setTimeFromTimeString($conditionDto->getEndAt());

        if ($startAt !== null && $endAt !== null) {
            if ($endAt->lessThanOrEqualTo($startAt)) {
                $startAt = $startAt->subDay();
            }

            return $actualTime->between($startAt, $endAt) === $conditionDto->isIsInRange();
        }

        if ($startAt !== null) {
            return $actualTime->greaterThanOrEqualTo($startAt) === $conditionDto->isIsInRange();
        }

        if ($endAt !== null) {
            return $actualTime->lessThanOrEqualTo($endAt) === $conditionDto->isIsInRange();
        }

        return false;
    }

    private function checkConditionMaxUses(DiscountCondition $condition): bool
    {
        $conditionDto = MaxUsesConditionDto::fromArray($condition->value + ['type' => $condition->type]);

        return $condition->conditionGroup?->discounts()->first()?->orders()->count() < $conditionDto->getMaxUses();
    }

    private function checkConditionMaxUsesPerUser(DiscountCondition $condition): bool
    {
        $conditionDto = MaxUsesPerUserConditionDto::fromArray($condition->value + ['type' => $condition->type]);

        if (Auth::user()) {
            return $condition
                ->conditionGroup
                ?->discounts()
                ->first()
                ?->orders()
                ->whereHasMorph('buyer', [User::class, App::class], function (Builder $query): void {
                    $query->where('buyer_id', Auth::id());
                })
                ->count() < $conditionDto->getMaxUses();
        }

        return false;
    }

    private function checkConditionWeekdayIn(DiscountCondition $condition): bool
    {
        $conditionDto = WeekDayInConditionDto::fromArray($condition->value + ['type' => $condition->type]);

        // In Carbon week starts with sunday (index - 0)
        return $conditionDto->getWeekday()[Carbon::now()->dayOfWeek];
    }

    private function checkConditionCartLength(DiscountCondition $condition, float|int $cartLength): bool
    {
        $conditionDto = CartLengthConditionDto::fromArray($condition->value + ['type' => $condition->type]);

        return $this->checkConditionLength($conditionDto, $cartLength);
    }

    private function checkConditionCouponsCount(DiscountCondition $condition, float|int $couponsCount): bool
    {
        $conditionDto = CouponsCountConditionDto::fromArray($condition->value + ['type' => $condition->type]);

        return $this->checkConditionLength($conditionDto, $couponsCount);
    }

    private function checkConditionLength(
        CartLengthConditionDto|CouponsCountConditionDto $conditionDto,
        float|int $count,
    ): bool {
        if (!$conditionDto->getMinValue() instanceof Missing && !$conditionDto->getMaxValue() instanceof Missing) {
            return $count >= $conditionDto->getMinValue() && $count <= $conditionDto->getMaxValue();
        }

        if (!$conditionDto->getMinValue() instanceof Missing) {
            return $count >= $conditionDto->getMinValue();
        }

        if (!$conditionDto->getMaxValue() instanceof Missing) {
            return $count <= $conditionDto->getMaxValue();
        }

        return false;
    }
}<|MERGE_RESOLUTION|>--- conflicted
+++ resolved
@@ -465,12 +465,6 @@
             }
         }
 
-<<<<<<< HEAD
-        //        $cartResource->cart_total = round($cartResource->cart_total, 2, PHP_ROUND_HALF_UP);
-        //        $cartResource->shipping_price = round($cartResource->shipping_price, 2, PHP_ROUND_HALF_UP);
-
-        $cartResource->summary = $cartResource->cart_total->plus($cartResource->shipping_price);
-=======
         foreach ($cartResource->items as $item) {
             $item->price = $this->salesChannelService->addVat($item->price, $vat_rate);
             $item->price_discounted = $this->salesChannelService->addVat($item->price_discounted, $vat_rate);
@@ -480,8 +474,7 @@
             $this->salesChannelService->addVat($cartResource->cart_total, $vat_rate), 2,
         );
         $cartResource->shipping_price = round($cartResource->shipping_price, 2);
-        $cartResource->summary = $cartResource->cart_total + $cartResource->shipping_price;
->>>>>>> 09205592
+        $cartResource->summary = $cartResource->cart_total->plus($cartResource->shipping_price);
 
         return $cartResource;
     }
