<?php

namespace App\Services;

use App\Dtos\CartDto;
use App\Dtos\CartItemDto;
use App\Dtos\CartLengthConditionDto;
use App\Dtos\CartOrderDto;
use App\Dtos\ConditionDto;
use App\Dtos\ConditionGroupDto;
use App\Dtos\CouponDto;
use App\Dtos\CouponIndexDto;
use App\Dtos\CouponsCountConditionDto;
use App\Dtos\DateBetweenConditionDto;
use App\Dtos\MaxUsesConditionDto;
use App\Dtos\MaxUsesPerUserConditionDto;
use App\Dtos\OrderDto;
use App\Dtos\OrderProductDto;
use App\Dtos\OrderValueConditionDto;
use App\Dtos\ProductInConditionDto;
use App\Dtos\ProductInSetConditionDto;
use App\Dtos\ProductPriceDto;
use App\Dtos\SaleDto;
use App\Dtos\SaleIndexDto;
use App\Dtos\TimeBetweenConditionDto;
use App\Dtos\UserInConditionDto;
use App\Dtos\UserInRoleConditionDto;
use App\Dtos\WeekDayInConditionDto;
use App\Enums\ConditionType;
use App\Enums\DiscountTargetType;
use App\Enums\ExceptionsEnums\Exceptions;
use App\Enums\Product\ProductPriceType;
use App\Events\CouponCreated;
use App\Events\CouponDeleted;
use App\Events\CouponUpdated;
use App\Events\SaleCreated;
use App\Events\SaleDeleted;
use App\Events\SaleUpdated;
use App\Exceptions\ClientException;
use App\Exceptions\ServerException;
use App\Exceptions\StoreException;
use App\Jobs\CalculateDiscount;
use App\Models\App;
use App\Models\CartItemResponse;
use App\Models\CartResource;
use App\Models\ConditionGroup;
use App\Models\CouponShortResource;
use App\Models\Discount;
use App\Models\DiscountCondition;
use App\Models\Order;
use App\Models\OrderProduct;
use App\Models\Product;
use App\Models\Role;
use App\Models\SalesShortResource;
use App\Models\Schema;
use App\Models\ShippingMethod;
use App\Models\User;
use App\Repositories\Contracts\ProductRepositoryContract;
use App\Repositories\DiscountRepository;
use App\Services\Contracts\DiscountServiceContract;
use App\Services\Contracts\MetadataServiceContract;
use App\Services\Contracts\SettingsServiceContract;
use App\Services\Contracts\ShippingTimeDateServiceContract;
use Brick\Math\BigDecimal;
use Brick\Math\Exception\MathException;
use Brick\Math\Exception\NumberFormatException;
use Brick\Math\Exception\RoundingNecessaryException;
use Brick\Math\RoundingMode;
use Brick\Money\Exception\MoneyMismatchException;
use Brick\Money\Exception\UnknownCurrencyException;
use Brick\Money\Money;
use Domain\Currency\Currency;
use Domain\Price\Dtos\PriceDto;
use Domain\ProductSet\ProductSet;
use Domain\Seo\SeoMetadataService;
use Heseya\Dto\DtoException;
use Heseya\Dto\Missing;
use Illuminate\Database\Eloquent\Builder;
use Illuminate\Pagination\LengthAwarePaginator;
use Illuminate\Support\Arr;
use Illuminate\Support\Carbon;
use Illuminate\Support\Collection;
use Illuminate\Support\Facades\Auth;
use Illuminate\Support\Facades\Cache;
use Illuminate\Support\Facades\Config;
use Illuminate\Support\ItemNotFoundException;
use Illuminate\Support\Str;

readonly class DiscountService implements DiscountServiceContract
{
    public function __construct(
        private MetadataServiceContract $metadataService,
        private SettingsServiceContract $settingsService,
        private SeoMetadataService $seoMetadataService,
        private ShippingTimeDateServiceContract $shippingTimeDateService,
        private ProductRepositoryContract $productRepository,
        private DiscountRepository $discountRepository,
    ) {}

    public function index(CouponIndexDto|SaleIndexDto $dto): LengthAwarePaginator
    {
        return Discount::searchByCriteria($dto->toArray())
            ->orderBy('updated_at', 'DESC')
            ->with(['orders', 'products', 'productSets', 'conditionGroups', 'shippingMethods', 'metadata'])
            ->paginate(Config::get('pagination.per_page'));
    }

    /**
     * @throws ClientException
     */
    public function store(CouponDto|SaleDto $dto): Discount
    {
        if ($dto->amounts instanceof Missing && $dto->percentage instanceof Missing) {
            throw new ClientException('You need either percentage or amount values for the discount value');
        }

        /** @var Discount $discount */
        $discount = Discount::query()->create($dto->toArray());

        $discount->products()->attach($dto->getTargetProducts());
        $discount->productSets()->attach($dto->getTargetSets());
        $discount->shippingMethods()->attach($dto->getTargetShippingMethods());

        $conditionGroup = $dto->getConditionGroups();
        if (!$conditionGroup instanceof Missing && count($conditionGroup) > 0) {
            $discount->conditionGroups()->attach($this->createConditionGroupsToAttach($conditionGroup));
        }

        if (!($dto->getMetadata() instanceof Missing)) {
            $this->metadataService->sync($discount, $dto->getMetadata());
        }

        if (!($dto->getSeo() instanceof Missing)) {
            $this->seoMetadataService->createOrUpdateFor($discount, $dto->getSeo());
        }

        if (!($dto->amounts instanceof Missing)) {
            $this->discountRepository->setDiscountAmounts($discount->getKey(), $dto->amounts);
        }

        if ($dto instanceof CouponDto) {
            CouponCreated::dispatch($discount);
        } else {
            CalculateDiscount::dispatchIf(
                $discount->target_type === DiscountTargetType::PRODUCTS,
                $discount,
            );
            SaleCreated::dispatch($discount);
        }

        return $discount;
    }

    public function update(Discount $discount, CouponDto|SaleDto $dto): Discount
    {
        $discount->fill($dto->toArray());

        if ($dto->percentage instanceof Missing && !($dto->amounts instanceof Missing)) {
            $discount->percentage = null;
        }

        $discount->save();

        if (!$dto->getTargetProducts() instanceof Missing) {
            $discount->products()->sync($dto->getTargetProducts());
        }

        if (!$dto->getTargetSets() instanceof Missing) {
            $discount->productSets()->sync($dto->getTargetSets());
        }

        if (!$dto->getTargetShippingMethods() instanceof Missing) {
            $discount->shippingMethods()->sync($dto->getTargetShippingMethods());
        }

        $conditionGroup = $dto->getConditionGroups();
        if (!$conditionGroup instanceof Missing) {
            $discount->conditionGroups()->delete();
            if (count($conditionGroup) > 0) {
                $discount->conditionGroups()->attach($this->createConditionGroupsToAttach($conditionGroup));
            }
        }

        if (!($dto->getSeo() instanceof Missing)) {
            $this->seoMetadataService->createOrUpdateFor($discount, $dto->getSeo());
        }

        if (!($dto->amounts instanceof Missing)) {
            $this->discountRepository->setDiscountAmounts($discount->getKey(), $dto->amounts);
        } elseif (!($dto->percentage instanceof Missing)) {
            $discount->amounts()->delete();
        }

        if ($dto instanceof CouponDto) {
            CouponUpdated::dispatch($discount);
        } else {
            CalculateDiscount::dispatch($discount, true);
            SaleUpdated::dispatch($discount);
        }

        return $discount;
    }

    public function destroy(Discount $discount): void
    {
        if ($discount->delete()) {
            if ($discount->code !== null) {
                $discount->update(['code' => $discount->code . '-' . Carbon::now()->timestamp]);
                CouponDeleted::dispatch($discount);
            } else {
                CalculateDiscount::dispatchIf(
                    $discount->active && $discount->target_type === DiscountTargetType::PRODUCTS,
                    $discount,
                );
                SaleDeleted::dispatch($discount);
            }
        }
    }

    private function getSalesWithBlockList(): Collection
    {
        return Discount::query()
            ->whereNull('code')
            ->where('active', '=', true)
            ->where('target_type', '=', DiscountTargetType::PRODUCTS->value)
            ->where('target_is_allow_list', '=', false)
            ->with(['products', 'productSets', 'productSets.products'])
            ->get();
    }

    private function allDiscountProductsIds(Discount $discount): Collection
    {
        $products = $discount->allProductsIds();

        if (!$discount->target_is_allow_list) {
            $products = Product::query()->whereNotIn('id', $products)->pluck('id');
        }

        // Return only ids of products, that should be discounted
        return $products;
    }

    /**
     * @throws MathException
     * @throws MoneyMismatchException
     * @throws NumberFormatException
     * @throws RoundingNecessaryException
     * @throws ServerException
     * @throws UnknownCurrencyException
     */
    private function calcPrice(Money $price, string $productId, Discount $discount): Money
    {
        $minimalProductPrice = Money::ofMinor(1, $price->getCurrency());

        if (!$price->isEqualTo($minimalProductPrice) && $this->checkIsProductInDiscount($productId, $discount)) {
            $price = $price->minus($this->calc($price, $discount));
            $price = Money::max($price, $minimalProductPrice);
        }

        return $price;
    }

    /**
     * @throws MathException
     * @throws ServerException
     */
    public function calc(Money $value, Discount $discount): Money
    {
        $currency = Currency::tryFrom($value->getCurrency()->getCurrencyCode());

        if ($currency === null) {
            throw new ServerException(Exceptions::SERVER_PRICE_UNKNOWN_CURRENCY);
        }

        $percentage = $discount->pivot->percentage ?? $discount->percentage;

        if ($percentage !== null) {
            $percentage = BigDecimal::of($percentage)->dividedBy(100, roundingMode: RoundingMode::HALF_DOWN);

            // It's debatable which rounding mode we use based on context
            // This fits with current tests
            $value = $value->multipliedBy($percentage, RoundingMode::HALF_DOWN);
        } else {
            [$amount] = $this->discountRepository::getDiscountAmounts($discount->getKey(), $currency);

            $value = $amount->value;
        }

        return $value;
    }

    /**
     * @throws ServerException
     * @throws MoneyMismatchException
     * @throws UnknownCurrencyException
     * @throws DtoException
     * @throws RoundingNecessaryException
     * @throws MathException
     * @throws ClientException
     * @throws NumberFormatException
     */
    public function calculateDiscount(Discount $discount, bool $updated): void
    {
        // If discount has conditions based on time, then must be added or removed from cache
        $this->checkIsDiscountActive($discount);

        // Why do I need this
        $salesWithBlockList = $this->getSalesWithBlockList();
        $products = Collection::make();

        // if job is called after update, then calculate discount for all products,
        // because it may change the list of related products or target_is_allow_list value
        if (!$updated && $discount->active) {
            $products = $this->allDiscountProductsIds($discount);
        }

        $this->applyDiscountsOnProductsLazy($products, $salesWithBlockList);
    }

    /**
     * @throws StoreException
     * @throws ClientException
     */
    public function calcOrderProductsAndTotalDiscounts(Order $order, OrderDto $orderDto): Order
    {
        return $this->calcOrderDiscounts($order, $orderDto, [
            DiscountTargetType::PRODUCTS,
            DiscountTargetType::CHEAPEST_PRODUCT,
            DiscountTargetType::ORDER_VALUE,
        ]);
    }

    /**
     * @throws StoreException
     * @throws ClientException
     */
    public function calcOrderShippingDiscounts(Order $order, OrderDto $orderDto): Order
    {
        return $this->calcOrderDiscounts($order, $orderDto, [
            DiscountTargetType::SHIPPING_PRICE,
        ]);
    }

    /**
     * @throws MathException
     * @throws StoreException
     * @throws MoneyMismatchException
     * @throws UnknownCurrencyException
     * @throws DtoException
     */
    public function calcCartDiscounts(CartDto $cart, Collection $products): CartResource
    {
        $discounts = $this->getActiveSalesAndCoupons($cart->getCoupons());

        /** @var ?ShippingMethod $shippingMethod */
        $shippingMethod = is_string($cart->getShippingMethodId())
            ? ShippingMethod::query()->findOrFail($cart->getShippingMethodId())
            : null;

        /** @var ?ShippingMethod $shippingMethodDigital */
        $shippingMethodDigital = is_string($cart->getDigitalShippingMethodId())
            ? ShippingMethod::query()->findOrFail($cart->getDigitalShippingMethodId())
            : null;

        /**
         * TODO: Cart needs currency.
         */
        $currency = Currency::DEFAULT;
        $cartItems = [];
        $cartValue = Money::zero($currency->value);

        foreach ($cart->getItems() as $cartItem) {
            $product = $products->firstWhere('id', $cartItem->getProductId());

            if (!($product instanceof Product)) {
                // skip when product is not available
                continue;
            }

            $prices = $this->productRepository->getProductPrices($product->getKey(), [
                ProductPriceType::PRICE_BASE,
            ], $currency);

            $price = $prices->get(ProductPriceType::PRICE_BASE->value)?->firstOrFail()?->value ?? throw new ItemNotFoundException();

            foreach ($cartItem->getSchemas() as $schemaId => $value) {
                /** @var Schema $schema */
                $schema = $product->schemas()->findOrFail($schemaId);

                $price = $price->plus(
                    $schema->getPrice($value, $cartItem->getSchemas(), $currency),
                );
            }
            $cartValue = $cartValue->plus($price->multipliedBy($cartItem->getQuantity()));
            $cartItems[] = new CartItemResponse(
                $cartItem->getCartItemId(),
                $price->getAmount()->toFloat(),
                $price->getAmount()->toFloat(),
                $cartItem->getQuantity(),
            );
        }
        $cartShippingTimeAndDate = $this->shippingTimeDateService->getTimeAndDateForCart($cart, $products);

        $shippingPrice = $shippingMethod?->getPrice($cartValue) ?? Money::zero($currency->value);
        $shippingPrice = $shippingPrice->plus(
            $shippingMethodDigital?->getPrice($cartValue) ?? Money::zero($currency->value),
        );

        $summary = $cartValue->plus($shippingPrice);

        $cartResource = new CartResource(
            Collection::make($cartItems),
            Collection::make(),
            Collection::make(),
            $cartValue->getAmount()->toFloat(),
            $cartValue->getAmount()->toFloat(),
            $shippingPrice->getAmount()->toFloat(),
            $shippingPrice->getAmount()->toFloat(),
            $cartShippingTimeAndDate['shipping_time'] ?? null,
            $cartShippingTimeAndDate['shipping_date'] ?? null,
            $summary->getAmount()->toFloat(),
        );

        if ($cartResource->items->isEmpty()) {
            return $cartResource;
        }

        foreach ($discounts as $discount) {
            if (
                $this->checkDiscountTarget($discount, $cart)
                && $this->checkConditionGroups($discount, $cart, $cartResource->cart_total)
            ) {
                $cartResource = $this->applyDiscountOnCart($discount, $cart, $cartResource);
                $newSummary = Money::of($cartResource->cart_total + $cartResource->shipping_price, $currency->value);
                $appliedDiscount = $summary->minus($newSummary);

                if ($discount->code !== null) {
                    $cartResource->coupons->push(
                        new CouponShortResource(
                            $discount->getKey(),
                            $discount->name,
                            $appliedDiscount->getAmount()->toFloat(),
                            $discount->code,
                        )
                    );
                } else {
                    $cartResource->sales->push(
                        new SalesShortResource(
                            $discount->getKey(),
                            $discount->name,
                            $appliedDiscount->getAmount()->toFloat(),
                        )
                    );
                }

                $summary = $newSummary;
            }
        }

        $cartResource->cart_total = round($cartResource->cart_total, 2, PHP_ROUND_HALF_UP);
        $cartResource->shipping_price = round($cartResource->shipping_price, 2, PHP_ROUND_HALF_UP);

        $cartResource->summary = $cartResource->cart_total + $cartResource->shipping_price;

        return $cartResource;
    }

    /**
     * @return ProductPriceDto[]
     */
    public function calcProductsListDiscounts(Collection $products): array
    {
        $salesWithBlockList = $this->getSalesWithBlockList();

        return $products->map(function (Product $product) use ($salesWithBlockList) {
            /**
             * @var PriceDto[] $minPriceDiscounted
             * @var PriceDto[] $maxPriceDiscounted
             */
            [$minPriceDiscounted, $maxPriceDiscounted] = $this->calcAllDiscountsOnProduct(
                $product,
                $salesWithBlockList,
                true,
            );

            // TODO: Fix this with multiple currencies
            return new ProductPriceDto(
                $product->getKey(),
                $minPriceDiscounted[0]->value->getAmount()->toFloat(),
                $maxPriceDiscounted[0]->value->getAmount()->toFloat(),
            );
        })->toArray();
    }

    /**
     * @throws UnknownCurrencyException
     * @throws RoundingNecessaryException
     * @throws NumberFormatException
     * @throws MathException
     * @throws MoneyMismatchException
     */
<<<<<<< HEAD
    public function calcAppliedDiscount(Money $price, Money $appliedDiscount, string $setting): Money
    {
        $minimalPrice = Money::ofMinor(1, $price->getCurrency());
=======
    public function applyDiscountOnProduct(
        Product $product,
        OrderProductDto $orderProductDto,
        Discount $discount
    ): OrderProduct {
        // TODO: Get currency somehow
        $currency = Currency::DEFAULT;

        $prices = $this->productRepository->getProductPrices($product->getKey(), [
            ProductPriceType::PRICE_BASE,
        ], $currency);

        $price = $prices->get(ProductPriceType::PRICE_BASE->value, collect())->firstOrFail()->value;

        foreach ($orderProductDto->getSchemas() as $schemaId => $value) {
            /** @var Schema $schema */
            $schema = $product->schemas()->findOrFail($schemaId);
>>>>>>> 283d37e4

        $maximumDiscount = $price->minus($minimalPrice);

        return $appliedDiscount->isGreaterThan($maximumDiscount) ? $maximumDiscount : $appliedDiscount;
    }

    /**
     * @throws MoneyMismatchException
     * @throws ServerException
     * @throws UnknownCurrencyException
     * @throws RoundingNecessaryException
     * @throws MathException
     * @throws NumberFormatException
     * @throws DtoException
     */
<<<<<<< HEAD
    private function calcAllDiscountsOnProduct(
        Product $product,
        Collection $salesWithBlockList,
        bool $calcForCurrentUser,
    ): array {
        $sales = $this->sortDiscounts($product->allProductSales($salesWithBlockList));
=======
    public function applyDiscountsOnProducts(Collection $products, ?Currency $currency = null): void
    {
        $salesWithBlockList = $this->getSalesWithBlockList();
        foreach ($products as $product) {
            $this->applyAllDiscountsOnProduct($product, $salesWithBlockList, $currency);
        }
    }
>>>>>>> 283d37e4

        [
            $minPrices,
            $maxPrices,
        ] = $this->productRepository->getProductPrices($product->getKey(), [
            ProductPriceType::PRICE_MIN_INITIAL,
            ProductPriceType::PRICE_MAX_INITIAL,
        ]);

        $minimalMonetaryValue = 1;

        $productSales = Collection::make();

        foreach ($sales as $sale) {
            if ($this->checkConditionGroupsForProduct($sale, $calcForCurrentUser)) {
                foreach ($minPrices as $index => $minPrice) {
                    $minimalProductPrice = Money::ofMinor(
                        $minimalMonetaryValue,
                        $minPrice->value->getCurrency(),
                    );

                    if (!$minPrice->value->isEqualTo($minimalProductPrice)) {
                        $minPrices[$index] = new PriceDto(
                            $this->calcProductPriceDiscount($sale, $minPrice->value, $minimalProductPrice),
                        );
                    }
                }

                foreach ($maxPrices as $index => $maxPrice) {
                    $minimalProductPrice = Money::ofMinor(
                        $minimalMonetaryValue,
                        $maxPrice->value->getCurrency(),
                    );

                    if (!$maxPrice->value->isEqualTo($minimalProductPrice)) {
                        $maxPrices[$index] = new PriceDto(
                            $this->calcProductPriceDiscount($sale, $maxPrice->value, $minimalProductPrice),
                        );
                    }
                }

                $productSales->push($sale);
            }
        }

        return [
            $minPrices,
            $maxPrices,
            $productSales,
        ];
    }

    /**
     * @param array<DiscountTargetType> $targetTypes
     *
     * @throws StoreException
     * @throws ClientException
     */
    private function calcOrderDiscounts(Order $order, OrderDto $orderDto, array $targetTypes = []): Order
    {
        $coupons = $orderDto->getCoupons() instanceof Missing ? [] : $orderDto->getCoupons();
        $sales = $orderDto->getSaleIds() instanceof Missing ? [] : $orderDto->getSaleIds();
        $discounts = $this->getActiveSalesAndCoupons($coupons, $targetTypes);

        /** @var Discount $discount */
        foreach ($discounts as $discount) {
            if ($this->checkConditionGroups($discount, $orderDto, $order->cart_total)) {
                $order = $this->applyDiscountOnOrder($discount, $order);
            } elseif (
                ($discount->code === null && in_array($discount->getKey(), $sales))
                || $discount->code !== null
            ) {
                [$type, $id] = $discount->code !== null ? ['coupon', $discount->code] : ['sale', $discount->getKey()];
                throw new ClientException(Exceptions::CLIENT_CANNOT_APPLY_SELECTED_DISCOUNT_TYPE, errorArray: ['type' => $type, 'id' => $id]);
            }
        }

        $refreshed = $order->fresh();
        if ($refreshed?->discounts->count() === 0) {
            $order = $this->roundProductPrices($order);
        }

        $order->cart_total = round($order->cart_total, 2, PHP_ROUND_HALF_UP);
        $order->shipping_price = round($order->shipping_price, 2, PHP_ROUND_HALF_UP);
        $order->summary = $order->cart_total + $order->shipping_price;
        $order->paid = $order->summary <= 0;

        return $order;
    }

    private function roundProductPrices(Order $order): Order
    {
        // If cheapest product has been split, it will not be returned by $order->products,
        // and $order->products()->get() has products without discount, if order will be saved at this moment,
        // all products in database should be updated, and split product will be returned by $order->products
        $order->push();
        $order->refresh();
        $totalPrice = 0;
        foreach ($order->products as $product) {
            $product->price = round($product->price, 2, PHP_ROUND_HALF_UP);
            $totalPrice += $product->price * $product->quantity;
        }

        $order->cart_total = round($totalPrice, 2, PHP_ROUND_HALF_UP);

        return $order;
    }

    /**
     * @throws MathException
     * @throws MoneyMismatchException
     * @throws ServerException
     */
    private function calcProductPriceDiscount(Discount $discount, Money $price, Money $minimalProductPrice): Money
    {
        $price = $price->minus($this->calc($price, $discount));

        return Money::max($price, $minimalProductPrice);
    }

    /**
     * @throws RoundingNecessaryException
     * @throws MathException
     * @throws UnknownCurrencyException
     * @throws NumberFormatException
     * @throws MoneyMismatchException
     * @throws ServerException
     */
    private function calcOrderProductDiscount(
        OrderProduct $orderProduct,
        Discount $discount,
    ): void {
        $price = Money::of(
            $orderProduct->price,
            Currency::DEFAULT->value,
        );

        $appliedDiscount = $this->calcAppliedDiscount(
            $price,
            $this->calc($price, $discount),
            'minimal_product_price',
        );

        // TODO: Service shouldn't modify prices randomly
        $orderProduct->price = $price->minus($appliedDiscount)->getAmount()->toFloat();

        // TODO: Change to money
        // Adding a discount to orderProduct
        $this->attachDiscount($orderProduct, $discount, $appliedDiscount->getAmount()->toFloat());
    }

    /**
     * @param Collection<array-key, Discount> $discounts
     */
    private function sortDiscounts(Collection $discounts): Collection
    {
        // Sortowanie zniżek w kolejności naliczania (Target type ASC, Discount type ASC, Priority DESC)
        return $discounts->sortBy([
            fn (Discount $a, Discount $b) => $a->target_type->getPriority() <=> $b->target_type->getPriority(),
            fn (Discount $a, Discount $b) => ($a->percentage !== null ? 1 : 0) <=> ($b->percentage !== null ? 1 : 0),
            fn (Discount $a, Discount $b) => $b->priority <=> $a->priority,
        ]);
    }

    /**
     * @throws MoneyMismatchException
     * @throws ServerException
     * @throws UnknownCurrencyException
     * @throws RoundingNecessaryException
     * @throws DtoException
     * @throws MathException
     * @throws ClientException
     * @throws NumberFormatException
     */
    private function applyDiscountsOnProductsLazy(Collection $productIds, Collection $salesWithBlockList): void
    {
        $productQuery = Product::with([
            'discounts',
            'sets',
            'sets.discounts',
            'sets.parent',
        ]);

        if ($productIds->isNotEmpty()) {
            $productQuery = $productQuery->whereIn('id', $productIds);
        }

        $productQuery->chunk(100, function ($products) use ($salesWithBlockList): void {
            foreach ($products as $product) {
                $this->applyAllDiscountsOnProduct($product, $salesWithBlockList);
            }
        });
    }

    /**
     * @throws RoundingNecessaryException
     * @throws MoneyMismatchException
     * @throws MathException
     * @throws UnknownCurrencyException
     * @throws NumberFormatException
     * @throws DtoException
     */
    public function applyDiscountOnProduct(
        Product $product,
        OrderProductDto $orderProductDto,
        Discount $discount
    ): OrderProduct {
        // TODO: Get currency somehow
        $currency = Currency::DEFAULT;

        /** @var PriceDto $priceDto */
        [[$priceDto]] = $this->productRepository::getProductPrices($product->getKey(), [
            ProductPriceType::PRICE_BASE,
        ], $currency);

        $price = $priceDto->value;

        foreach ($orderProductDto->getSchemas() as $schemaId => $value) {
            /** @var Schema $schema */
            $schema = $product->schemas()->findOrFail($schemaId);

            $price = $price->plus($schema->getPrice($value, $orderProductDto->getSchemas()));
        }

        return new OrderProduct([
            'product_id' => $product->getKey(),
            'quantity' => $orderProductDto->getQuantity(),
            'price' => $this->calcPrice($price, $product->getKey(), $discount)->getAmount()->toFloat(),
        ]);
    }

    /**
     * @throws MoneyMismatchException
     * @throws ServerException
     * @throws UnknownCurrencyException
     * @throws RoundingNecessaryException
     * @throws MathException
     * @throws ClientException
     * @throws NumberFormatException
     * @throws DtoException
     */
    public function applyDiscountsOnProducts(Collection $products): void
    {
        $salesWithBlockList = $this->getSalesWithBlockList();
        foreach ($products as $product) {
            $this->applyAllDiscountsOnProduct($product, $salesWithBlockList);
        }
    }

    /**
     * @throws ServerException
     * @throws MoneyMismatchException
     * @throws UnknownCurrencyException
     * @throws RoundingNecessaryException
     * @throws MathException
     * @throws ClientException
     * @throws NumberFormatException
     * @throws DtoException
     */
    public function applyDiscountsOnProduct(Product $product): void
    {
        $salesWithBlockList = $this->getSalesWithBlockList();
        $this->applyAllDiscountsOnProduct($product, $salesWithBlockList);
    }

    /**
     * @throws RoundingNecessaryException
     * @throws MathException
     * @throws UnknownCurrencyException
     * @throws MoneyMismatchException
     */
    public function applyDiscountOnOrderProduct(OrderProduct $orderProduct, Discount $discount): OrderProduct
    {
        $minimalProductPrice = $this->settingsService->getMinimalPrice('minimal_product_price');
        $price = $orderProduct->price;

        if (
            $price !== $minimalProductPrice
            && $this->checkIsProductInDiscount($orderProduct->product_id, $discount)
        ) {
            $this->calcOrderProductDiscount($orderProduct, $discount);
        }

        return $orderProduct;
    }

    /**
     * @throws RoundingNecessaryException
     * @throws MoneyMismatchException
     * @throws MathException
     * @throws UnknownCurrencyException
     * @throws NumberFormatException
     */
    public function applyDiscountOnCartItem(
        Discount $discount,
        CartItemDto $cartItem,
        CartResource $cart,
    ): CartItemResponse {
        /** @var CartItemResponse $result */
        $result = $cart->items->filter(
            fn ($value) => $value->cartitem_id === $cartItem->getCartItemId(),
        )->first();

        $priceDiscounted = Money::of(
            $result->price_discounted,
            Currency::DEFAULT->value,
        );

        $result->price_discounted = $this->calcPrice(
            $priceDiscounted,
            $cartItem->getProductId(),
            $discount,
        )->getAmount()->toFloat();

        return $result;
    }

    /**
     * @throws ClientException
     * @throws MathException
     * @throws MoneyMismatchException
     * @throws NumberFormatException
     * @throws RoundingNecessaryException
     * @throws UnknownCurrencyException
     */
    public function applyDiscountOnOrder(Discount $discount, Order $order): Order
    {
        $refreshedOrder = $order->fresh();
        if (
            in_array($discount->target_type, [DiscountTargetType::ORDER_VALUE, DiscountTargetType::SHIPPING_PRICE])
            && $refreshedOrder?->discounts->count() === 0
        ) {
            $order = $this->roundProductPrices($order);
        }

        return match ($discount->target_type) {
            DiscountTargetType::CHEAPEST_PRODUCT => $this->applyDiscountOnOrderCheapestProduct($order, $discount),
            DiscountTargetType::ORDER_VALUE => $this->applyDiscountOnOrderValue($order, $discount),
            DiscountTargetType::PRODUCTS => $this->applyDiscountOnOrderProducts($order, $discount),
            DiscountTargetType::SHIPPING_PRICE => $this->applyDiscountOnOrderShipping($order, $discount),
        };
    }

    /**
     * @throws MoneyMismatchException
     * @throws ServerException
     * @throws UnknownCurrencyException
     * @throws RoundingNecessaryException
     * @throws MathException
     * @throws ClientException
     * @throws NumberFormatException
     * @throws DtoException
     */
    public function applyAllDiscountsOnProduct(
        Product $product,
        Collection $salesWithBlockList,
    ): void {
        [
            // @var PriceDto[] $minPricesDiscounted
            $minPricesDiscounted,
            // @var PriceDto[] $maxPricesDiscounted
            $maxPricesDiscounted,
            $productSales,
        ] = $this->calcAllDiscountsOnProduct($product, $salesWithBlockList, false);

        $this->productRepository->setProductPrices($product->getKey(), [
            ProductPriceType::PRICE_MIN->value => $minPricesDiscounted,
            ProductPriceType::PRICE_MAX->value => $maxPricesDiscounted,
        ]);

        // detach and attach only add 2 queries to database, sync add 1 query for every element in given array,
        $product->sales()->detach();
        $product->sales()->attach($productSales->pluck('id'));
    }

    /**
     * @throws RoundingNecessaryException
     * @throws MathException
     * @throws UnknownCurrencyException
     * @throws NumberFormatException
     * @throws ClientException
     */
    private function applyDiscountOnOrderProducts(Order $order, Discount $discount): Order
    {
        $cartValue = 0;

        /** @var OrderProduct $product */
        foreach ($order->products as $product) {
            $product = $this->applyDiscountOnOrderProduct($product, $discount);
            $cartValue += $product->price * $product->quantity;
        }

        $order->cart_total = $cartValue;

        return $order;
    }

    /**
     * @throws RoundingNecessaryException
     * @throws MoneyMismatchException
     * @throws MathException
     * @throws UnknownCurrencyException
     * @throws NumberFormatException
     */
<<<<<<< HEAD
    private function applyDiscountOnOrderCheapestProduct(Order $order, Discount $discount): Order
    {
        /** @var OrderProduct $product */
        $product = $order->products->sortBy([
            ['price', 'asc'],
            ['quantity', 'asc'],
        ])->first();

        if ($product !== null) {
            $minimalProductPrice = $this->settingsService->getMinimalPrice('minimal_product_price');

            if ($product->quantity > 1 && $product->price !== $minimalProductPrice) {
                $product->update(['quantity' => $product->quantity - 1]);
=======
    private function calcAllDiscountsOnProduct(
        Product $product,
        Collection $salesWithBlockList,
        bool $calcForCurrentUser,
        Currency $currency = Currency::DEFAULT,
    ): array {
        $sales = $this->sortDiscounts($product->allProductSales($salesWithBlockList));

        $prices = $this->productRepository->getProductPrices(
            $product->getKey(),
            [
                ProductPriceType::PRICE_MIN_INITIAL,
                ProductPriceType::PRICE_MAX_INITIAL,
            ],
            $currency
        );

        $minPricesDiscounted = $prices->get(ProductPriceType::PRICE_MIN_INITIAL->value, collect());
        $maxPricesDiscounted = $prices->get(ProductPriceType::PRICE_MAX_INITIAL->value, collect());

        // TODO: Should have a minimum price for each currency
        $minimalProductPriceSetting = $this->settingsService->getMinimalPrice('minimal_product_price', $currency);
>>>>>>> 283d37e4

                /** @var OrderProduct $newProduct */
                $newProduct = $order->products()->create([
                    'product_id' => $product->product_id,
                    'quantity' => 1,
                    'price' => $product->price,
                    'price_initial' => $product->price_initial,
                    'name' => $product->name,
                    'base_price_initial' => $product->price,
                    'base_price' => $product->price,
                    'vat_rate' => 0, // TODO: add VAT form sales channel
                ]);

                foreach ($product->schemas as $schema) {
                    $newProduct->schemas()->create(
                        $schema->only('name', 'value', 'price_initial', 'price'),
                    );
<<<<<<< HEAD
=======

                    if (!$minPrice->value->isEqualTo($minimalProductPrice)) {
                        $minPricesDiscounted[$key] = PriceDto::from(
                            $this->calcProductPriceDiscount($sale, $minPrice->value, $minimalProductPrice),
                        );
                    }
>>>>>>> 283d37e4
                }

                $product->discounts->each(fn (Discount $discount) => $this->attachDiscount(
                    $newProduct,
                    $discount,
                    $discount->pivot->applied_discount,
                ));

<<<<<<< HEAD
                $product = $newProduct;
            }
=======
                    if (!$maxPrice->value->isEqualTo($minimalProductPrice)) {
                        $maxPricesDiscounted[$key] = PriceDto::from(
                            $this->calcProductPriceDiscount($sale, $maxPrice->value, $minimalProductPrice),
                        );
                    }
                }
>>>>>>> 283d37e4

            $price = $product->price ?? 0;

            if ($price !== $minimalProductPrice) {
                $this->calcOrderProductDiscount($product, $discount);
                $product->save();
            }

            $order->cart_total -= ($price - $product->price) * $product->quantity;
        }

        return $order;
    }

    /**
     * @throws StoreException
     * @throws ClientException
     * @throws NumberFormatException
     * @throws RoundingNecessaryException
     * @throws MathException
     * @throws UnknownCurrencyException
     * @throws StoreException
     * @throws MoneyMismatchException
     */
<<<<<<< HEAD
    private function applyDiscountOnCart(Discount $discount, CartDto $cartDto, CartResource $cart): CartResource
    {
        return match ($discount->target_type) {
            DiscountTargetType::PRODUCTS => $this->applyDiscountOnCartItems($discount, $cartDto, $cart),
            DiscountTargetType::ORDER_VALUE => $this->applyDiscountOnCartTotal($discount, $cart),
            DiscountTargetType::SHIPPING_PRICE => $this->applyDiscountOnCartShipping($discount, $cartDto, $cart),
            DiscountTargetType::CHEAPEST_PRODUCT => $this->applyDiscountOnCartCheapestItem($discount, $cart),
        };
=======
    public function applyAllDiscountsOnProduct(
        Product $product,
        Collection $salesWithBlockList,
        ?Currency $currency = null,
    ): void {
        [
            // @var PriceDto[] $minPricesDiscounted
            $minPricesDiscounted,
            // @var PriceDto[] $maxPricesDiscounted
            $maxPricesDiscounted,
            $productSales,
        ] = $this->calcAllDiscountsOnProduct($product, $salesWithBlockList, false, $currency ?? Currency::DEFAULT);

        // TODO: Remove this; this is a temporary solution fo testing
        if ($currency === null) {
            foreach (Currency::cases() as $case) {
                if ($case !== Currency::DEFAULT) {
                    if ($priceMin = $product->pricesMinInitial()->where('currency', $case->value)->latest()->first()) {
                        $minPricesDiscounted[] = PriceDto::from($priceMin);
                    }
                    if ($priceMax = $product->pricesMaxInitial()->where('currency', $case->value)->latest()->first()) {
                        $maxPricesDiscounted[] = PriceDto::from($priceMax);
                    }
                }
            }
        }

        $this->productRepository->setProductPrices($product->getKey(), [
            ProductPriceType::PRICE_MIN->value => $minPricesDiscounted,
            ProductPriceType::PRICE_MAX->value => $maxPricesDiscounted,
        ]);

        // detach and attach only add 2 queries to database, sync add 1 query for every element in given array,
        $product->sales()->detach();
        $product->sales()->attach($productSales->pluck('id'));
>>>>>>> 283d37e4
    }

    /**
     * @throws RoundingNecessaryException
     * @throws MathException
     * @throws UnknownCurrencyException
     * @throws NumberFormatException
     * @throws MoneyMismatchException
     */
    private function applyDiscountOnCartShipping(
        Discount $discount,
        CartDto $cartDto,
        CartResource $cartResource
    ): CartResource {
        $shippingPrice = Money::of(
            $cartResource->shipping_price,
            Currency::DEFAULT->value,
        );

        if (
            in_array(
                $cartDto->getShippingMethodId(),
                $discount->shippingMethods->pluck('id')->toArray()
            ) === $discount->target_is_allow_list
        ) {
            // TODO: Change this random assignment
            $cartResource->shipping_price -= $this->calcAppliedDiscount(
                $shippingPrice,
                $this->calc($shippingPrice, $discount),
                'minimal_shipping_price',
            )->getAmount()->toFloat();

            $cartResource->shipping_price = round($cartResource->shipping_price, 2, PHP_ROUND_HALF_UP);
        }

        return $cartResource;
    }

    /**
     * @throws RoundingNecessaryException
     * @throws MathException
     * @throws UnknownCurrencyException
     * @throws NumberFormatException
     * @throws MoneyMismatchException
     */
    private function applyDiscountOnCartTotal(Discount $discount, CartResource $cartResource): CartResource
    {
        $cartTotal = Money::of(
            $cartResource->cart_total,
            Currency::DEFAULT->value,
        );

        // TODO: Change this random assignment
        $cartResource->cart_total -= $this->calcAppliedDiscount(
            $cartTotal,
            $this->calc($cartTotal, $discount),
            'minimal_order_price',
        )->getAmount()->toFloat();
        $cartResource->cart_total = round($cartResource->cart_total, 2, PHP_ROUND_HALF_UP);

        return $cartResource;
    }

    /**
     * @throws RoundingNecessaryException
     * @throws MoneyMismatchException
     * @throws MathException
     * @throws UnknownCurrencyException
     * @throws ClientException
     * @throws NumberFormatException
     */
    private function applyDiscountOnCartItems(Discount $discount, CartDto $cartDto, CartResource $cart): CartResource
    {
        $cartItems = [];
        $cartValue = 0;

        /** @var CartItemDto $item */
        foreach ($cartDto->getItems() as $item) {
            $cartItem = $cart->items->filter(fn ($value, $key) => $value->cartitem_id === $item->getCartItemId())->first();

            if ($cartItem === null) {
                continue;
            }

            $cartItem = $this->applyDiscountOnCartItem($discount, $item, $cart);

            $cartItems[] = $cartItem;

            $cartValue += $cartItem->price_discounted * $item->getQuantity();
        }

        $cart->items = Collection::make($cartItems);
        $cart->cart_total = $cartValue;

        return $cart;
    }

    /**
     * @throws RoundingNecessaryException
     * @throws MathException
     * @throws UnknownCurrencyException
     * @throws NumberFormatException
     */
    private function applyDiscountOnCartCheapestItem(
        Discount $discount,
        CartResource $cart,
    ): CartResource {
        /** @var CartItemResponse $cartItem */
        $cartItem = $cart->items->sortBy([
            ['price_discounted', 'asc'],
            ['quantity', 'asc'],
        ])->first();

        $minimalProductPrice = $this->settingsService->getMinimalPrice('minimal_product_price');

        if ($cartItem->quantity > 1 && $cartItem->price_discounted !== $minimalProductPrice) {
            $cart->items->first(fn ($value): bool => $value->cartitem_id === $cartItem->cartitem_id && $value->quantity === $cartItem->quantity)->quantity = $cartItem->quantity - 1;

            $cartItem = new CartItemResponse(
                $cartItem->cartitem_id,
                $cartItem->price,
                $cartItem->price_discounted,
                1,
            );
            $cart->items->push($cartItem);
        }

        $price = $cartItem->price_discounted;
        $priceAsMoney = Money::of($price, Currency::DEFAULT->value);

        if ($price !== $minimalProductPrice) {
            $newPrice = round($price - $this->calc($priceAsMoney, $discount)->getAmount()->toFloat(), 2, PHP_ROUND_HALF_UP);

            $cartItem->price_discounted = max($newPrice, $minimalProductPrice);

            $cart->cart_total -= ($price - $cartItem->price_discounted) * $cartItem->quantity;
        }

        return $cart;
    }

    /**
     * @throws RoundingNecessaryException
     * @throws MathException
     * @throws UnknownCurrencyException
     * @throws NumberFormatException
     * @throws MoneyMismatchException
     */
    private function applyDiscountOnOrderValue(Order $order, Discount $discount): Order
    {
        $cartTotal = Money::of(
            $order->cart_total,
            Currency::DEFAULT->value,
        );

        $appliedDiscount = $this->calcAppliedDiscount(
            $cartTotal,
            $this->calc($cartTotal, $discount),
            'minimal_order_price',
        );

        // TODO: Service shouldn't modify prices randomly
        $order->cart_total = $cartTotal->minus($appliedDiscount)->getAmount()->toFloat();

        // TODO: Change to money
        $this->attachDiscount($order, $discount, $appliedDiscount->getAmount()->toFloat());

        return $order;
    }

    /**
     * @throws RoundingNecessaryException
     * @throws MathException
     * @throws UnknownCurrencyException
     * @throws NumberFormatException
     * @throws MoneyMismatchException
     */
    private function applyDiscountOnOrderShipping(Order $order, Discount $discount): Order
    {
        $shipping_price = Money::of(
            $order->shipping_price,
            Currency::DEFAULT->value,
        );

        if (
            in_array(
                $order->shipping_method_id,
                $discount->shippingMethods->pluck('id')->toArray()
            ) === $discount->target_is_allow_list
        ) {
            $appliedDiscount = $this->calcAppliedDiscount(
                $shipping_price,
                $this->calc($shipping_price, $discount),
                'minimal_shipping_price',
            );

            // TODO: Service shouldn't modify prices randomly
            $order->shipping_price = $shipping_price->minus($appliedDiscount)->getAmount()->toFloat();

            // TODO: Change to money
            $this->attachDiscount($order, $discount, $appliedDiscount->getAmount()->toFloat());
        }

        return $order;
    }

    private function attachDiscount(Order|OrderProduct $object, Discount $discount, float $appliedDiscount): void
    {
        $code = $discount->code !== null ? ['code' => $discount->code] : [];

        // TODO: Attach prices with order rework

        $object->discounts()->attach(
            $discount->getKey(),
            [
                'name' => $discount->name,
                'percentage' => $discount->percentage,
                'target_type' => $discount->target_type,
                'applied_discount' => $appliedDiscount,
            ] + $code,
        );
    }

    public function activeSales(): Collection
    {
        $sales = Discount::query()
            ->whereNull('code')
            ->where('active', '=', true)
            ->where('target_type', '=', DiscountTargetType::PRODUCTS->value)
            ->where(
                fn (Builder $query) => $query
                    ->whereHas('conditionGroups', function ($query): void {
                        $query
                            ->whereHas('conditions', function ($query): void {
                                $query->whereIn('type', [ConditionType::DATE_BETWEEN->value, ConditionType::TIME_BETWEEN->value, ConditionType::WEEKDAY_IN->value]);
                            });
                    })
                    ->orWhereDoesntHave('conditionGroups')
            )
            ->with(['conditionGroups', 'conditionGroups.conditions'])
            ->get();

        return $sales->filter(function ($sale): bool {
            foreach ($sale->conditionGroups as $conditionGroup) {
                foreach ($conditionGroup->conditions as $condition) {
                    $result = match ($condition->type) {
                        ConditionType::DATE_BETWEEN => $this->checkConditionDateBetween($condition),
                        ConditionType::TIME_BETWEEN => $this->checkConditionTimeBetween($condition),
                        ConditionType::WEEKDAY_IN => $this->checkConditionWeekdayIn($condition),
                        default => false,
                    };
                    if ($result) {
                        return true;
                    }
                }
            }

            return $sale->conditionGroups->isEmpty();
        });
    }

    /**
     * @throws MoneyMismatchException
     * @throws ServerException
     * @throws UnknownCurrencyException
     * @throws RoundingNecessaryException
     * @throws DtoException
     * @throws MathException
     * @throws ClientException
     * @throws NumberFormatException
     */
    public function checkActiveSales(): void
    {
        /** @var Collection<int, mixed> $activeSales */
        $activeSales = Cache::get('sales.active', Collection::make());

        $oldActiveSales = Collection::make($activeSales);

        $activeSalesIds = $this->activeSales()->pluck('id');
        $saleIds = $activeSalesIds
            ->diff($oldActiveSales)
            ->merge($oldActiveSales->diff($activeSalesIds));

        $sales = Discount::query()
            ->whereIn('id', $saleIds)
            ->with(['products', 'productSets', 'productSets.products'])
            ->get();

        $products = Collection::make();

        foreach ($sales as $sale) {
            $products = $products->merge($this->allDiscountProductsIds($sale));
        }

        $products = $products->unique();
        $this->applyDiscountsOnProductsLazy(
            $products,
            $this->getSalesWithBlockList(),
        );

        Cache::put('sales.active', $activeSalesIds);
    }

    /**
     * @param array<DiscountTargetType> $targetTypes
     */
    private function getActiveSalesAndCoupons(array|Missing $couponIds, array $targetTypes = []): Collection
    {
        $targetTypesValues = Arr::map($targetTypes, fn (DiscountTargetType $type) => $type->value);

        // Get all active discounts
        $salesQuery = Discount::query()
            ->where('active', '=', true)
            ->whereNull('code')
            ->with([
                'orders',
                'products',
                'productSets',
                'productSets.children',
                'productSets.products',
                'conditionGroups',
                'conditionGroups.conditions',
            ]);
        if (count($targetTypesValues)) {
            $salesQuery = $salesQuery->whereIn('target_type', $targetTypesValues);
        }
        $sales = $salesQuery->get();

        // No coupons used
        if ($couponIds instanceof Missing) {
            return $this->sortDiscounts($sales);
        }

        // Get all active coupons
        $couponsQuery = Discount::query()
            ->where('active', '=', true)
            ->whereIn('code', $couponIds)
            ->with([
                'orders',
                'products',
                'productSets',
                'productSets.children',
                'productSets.products',
                'conditionGroups',
                'conditionGroups.conditions',
            ]);
        if (count($targetTypesValues)) {
            $couponsQuery = $couponsQuery->whereIn('target_type', $targetTypesValues);
        }
        $coupons = $couponsQuery->get();

        // Posortowanie w kolejności do naliczania zniżek
        return $this->sortDiscounts($sales->merge($coupons));
    }

    private function checkIsDiscountActive(Discount $discount): void
    {
        if ($this->checkDiscountHasTimeConditions($discount)) {
            /** @var Collection<int, mixed> $activeSales */
            $activeSales = Cache::get('sales.active', Collection::make());

            if ($discount->active && $this->checkDiscountTimeConditions($discount)) {
                if (!$activeSales->contains($discount->getKey())) {
                    $activeSales->push($discount->getKey());
                }
            } else {
                if ($activeSales->contains($discount->getKey())) {
                    $activeSales = $activeSales->reject(
                        fn ($value, $key) => $value === $discount->getKey(),
                    );
                }
            }
            Cache::put('sales.active', $activeSales);
        }
    }

    private function checkDiscountTarget(Discount $discount, CartDto $cart): bool
    {
        if ($discount->target_type === DiscountTargetType::PRODUCTS) {
            if ($discount->target_is_allow_list) {
                /** @var CartItemDto $item */
                foreach ($cart->getItems() as $item) {
                    if ($discount->allProductsIds()->contains(fn ($value): bool => $value === $item->getProductId())) {
                        return true;
                    }
                }
            } else {
                /** @var CartItemDto $item */
                foreach ($cart->getItems() as $item) {
                    if ($discount->allProductsIds()->doesntContain(fn ($value): bool => $value === $item->getProductId())) {
                        return true;
                    }
                }
            }
        }

        if ($discount->target_type === DiscountTargetType::SHIPPING_PRICE) {
            if ($discount->target_is_allow_list) {
                return $discount->shippingMethods->contains(fn ($value): bool => $value->getKey() === $cart->getShippingMethodId());
            }

            return $discount->shippingMethods->doesntContain(fn ($value): bool => $value->getKey() === $cart->getShippingMethodId());
        }

        return in_array(
            $discount->target_type,
            [DiscountTargetType::ORDER_VALUE, DiscountTargetType::CHEAPEST_PRODUCT]
        );
    }

    public function checkDiscountHasTimeConditions(Discount $discount): bool
    {
        $conditionsGroups = $discount->conditionGroups;
        foreach ($conditionsGroups as $conditionGroup) {
            foreach ($conditionGroup->conditions as $condition) {
                if (
                    in_array(
                        $condition->type,
                        [
                            ConditionType::DATE_BETWEEN,
                            ConditionType::TIME_BETWEEN,
                            ConditionType::WEEKDAY_IN,
                        ]
                    )
                ) {
                    return true;
                }
            }
        }

        return false;
    }

    public function checkDiscountTimeConditions(Discount $discount): bool
    {
        /** @var ConditionGroup $conditionGroup */
        foreach ($discount->conditionGroups as $conditionGroup) {
            /** @var DiscountCondition $condition */
            foreach ($conditionGroup->conditions as $condition) {
                $result = match ($condition->type) {
                    ConditionType::DATE_BETWEEN => $this->checkConditionDateBetween($condition),
                    ConditionType::TIME_BETWEEN => $this->checkConditionTimeBetween($condition),
                    ConditionType::WEEKDAY_IN => $this->checkConditionWeekdayIn($condition),
                    default => false,
                };
                if ($result) {
                    return true;
                }
            }
        }

        return false;
    }

    /**
     * Checked conditions.
     */

    /**
     * Check if product have any valid condition group.
     *
     * @throws ServerException
     */
    private function checkConditionGroupsForProduct(Discount $discount, bool $checkForCurrentUser): bool
    {
        // return true if there is no condition groups
        if ($discount->conditionGroups->count() <= 0) {
            return true;
        }

        foreach ($discount->conditionGroups as $conditionGroup) {
            // return true if any condition group is valid
            if ($this->checkConditionGroupForProduct($conditionGroup, $checkForCurrentUser)) {
                return true;
            }
        }

        return false;
    }

    /**
     * Check if given condition group is valid.
     *
     * @throws ServerException
     */
    private function checkConditionGroupForProduct(ConditionGroup $group, bool $checkForCurrentUser): bool
    {
        foreach ($group->conditions as $condition) {
            // return false if any condition is not valid
            if (!$this->checkConditionForProduct($condition, $checkForCurrentUser)) {
                return false;
            }
        }

        return true;
    }

    /**
     * Check if given condition is valid for product feed.
     *
     * This executes for price cache on products
     *
     * It should ignore current active user and calc general price for everyone
     *
     * @throws ServerException
     */
    private function checkConditionForProduct(DiscountCondition $condition, bool $checkForCurrentUser): bool
    {
        return match ($condition->type) {
            // ignore discount dependant on cart state
            ConditionType::ORDER_VALUE => false,
            // ignore discount dependant on cart state
            ConditionType::PRODUCT_IN_SET => false,
            // ignore discount dependant on cart state
            ConditionType::PRODUCT_IN => false,
            ConditionType::USER_IN_ROLE => $checkForCurrentUser && $this->checkConditionUserInRole($condition),
            ConditionType::USER_IN => $checkForCurrentUser && $this->checkConditionUserIn($condition),
            ConditionType::DATE_BETWEEN => $this->checkConditionDateBetween($condition),
            ConditionType::TIME_BETWEEN => $this->checkConditionTimeBetween($condition),
            ConditionType::MAX_USES => $this->checkConditionMaxUses($condition),
            ConditionType::MAX_USES_PER_USER => $checkForCurrentUser && $this->checkConditionMaxUsesPerUser($condition),
            ConditionType::WEEKDAY_IN => $this->checkConditionWeekdayIn($condition),
            ConditionType::CART_LENGTH => false,
            // For product price cache assume no promo codes used
            ConditionType::COUPONS_COUNT => $this->checkConditionCouponsCount($condition, 0),
        };
    }

    /**
     * This executes for orders and cart.
     *
     * It needs to account for current session user and calculate personalized price
     */
    public function checkCondition(
        DiscountCondition $condition,
        ?CartOrderDto $dto = null,
        float $cartValue = 0,
    ): bool {
        return match ($condition->type) {
            ConditionType::CART_LENGTH => $this->checkConditionCartLength($condition, $dto?->getCartLength() ?? 0),
            ConditionType::COUPONS_COUNT => $this->checkConditionCouponsCount($condition, is_array($dto?->getCoupons()) ? count($dto->getCoupons()) : 0),
            ConditionType::DATE_BETWEEN => $this->checkConditionDateBetween($condition),
            ConditionType::MAX_USES => $this->checkConditionMaxUses($condition),
            ConditionType::MAX_USES_PER_USER => $this->checkConditionMaxUsesPerUser($condition),
            ConditionType::ORDER_VALUE => $this->checkConditionOrderValue($condition, $cartValue),
            ConditionType::PRODUCT_IN => $this->checkConditionProductIn($condition, $dto?->getProductIds() ?? []),
            ConditionType::PRODUCT_IN_SET => $this->checkConditionProductInSet($condition, $dto?->getProductIds() ?? []),
            ConditionType::TIME_BETWEEN => $this->checkConditionTimeBetween($condition),
            ConditionType::USER_IN => $this->checkConditionUserIn($condition),
            ConditionType::USER_IN_ROLE => $this->checkConditionUserInRole($condition),
            ConditionType::WEEKDAY_IN => $this->checkConditionWeekdayIn($condition),
        };
    }

    public function checkConditionGroup(
        ConditionGroup $group,
        CartOrderDto $dto,
        float $cartValue,
    ): bool {
        foreach ($group->conditions as $condition) {
            if (!$this->checkCondition($condition, $dto, $cartValue)) {
                return false;
            }
        }

        return true;
    }

    public function checkConditionGroups(
        Discount $discount,
        CartOrderDto $dto,
        float $cartValue,
    ): bool {
        if (!$discount->active) {
            return false;
        }

        if ($discount->conditionGroups->isEmpty()) {
            return true;
        }

        foreach ($discount->conditionGroups as $conditionGroup) {
            if ($this->checkConditionGroup($conditionGroup, $dto, $cartValue)) {
                return true;
            }
        }

        return false;
    }

    private function checkIsProductInDiscount(string $productId, Discount $discount): bool
    {
        $inDiscount = $this->checkIsProductInDiscountProducts($productId, $discount);

        if ($inDiscount !== $discount->target_is_allow_list) {
            return $this->checkIsProductInDiscountProductSets(
                $productId,
                $discount->productSets,
                $discount->target_is_allow_list
            );
        }

        return $inDiscount;
    }

    private function checkIsProductInDiscountProducts(string $productId, Discount $discount): bool
    {
        return in_array($productId, $discount->products->pluck('id')->all()) === $discount->target_is_allow_list;
    }

    private function checkIsProductInDiscountProductSets(
        string $productId,
        Collection $discountProductSets,
        bool $allowList
    ): bool {
        /** @var Product $product */
        $product = Product::query()->where('id', $productId)->firstOrFail();

        $productSets = $product->sets()->with('parent')->get();
        $diffCount = $productSets->pluck('id')->diff($discountProductSets->pluck('id')->all())->count();

        // some product sets are in discount
        if ($diffCount < $productSets->count()) {
            return $allowList;
        }

        foreach ($productSets as $productSet) {
            $result = $this->checkProductSetParentInDiscount($productSet, $discountProductSets, $allowList);
            if ($result === $allowList) {
                return $result;
            }
        }

        return !$allowList;
    }

    private function checkProductSetParentInDiscount(
        ProductSet $productSet,
        Collection $productSets,
        bool $allowList
    ): bool {
        if ($productSet->parent) {
            if ($productSets->contains($productSet->parent->id)) {
                return $allowList;
            }

            return $this->checkProductSetParentInDiscount($productSet->parent, $productSets, $allowList);
        }

        return !$allowList;
    }

    private function createConditionGroupsToAttach(array $conditions): array
    {
        $result = [];
        foreach ($conditions as $condition) {
            $result[] = $this->createConditionGroup($condition);
        }

        return Collection::make($result)->pluck('id')->all();
    }

    private function createConditionGroup(ConditionGroupDto $dto): ConditionGroup
    {
        /** @var ConditionGroup $conditionGroup */
        $conditionGroup = ConditionGroup::query()->create();

        /** @var ConditionDto $condition */
        foreach ($dto->getConditions() as $condition) {
            /** @var DiscountCondition $discountCondition */
            $discountCondition = $conditionGroup->conditions()->create([
                'type' => $condition->getType(),
                'value' => $condition->toArray(),
            ]);

            if (method_exists($condition, 'getProducts')) {
                $discountCondition->products()->attach($condition->getProducts());
            }

            if (method_exists($condition, 'getProductSets')) {
                $discountCondition->productSets()->attach($condition->getProductSets());
            }

            if (method_exists($condition, 'getRoles')) {
                $discountCondition->roles()->attach($condition->getRoles());
            }

            if (method_exists($condition, 'getUsers')) {
                $discountCondition->users()->attach($condition->getUsers());
            }
        }

        return $conditionGroup;
    }

    private function checkConditionOrderValue(DiscountCondition $condition, float $cartValue = 0): bool
    {
        $conditionDto = OrderValueConditionDto::fromArray($condition->value + ['type' => $condition->type]);

        // TODO uwzględnić przy sprawdzaniu podatki $conditionDto->isIncludeTaxes()
        if (!$conditionDto->getMinValue() instanceof Missing && !$conditionDto->getMaxValue() instanceof Missing) {
            return ($cartValue >= $conditionDto->getMinValue() && $cartValue <= $conditionDto->getMaxValue()) ===
                $conditionDto->isIsInRange();
        }

        if (!$conditionDto->getMinValue() instanceof Missing) {
            return $cartValue >= $conditionDto->getMinValue() === $conditionDto->isIsInRange();
        }

        if (!$conditionDto->getMaxValue() instanceof Missing) {
            return $cartValue <= $conditionDto->getMaxValue() === $conditionDto->isIsInRange();
        }

        return false;
    }

    private function checkConditionUserInRole(DiscountCondition $condition): bool
    {
        $conditionDto = UserInRoleConditionDto::fromArray($condition->value + ['type' => $condition->type]);
        /** @var User|App|null $user */
        $user = Auth::user();

        if ($user instanceof User) {
            /** @var Role $role */
            foreach ($user->roles as $role) {
                if (in_array($role->getKey(), $conditionDto->getRoles()) === $conditionDto->isIsAllowList()) {
                    return true;
                }
            }
        }

        return false;
    }

    private function checkConditionUserIn(DiscountCondition $condition): bool
    {
        $conditionDto = UserInConditionDto::fromArray($condition->value + ['type' => $condition->type]);
        if (Auth::user()) {
            return in_array(Auth::id(), $conditionDto->getUsers()) === $conditionDto->isIsAllowList();
        }

        return false;
    }

    private function checkConditionProductInSet(DiscountCondition $condition, array $productIds): bool
    {
        $conditionDto = ProductInSetConditionDto::fromArray($condition->value + ['type' => $condition->type]);
        $productSets = ProductSet::query()->whereIn('id', $conditionDto->getProductSets())->get();

        foreach ($productIds as $productId) {
            $result = $this->checkIsProductInDiscountProductSets(
                $productId,
                $productSets,
                $conditionDto->isIsAllowList()
            );

            if ($result === $conditionDto->isIsAllowList()) {
                return $result;
            }
        }

        return !$conditionDto->isIsAllowList();
    }

    private function checkConditionProductIn(DiscountCondition $condition, array $productIds): bool
    {
        $conditionDto = ProductInConditionDto::fromArray($condition->value + ['type' => $condition->type]);

        foreach ($productIds as $productId) {
            if (in_array($productId, $conditionDto->getProducts()) === $conditionDto->isIsAllowList()) {
                return true;
            }
        }

        return false;
    }

    private function checkConditionDateBetween(DiscountCondition $condition): bool
    {
        $conditionDto = DateBetweenConditionDto::fromArray($condition->value + ['type' => $condition->type]);

        $actualDate = Carbon::now();

        $startAt = $conditionDto->getStartAt();
        $endAt = $conditionDto->getEndAt();

        $startAt = !$startAt instanceof Missing && !Str::contains($startAt, ':')
            ? Str::before($startAt, 'T') . 'T00:00:00' : $startAt;

        $endAt = !$endAt instanceof Missing && !Str::contains($endAt, ':')
            ? Str::before($endAt, 'T') . 'T23:59:59' : $endAt;

        if (!$startAt instanceof Missing && !$endAt instanceof Missing) {
            return $actualDate
                ->between($startAt, $endAt) === $conditionDto->isIsInRange();
        }

        if (!$startAt instanceof Missing) {
            return $actualDate->greaterThanOrEqualTo($startAt) === $conditionDto->isIsInRange();
        }

        if (!$endAt instanceof Missing) {
            return $actualDate->lessThanOrEqualTo($endAt) === $conditionDto->isIsInRange();
        }

        return false;
    }

    private function checkConditionTimeBetween(DiscountCondition $condition): bool
    {
        $conditionDto = TimeBetweenConditionDto::fromArray($condition->value + ['type' => $condition->type]);

        $actualTime = Carbon::now();

        $startAt = $conditionDto->getStartAt() instanceof Missing ?
            null : Carbon::now()->setTimeFromTimeString($conditionDto->getStartAt());
        $endAt = $conditionDto->getEndAt() instanceof Missing ?
            null : Carbon::now()->setTimeFromTimeString($conditionDto->getEndAt());

        if ($startAt !== null && $endAt !== null) {
            if ($endAt->lessThanOrEqualTo($startAt)) {
                $startAt = $startAt->subDay();
            }

            return $actualTime->between($startAt, $endAt) === $conditionDto->isIsInRange();
        }

        if ($startAt !== null) {
            return $actualTime->greaterThanOrEqualTo($startAt) === $conditionDto->isIsInRange();
        }

        if ($endAt !== null) {
            return $actualTime->lessThanOrEqualTo($endAt) === $conditionDto->isIsInRange();
        }

        return false;
    }

    private function checkConditionMaxUses(DiscountCondition $condition): bool
    {
        $conditionDto = MaxUsesConditionDto::fromArray($condition->value + ['type' => $condition->type]);

        return $condition->conditionGroup?->discounts()->first()?->orders()->count() < $conditionDto->getMaxUses();
    }

    private function checkConditionMaxUsesPerUser(DiscountCondition $condition): bool
    {
        $conditionDto = MaxUsesPerUserConditionDto::fromArray($condition->value + ['type' => $condition->type]);

        if (Auth::user()) {
            return $condition
                ->conditionGroup
                ?->discounts()
                ->first()
                ?->orders()
                ->whereHasMorph('buyer', [User::class, App::class], function (Builder $query): void {
                    $query->where('buyer_id', Auth::id());
                })
                ->count() < $conditionDto->getMaxUses();
        }

        return false;
    }

    private function checkConditionWeekdayIn(DiscountCondition $condition): bool
    {
        $conditionDto = WeekDayInConditionDto::fromArray($condition->value + ['type' => $condition->type]);

        // In Carbon week starts with sunday (index - 0)
        return $conditionDto->getWeekday()[Carbon::now()->dayOfWeek];
    }

    private function checkConditionCartLength(DiscountCondition $condition, float|int $cartLength): bool
    {
        $conditionDto = CartLengthConditionDto::fromArray($condition->value + ['type' => $condition->type]);

        return $this->checkConditionLength($conditionDto, $cartLength);
    }

    private function checkConditionCouponsCount(DiscountCondition $condition, float|int $couponsCount): bool
    {
        $conditionDto = CouponsCountConditionDto::fromArray($condition->value + ['type' => $condition->type]);

        return $this->checkConditionLength($conditionDto, $couponsCount);
    }

    private function checkConditionLength(
        CartLengthConditionDto|CouponsCountConditionDto $conditionDto,
        float|int $count,
    ): bool {
        if (!$conditionDto->getMinValue() instanceof Missing && !$conditionDto->getMaxValue() instanceof Missing) {
            return $count >= $conditionDto->getMinValue() && $count <= $conditionDto->getMaxValue();
        }

        if (!$conditionDto->getMinValue() instanceof Missing) {
            return $count >= $conditionDto->getMinValue();
        }

        if (!$conditionDto->getMaxValue() instanceof Missing) {
            return $count <= $conditionDto->getMaxValue();
        }

        return false;
    }
}<|MERGE_RESOLUTION|>--- conflicted
+++ resolved
@@ -499,29 +499,9 @@
      * @throws MathException
      * @throws MoneyMismatchException
      */
-<<<<<<< HEAD
     public function calcAppliedDiscount(Money $price, Money $appliedDiscount, string $setting): Money
     {
         $minimalPrice = Money::ofMinor(1, $price->getCurrency());
-=======
-    public function applyDiscountOnProduct(
-        Product $product,
-        OrderProductDto $orderProductDto,
-        Discount $discount
-    ): OrderProduct {
-        // TODO: Get currency somehow
-        $currency = Currency::DEFAULT;
-
-        $prices = $this->productRepository->getProductPrices($product->getKey(), [
-            ProductPriceType::PRICE_BASE,
-        ], $currency);
-
-        $price = $prices->get(ProductPriceType::PRICE_BASE->value, collect())->firstOrFail()->value;
-
-        foreach ($orderProductDto->getSchemas() as $schemaId => $value) {
-            /** @var Schema $schema */
-            $schema = $product->schemas()->findOrFail($schemaId);
->>>>>>> 283d37e4
 
         $maximumDiscount = $price->minus($minimalPrice);
 
@@ -537,30 +517,25 @@
      * @throws NumberFormatException
      * @throws DtoException
      */
-<<<<<<< HEAD
     private function calcAllDiscountsOnProduct(
         Product $product,
         Collection $salesWithBlockList,
         bool $calcForCurrentUser,
+        Currency $currency = Currency::DEFAULT,
     ): array {
         $sales = $this->sortDiscounts($product->allProductSales($salesWithBlockList));
-=======
-    public function applyDiscountsOnProducts(Collection $products, ?Currency $currency = null): void
-    {
-        $salesWithBlockList = $this->getSalesWithBlockList();
-        foreach ($products as $product) {
-            $this->applyAllDiscountsOnProduct($product, $salesWithBlockList, $currency);
-        }
-    }
->>>>>>> 283d37e4
-
-        [
-            $minPrices,
-            $maxPrices,
-        ] = $this->productRepository->getProductPrices($product->getKey(), [
-            ProductPriceType::PRICE_MIN_INITIAL,
-            ProductPriceType::PRICE_MAX_INITIAL,
-        ]);
+
+        $prices = $this->productRepository->getProductPrices(
+            $product->getKey(),
+            [
+                ProductPriceType::PRICE_MIN_INITIAL,
+                ProductPriceType::PRICE_MAX_INITIAL,
+            ],
+            $currency
+        );
+
+        $minPrices = $prices->get(ProductPriceType::PRICE_MIN_INITIAL->value, collect());
+        $maxPrices = $prices->get(ProductPriceType::PRICE_MAX_INITIAL->value, collect());
 
         $minimalMonetaryValue = 1;
 
@@ -754,6 +729,7 @@
      * @throws UnknownCurrencyException
      * @throws NumberFormatException
      * @throws DtoException
+     * @throws ServerException
      */
     public function applyDiscountOnProduct(
         Product $product,
@@ -763,12 +739,11 @@
         // TODO: Get currency somehow
         $currency = Currency::DEFAULT;
 
-        /** @var PriceDto $priceDto */
-        [[$priceDto]] = $this->productRepository::getProductPrices($product->getKey(), [
+        $prices = $this->productRepository->getProductPrices($product->getKey(), [
             ProductPriceType::PRICE_BASE,
         ], $currency);
 
-        $price = $priceDto->value;
+        $price = $prices->get(ProductPriceType::PRICE_BASE->value, collect())->firstOrFail()->value;
 
         foreach ($orderProductDto->getSchemas() as $schemaId => $value) {
             /** @var Schema $schema */
@@ -794,11 +769,11 @@
      * @throws NumberFormatException
      * @throws DtoException
      */
-    public function applyDiscountsOnProducts(Collection $products): void
+    public function applyDiscountsOnProducts(Collection $products, ?Currency $currency = null): void
     {
         $salesWithBlockList = $this->getSalesWithBlockList();
         foreach ($products as $product) {
-            $this->applyAllDiscountsOnProduct($product, $salesWithBlockList);
+            $this->applyAllDiscountsOnProduct($product, $salesWithBlockList, $currency);
         }
     }
 
@@ -897,164 +872,6 @@
     }
 
     /**
-     * @throws MoneyMismatchException
-     * @throws ServerException
-     * @throws UnknownCurrencyException
-     * @throws RoundingNecessaryException
-     * @throws MathException
-     * @throws ClientException
-     * @throws NumberFormatException
-     * @throws DtoException
-     */
-    public function applyAllDiscountsOnProduct(
-        Product $product,
-        Collection $salesWithBlockList,
-    ): void {
-        [
-            // @var PriceDto[] $minPricesDiscounted
-            $minPricesDiscounted,
-            // @var PriceDto[] $maxPricesDiscounted
-            $maxPricesDiscounted,
-            $productSales,
-        ] = $this->calcAllDiscountsOnProduct($product, $salesWithBlockList, false);
-
-        $this->productRepository->setProductPrices($product->getKey(), [
-            ProductPriceType::PRICE_MIN->value => $minPricesDiscounted,
-            ProductPriceType::PRICE_MAX->value => $maxPricesDiscounted,
-        ]);
-
-        // detach and attach only add 2 queries to database, sync add 1 query for every element in given array,
-        $product->sales()->detach();
-        $product->sales()->attach($productSales->pluck('id'));
-    }
-
-    /**
-     * @throws RoundingNecessaryException
-     * @throws MathException
-     * @throws UnknownCurrencyException
-     * @throws NumberFormatException
-     * @throws ClientException
-     */
-    private function applyDiscountOnOrderProducts(Order $order, Discount $discount): Order
-    {
-        $cartValue = 0;
-
-        /** @var OrderProduct $product */
-        foreach ($order->products as $product) {
-            $product = $this->applyDiscountOnOrderProduct($product, $discount);
-            $cartValue += $product->price * $product->quantity;
-        }
-
-        $order->cart_total = $cartValue;
-
-        return $order;
-    }
-
-    /**
-     * @throws RoundingNecessaryException
-     * @throws MoneyMismatchException
-     * @throws MathException
-     * @throws UnknownCurrencyException
-     * @throws NumberFormatException
-     */
-<<<<<<< HEAD
-    private function applyDiscountOnOrderCheapestProduct(Order $order, Discount $discount): Order
-    {
-        /** @var OrderProduct $product */
-        $product = $order->products->sortBy([
-            ['price', 'asc'],
-            ['quantity', 'asc'],
-        ])->first();
-
-        if ($product !== null) {
-            $minimalProductPrice = $this->settingsService->getMinimalPrice('minimal_product_price');
-
-            if ($product->quantity > 1 && $product->price !== $minimalProductPrice) {
-                $product->update(['quantity' => $product->quantity - 1]);
-=======
-    private function calcAllDiscountsOnProduct(
-        Product $product,
-        Collection $salesWithBlockList,
-        bool $calcForCurrentUser,
-        Currency $currency = Currency::DEFAULT,
-    ): array {
-        $sales = $this->sortDiscounts($product->allProductSales($salesWithBlockList));
-
-        $prices = $this->productRepository->getProductPrices(
-            $product->getKey(),
-            [
-                ProductPriceType::PRICE_MIN_INITIAL,
-                ProductPriceType::PRICE_MAX_INITIAL,
-            ],
-            $currency
-        );
-
-        $minPricesDiscounted = $prices->get(ProductPriceType::PRICE_MIN_INITIAL->value, collect());
-        $maxPricesDiscounted = $prices->get(ProductPriceType::PRICE_MAX_INITIAL->value, collect());
-
-        // TODO: Should have a minimum price for each currency
-        $minimalProductPriceSetting = $this->settingsService->getMinimalPrice('minimal_product_price', $currency);
->>>>>>> 283d37e4
-
-                /** @var OrderProduct $newProduct */
-                $newProduct = $order->products()->create([
-                    'product_id' => $product->product_id,
-                    'quantity' => 1,
-                    'price' => $product->price,
-                    'price_initial' => $product->price_initial,
-                    'name' => $product->name,
-                    'base_price_initial' => $product->price,
-                    'base_price' => $product->price,
-                    'vat_rate' => 0, // TODO: add VAT form sales channel
-                ]);
-
-                foreach ($product->schemas as $schema) {
-                    $newProduct->schemas()->create(
-                        $schema->only('name', 'value', 'price_initial', 'price'),
-                    );
-<<<<<<< HEAD
-=======
-
-                    if (!$minPrice->value->isEqualTo($minimalProductPrice)) {
-                        $minPricesDiscounted[$key] = PriceDto::from(
-                            $this->calcProductPriceDiscount($sale, $minPrice->value, $minimalProductPrice),
-                        );
-                    }
->>>>>>> 283d37e4
-                }
-
-                $product->discounts->each(fn (Discount $discount) => $this->attachDiscount(
-                    $newProduct,
-                    $discount,
-                    $discount->pivot->applied_discount,
-                ));
-
-<<<<<<< HEAD
-                $product = $newProduct;
-            }
-=======
-                    if (!$maxPrice->value->isEqualTo($minimalProductPrice)) {
-                        $maxPricesDiscounted[$key] = PriceDto::from(
-                            $this->calcProductPriceDiscount($sale, $maxPrice->value, $minimalProductPrice),
-                        );
-                    }
-                }
->>>>>>> 283d37e4
-
-            $price = $product->price ?? 0;
-
-            if ($price !== $minimalProductPrice) {
-                $this->calcOrderProductDiscount($product, $discount);
-                $product->save();
-            }
-
-            $order->cart_total -= ($price - $product->price) * $product->quantity;
-        }
-
-        return $order;
-    }
-
-    /**
      * @throws StoreException
      * @throws ClientException
      * @throws NumberFormatException
@@ -1063,17 +880,8 @@
      * @throws UnknownCurrencyException
      * @throws StoreException
      * @throws MoneyMismatchException
-     */
-<<<<<<< HEAD
-    private function applyDiscountOnCart(Discount $discount, CartDto $cartDto, CartResource $cart): CartResource
-    {
-        return match ($discount->target_type) {
-            DiscountTargetType::PRODUCTS => $this->applyDiscountOnCartItems($discount, $cartDto, $cart),
-            DiscountTargetType::ORDER_VALUE => $this->applyDiscountOnCartTotal($discount, $cart),
-            DiscountTargetType::SHIPPING_PRICE => $this->applyDiscountOnCartShipping($discount, $cartDto, $cart),
-            DiscountTargetType::CHEAPEST_PRODUCT => $this->applyDiscountOnCartCheapestItem($discount, $cart),
-        };
-=======
+     * @throws DtoException
+     */
     public function applyAllDiscountsOnProduct(
         Product $product,
         Collection $salesWithBlockList,
@@ -1109,7 +917,100 @@
         // detach and attach only add 2 queries to database, sync add 1 query for every element in given array,
         $product->sales()->detach();
         $product->sales()->attach($productSales->pluck('id'));
->>>>>>> 283d37e4
+    }
+
+    /**
+     * @throws RoundingNecessaryException
+     * @throws MathException
+     * @throws UnknownCurrencyException
+     * @throws NumberFormatException
+     * @throws ClientException
+     */
+    private function applyDiscountOnOrderProducts(Order $order, Discount $discount): Order
+    {
+        $cartValue = 0;
+
+        /** @var OrderProduct $product */
+        foreach ($order->products as $product) {
+            $product = $this->applyDiscountOnOrderProduct($product, $discount);
+            $cartValue += $product->price * $product->quantity;
+        }
+
+        $order->cart_total = $cartValue;
+
+        return $order;
+    }
+
+    /**
+     * @throws RoundingNecessaryException
+     * @throws MoneyMismatchException
+     * @throws MathException
+     * @throws UnknownCurrencyException
+     * @throws NumberFormatException
+     */
+    private function applyDiscountOnOrderCheapestProduct(Order $order, Discount $discount): Order
+    {
+        /** @var OrderProduct $product */
+        $product = $order->products->sortBy([
+            ['price', 'asc'],
+            ['quantity', 'asc'],
+        ])->first();
+
+        if ($product !== null) {
+            $minimalProductPrice = $this->settingsService->getMinimalPrice('minimal_product_price');
+
+            if ($product->quantity > 1 && $product->price !== $minimalProductPrice) {
+                $product->update(['quantity' => $product->quantity - 1]);
+
+                /** @var OrderProduct $newProduct */
+                $newProduct = $order->products()->create([
+                    'product_id' => $product->product_id,
+                    'quantity' => 1,
+                    'price' => $product->price,
+                    'price_initial' => $product->price_initial,
+                    'name' => $product->name,
+                    'base_price_initial' => $product->price,
+                    'base_price' => $product->price,
+                    'vat_rate' => 0, // TODO: add VAT form sales channel
+                ]);
+
+                foreach ($product->schemas as $schema) {
+                    $newProduct->schemas()->create(
+                        $schema->only('name', 'value', 'price_initial', 'price'),
+                    );
+                }
+
+                $product->discounts->each(fn (Discount $discount) => $this->attachDiscount(
+                    $newProduct,
+                    $discount,
+                    $discount->pivot->applied_discount,
+                ));
+
+                $product = $newProduct;
+            }
+
+
+            $price = $product->price ?? 0;
+
+            if ($price !== $minimalProductPrice) {
+                $this->calcOrderProductDiscount($product, $discount);
+                $product->save();
+            }
+
+            $order->cart_total -= ($price - $product->price) * $product->quantity;
+        }
+
+        return $order;
+    }
+
+    private function applyDiscountOnCart(Discount $discount, CartDto $cartDto, CartResource $cart): CartResource
+    {
+        return match ($discount->target_type) {
+            DiscountTargetType::PRODUCTS => $this->applyDiscountOnCartItems($discount, $cartDto, $cart),
+            DiscountTargetType::ORDER_VALUE => $this->applyDiscountOnCartTotal($discount, $cart),
+            DiscountTargetType::SHIPPING_PRICE => $this->applyDiscountOnCartShipping($discount, $cartDto, $cart),
+            DiscountTargetType::CHEAPEST_PRODUCT => $this->applyDiscountOnCartCheapestItem($discount, $cart),
+        };
     }
 
     /**
@@ -1904,7 +1805,7 @@
 
         if (!$startAt instanceof Missing && !$endAt instanceof Missing) {
             return $actualDate
-                ->between($startAt, $endAt) === $conditionDto->isIsInRange();
+                    ->between($startAt, $endAt) === $conditionDto->isIsInRange();
         }
 
         if (!$startAt instanceof Missing) {
@@ -1961,14 +1862,14 @@
 
         if (Auth::user()) {
             return $condition
-                ->conditionGroup
-                ?->discounts()
-                ->first()
-                ?->orders()
-                ->whereHasMorph('buyer', [User::class, App::class], function (Builder $query): void {
-                    $query->where('buyer_id', Auth::id());
-                })
-                ->count() < $conditionDto->getMaxUses();
+                    ->conditionGroup
+                    ?->discounts()
+                    ->first()
+                    ?->orders()
+                    ->whereHasMorph('buyer', [User::class, App::class], function (Builder $query): void {
+                        $query->where('buyer_id', Auth::id());
+                    })
+                    ->count() < $conditionDto->getMaxUses();
         }
 
         return false;
