--- conflicted
+++ resolved
@@ -1050,15 +1050,10 @@
      */
     private function getActiveSalesAndCoupons(array|Missing $couponIds, array $targetTypes = []): Collection
     {
-<<<<<<< HEAD
         // Get all active discounts
         $salesQuery = Discount::query()
             ->active()
             ->where('code', null)
-            ->with(['orders', 'products', 'productSets', 'conditionGroups', 'conditionGroups.conditions']);
-=======
-        // Get all discounts
-        $salesQuery = Discount::query()->where('code', null)
             ->with([
                 'orders',
                 'products',
@@ -1068,7 +1063,6 @@
                 'conditionGroups',
                 'conditionGroups.conditions',
             ]);
->>>>>>> 4b2e668c
         if (count($targetTypes)) {
             $salesQuery = $salesQuery->whereIn('target_type', $targetTypes);
         }
@@ -1081,10 +1075,7 @@
 
         // Get all active coupons
         $couponsQuery = Discount::whereIn('code', $couponIds)
-<<<<<<< HEAD
             ->active()
-            ->with(['orders', 'products', 'productSets', 'conditionGroups', 'conditionGroups.conditions']);
-=======
             ->with([
                 'orders',
                 'products',
@@ -1094,7 +1085,6 @@
                 'conditionGroups',
                 'conditionGroups.conditions',
             ]);
->>>>>>> 4b2e668c
         if (count($targetTypes)) {
             $couponsQuery = $couponsQuery->whereIn('target_type', $targetTypes);
         }
