<?php

namespace App\Services;

use App\Dtos\CartDto;
use App\Dtos\CartItemDto;
use App\Dtos\CartLengthConditionDto;
use App\Dtos\CartOrderDto;
use App\Dtos\ConditionDto;
use App\Dtos\ConditionGroupDto;
use App\Dtos\CouponDto;
use App\Dtos\CouponIndexDto;
use App\Dtos\CouponsCountConditionDto;
use App\Dtos\DateBetweenConditionDto;
use App\Dtos\MaxUsesConditionDto;
use App\Dtos\MaxUsesPerUserConditionDto;
use App\Dtos\OrderDto;
use App\Dtos\OrderProductDto;
use App\Dtos\OrderValueConditionDto;
use App\Dtos\ProductInConditionDto;
use App\Dtos\ProductInSetConditionDto;
use App\Dtos\SaleDto;
use App\Dtos\SaleIndexDto;
use App\Dtos\TimeBetweenConditionDto;
use App\Dtos\UserInConditionDto;
use App\Dtos\UserInRoleConditionDto;
use App\Dtos\WeekDayInConditionDto;
use App\Enums\ConditionType;
use App\Enums\DiscountTargetType;
use App\Enums\DiscountType;
use App\Enums\ExceptionsEnums\Exceptions;
use App\Events\CouponCreated;
use App\Events\CouponDeleted;
use App\Events\CouponUpdated;
use App\Events\SaleCreated;
use App\Events\SaleDeleted;
use App\Events\SaleUpdated;
use App\Exceptions\ClientException;
use App\Exceptions\ServerException;
use App\Exceptions\StoreException;
use App\Jobs\CalculateDiscount;
use App\Models\App;
use App\Models\CartItemResponse;
use App\Models\CartResource;
use App\Models\ConditionGroup;
use App\Models\CouponShortResource;
use App\Models\Discount;
use App\Models\DiscountCondition;
use App\Models\Order;
use App\Models\OrderProduct;
use App\Models\Product;
use App\Models\ProductSet;
use App\Models\Role;
use App\Models\SalesShortResource;
use App\Models\Schema;
use App\Models\ShippingMethod;
use App\Models\User;
use App\Services\Contracts\DiscountServiceContract;
use App\Services\Contracts\MetadataServiceContract;
use App\Services\Contracts\SettingsServiceContract;
use App\Services\Contracts\ShippingTimeDateServiceContract;
use Heseya\Dto\Missing;
use Illuminate\Database\Eloquent\Builder;
use Illuminate\Pagination\LengthAwarePaginator;
use Illuminate\Support\Arr;
use Illuminate\Support\Carbon;
use Illuminate\Support\Collection;
use Illuminate\Support\Facades\Auth;
use Illuminate\Support\Facades\Cache;
use Illuminate\Support\Facades\Config;
use Illuminate\Support\Str;

class DiscountService implements DiscountServiceContract
{
    public function __construct(
        private SettingsServiceContract $settingsService,
        private MetadataServiceContract $metadataService,
        private ShippingTimeDateServiceContract $shippingTimeDateService
    ) {
    }

    public function index(SaleIndexDto|CouponIndexDto $dto): LengthAwarePaginator
    {
        return Discount::searchByCriteria($dto->toArray())
            ->orderBy('updated_at', 'DESC')
            ->with(['orders', 'products', 'productSets', 'conditionGroups', 'shippingMethods', 'metadata'])
            ->paginate(Config::get('pagination.per_page'));
    }

    public function store(SaleDto|CouponDto $dto): Discount
    {
        $discount = Discount::create($dto->toArray());

        $discount->products()->attach($dto->getTargetProducts());
        $discount->productSets()->attach($dto->getTargetSets());
        $discount->shippingMethods()->attach($dto->getTargetShippingMethods());

        $conditionGroup = $dto->getConditionGroups();
        if (!$conditionGroup instanceof Missing && count($conditionGroup) > 0) {
            $discount->conditionGroups()->attach($this->createConditionGroupsToAttach($conditionGroup));
        }

        if (!($dto->getMetadata() instanceof Missing)) {
            $this->metadataService->sync($discount, $dto->getMetadata());
        }

        if ($dto instanceof CouponDto) {
            CouponCreated::dispatch($discount);
        } else {
            CalculateDiscount::dispatchIf(
                $discount->target_type->is(DiscountTargetType::PRODUCTS),
                $discount,
            );
            SaleCreated::dispatch($discount);
        }

        return $discount;
    }

    public function update(Discount $discount, SaleDto|CouponDto $dto): Discount
    {
        $discount->update($dto->toArray());

        if (!$dto->getTargetProducts() instanceof Missing) {
            $discount->products()->sync($dto->getTargetProducts());
        }

        if (!$dto->getTargetSets() instanceof Missing) {
            $discount->productSets()->sync($dto->getTargetSets());
        }

        if (!$dto->getTargetShippingMethods() instanceof Missing) {
            $discount->shippingMethods()->sync($dto->getTargetShippingMethods());
        }

        $conditionGroup = $dto->getConditionGroups();
        if (!$conditionGroup instanceof Missing) {
            $discount->conditionGroups()->delete();
            if (count($conditionGroup) > 0) {
                $discount->conditionGroups()->attach($this->createConditionGroupsToAttach($conditionGroup));
            }
        }

        if ($dto instanceof CouponDto) {
            CouponUpdated::dispatch($discount);
        } else {
            CalculateDiscount::dispatch($discount, true);
            SaleUpdated::dispatch($discount);
        }

        return $discount;
    }

    public function destroy(Discount $discount): void
    {
        if ($discount->delete()) {
            if ($discount->code !== null) {
                $discount->update(['code' => $discount->code . '-' . Carbon::now()->timestamp]);
                CouponDeleted::dispatch($discount);
            } else {
                CalculateDiscount::dispatchIf(
                    $discount->active && $discount->target_type->is(DiscountTargetType::PRODUCTS),
                    $discount,
                );
                SaleDeleted::dispatch($discount);
            }
        }
    }

    public function calc(float $value, Discount $discount): float
    {
        if (isset($discount->pivot) && $discount->pivot->type !== null) {
            $discount->type = $discount->pivot->type;
            $discount->value = $discount->pivot->value;
        }

        if ($discount->type->is(DiscountType::PERCENTAGE)) {
            return $value * $discount->value / 100;
        }

        if ($discount->type->is(DiscountType::AMOUNT)) {
            return $discount->value;
        }

        throw new ClientException(Exceptions::CLIENT_DISCOUNT_TYPE_NOT_SUPPORTED, errorArray: [
            'type' => $discount->type,
        ]);
    }

    public function checkCondition(
        DiscountCondition $condition,
        ?CartOrderDto $dto = null,
        float $cartValue = 0,
    ): bool {
        return match ($condition->type->value) {
            ConditionType::ORDER_VALUE => $this->checkConditionOrderValue($condition, $cartValue),
            ConditionType::USER_IN_ROLE => $this->checkConditionUserInRole($condition),
            ConditionType::USER_IN => $this->checkConditionUserIn($condition),
            ConditionType::PRODUCT_IN_SET => $this->checkConditionProductInSet(
                $condition,
                $dto?->getProductIds() ?? []
            ),
            ConditionType::PRODUCT_IN => $this->checkConditionProductIn($condition, $dto?->getProductIds() ?? []),
            ConditionType::DATE_BETWEEN => $this->checkConditionDateBetween($condition),
            ConditionType::TIME_BETWEEN => $this->checkConditionTimeBetween($condition),
            ConditionType::MAX_USES => $this->checkConditionMaxUses($condition),
            ConditionType::MAX_USES_PER_USER => $this->checkConditionMaxUsesPerUser($condition),
            ConditionType::WEEKDAY_IN => $this->checkConditionWeekdayIn($condition),
            ConditionType::CART_LENGTH => $this->checkConditionCartLength($condition, $dto?->getCartLength() ?? 0),
            ConditionType::COUPONS_COUNT => $this->checkConditionCouponsCount(
                $condition,
                $dto?->getCoupons() !== null && (!$dto->getCoupons() instanceof Missing)
                    ? count($dto->getCoupons()) : 0,
            ),
            default => false,
        };
    }

    public function checkConditionGroup(
        ConditionGroup $group,
        CartOrderDto $dto,
        float $cartValue,
    ): bool {
        foreach ($group->conditions as $condition) {
            if (!$this->checkCondition($condition, $dto, $cartValue)) {
                return false;
            }
        }

        return true;
    }

    public function checkConditionGroups(
        Discount $discount,
        CartOrderDto $dto,
        float $cartValue,
    ): bool {
        if (!$discount->active) {
            return false;
        }

        if ($discount->conditionGroups->isEmpty()) {
            return true;
        }

        foreach ($discount->conditionGroups as $conditionGroup) {
            if ($this->checkConditionGroup($conditionGroup, $dto, $cartValue)) {
                return true;
            }
        }

        return false;
    }

    /**
     * @throws StoreException
     * @throws ClientException
     */
    public function calcOrderProductsAndTotalDiscounts(Order $order, OrderDto $orderDto): Order
    {
        return $this->calcOrderDiscounts($order, $orderDto, [
            DiscountTargetType::fromValue(DiscountTargetType::PRODUCTS),
            DiscountTargetType::fromValue(DiscountTargetType::CHEAPEST_PRODUCT),
            DiscountTargetType::fromValue(DiscountTargetType::ORDER_VALUE),
        ]);
    }

    /**
     * @throws StoreException
     * @throws ClientException
     */
    public function calcOrderShippingDiscounts(Order $order, OrderDto $orderDto): Order
    {
        return $this->calcOrderDiscounts($order, $orderDto, [
            DiscountTargetType::fromValue(DiscountTargetType::SHIPPING_PRICE),
        ]);
    }

    public function calcCartDiscounts(CartDto $cart, Collection $products): CartResource
    {
        $discounts = $this->getActiveSalesAndCoupons($cart->getCoupons());
        $shippingMethod = null;
        $shippingMethodDigital = null;

        if (!$cart->getShippingMethodId() instanceof Missing) {
            $shippingMethod = ShippingMethod::findOrFail($cart->getShippingMethodId());
        }

        if (!$cart->getDigitalShippingMethodId() instanceof Missing) {
            $shippingMethodDigital = ShippingMethod::findOrFail($cart->getDigitalShippingMethodId());
        }

        // Obliczanie wartości początkowej koszyka
        $cartItems = [];
        $cartValue = 0;

        foreach ($products as $product) {
            /** @var CartItemDto $cartItem */
            $cartItem = Arr::first($cart->getItems(), function ($value, $key) use ($product) {
                return $value->getProductId() === $product->getKey();
            });

            $price = $product->price;

            foreach ($cartItem->getSchemas() as $schemaId => $value) {
                $schema = $product->schemas()->findOrFail($schemaId);

                $price += $schema->getPrice($value, $cartItem->getSchemas());
            }
            $cartValue += $price * $cartItem->getQuantity();
            $cartItems[] = new CartItemResponse($cartItem->getCartItemId(), $price, $price, $cartItem->getQuantity());
        }
        $cartShippingTimeAndDate = $this->shippingTimeDateService->getTimeAndDateForCart($cart, $products);

        $shippingPrice = $shippingMethod !== null ? $shippingMethod->getPrice($cartValue) : 0;
        $shippingPrice += $shippingMethodDigital !== null ? $shippingMethodDigital->getPrice($cartValue) : 0;
        $summary = $cartValue + $shippingPrice;

        $cartResource = new CartResource(
            Collection::make($cartItems),
            Collection::make(),
            Collection::make(),
            $cartValue,
            $cartValue,
            $shippingPrice,
            $shippingPrice,
            $cartShippingTimeAndDate['shipping_time'] ?? null,
            $cartShippingTimeAndDate['shipping_date'] ?? null,
            $summary,
        );

        if ($cartResource->items->isEmpty()) {
            return $cartResource;
        }

        foreach ($discounts as $discount) {
            if (
                $this->checkDiscountTarget($discount, $cart)
                && $this->checkConditionGroups($discount, $cart, $cartResource->cart_total)
            ) {
                $cartResource = $this->applyDiscountOnCart($discount, $cart, $cartResource);
                $newSummary = $cartResource->cart_total + $cartResource->shipping_price;
                $appliedDiscount = round($summary - $newSummary, 2, PHP_ROUND_HALF_UP);

                if ($discount->code !== null) {
                    $cartResource->coupons->push(
                        new CouponShortResource($discount->getKey(), $discount->name, $appliedDiscount, $discount->code)
                    );
                } else {
                    $cartResource->sales->push(
                        new SalesShortResource($discount->getKey(), $discount->name, $appliedDiscount)
                    );
                }

                $summary = $newSummary;
            }
        }

        $cartResource->cart_total = round($cartResource->cart_total, 2, PHP_ROUND_HALF_UP);
        $cartResource->shipping_price = round($cartResource->shipping_price, 2, PHP_ROUND_HALF_UP);

        $cartResource->summary = $cartResource->cart_total + $cartResource->shipping_price;
        return $cartResource;
    }

    public function applyDiscountOnProduct(
        Product $product,
        OrderProductDto $orderProductDto,
        Discount $discount
    ): OrderProduct {
        $price = $product->price;

        foreach ($orderProductDto->getSchemas() as $schemaId => $value) {
            /** @var Schema $schema */
            $schema = $product->schemas()->findOrFail($schemaId);

            $price += $schema->getPrice($value, $orderProductDto->getSchemas());
        }

        return new OrderProduct([
            'product_id' => $product->getKey(),
            'quantity' => $orderProductDto->getQuantity(),
            'price' => $this->calcPrice($price, $product->getKey(), $discount),
        ]);
    }

    public function applyDiscountsOnProducts(Collection $products): void
    {
        $salesWithBlockList = $this->getSalesWithBlockList();
        foreach ($products as $product) {
            $this->applyAllDiscountsOnProduct($product, $salesWithBlockList);
        }
    }

    public function applyDiscountsOnProduct(Product $product, bool $reindex = true): void
    {
        $salesWithBlockList = $this->getSalesWithBlockList();
        $this->applyAllDiscountsOnProduct($product, $salesWithBlockList, $reindex);
    }

    public function applyDiscountOnOrderProduct(OrderProduct $orderProduct, Discount $discount): OrderProduct
    {
        $minimalProductPrice = $this->settingsService->getMinimalPrice('minimal_product_price');
        $price = $orderProduct->price;

        if (
            $price !== $minimalProductPrice
            && $this->checkIsProductInDiscount($orderProduct->product_id, $discount)
        ) {
            $this->calcOrderProductDiscount($orderProduct, $discount);
        }

        return $orderProduct;
    }

    public function applyDiscountOnCartItem(
        Discount $discount,
        CartItemDto $cartItem,
        CartResource $cart,
    ): CartItemResponse {
        /** @var CartItemResponse $result */
        $result = $cart->items->filter(
            fn ($value) => $value->cartitem_id === $cartItem->getCartItemId(),
        )->first();

        $result->price_discounted = $this->calcPrice(
            $result->price_discounted,
            $cartItem->getProductId(),
            $discount,
        );

        return $result;
    }

    public function applyDiscountOnOrder(Discount $discount, Order $order): Order
    {
        $refreshedOrder = $order->fresh();
        if (
            ($discount->target_type->value === DiscountTargetType::ORDER_VALUE
                || $discount->target_type->value === DiscountTargetType::SHIPPING_PRICE)
            && $refreshedOrder?->discounts->count() === 0) {
            $order = $this->roundProductPrices($order);
        }
        return match ($discount->target_type->value) {
            DiscountTargetType::PRODUCTS => $this->applyDiscountOnOrderProducts($order, $discount),
            DiscountTargetType::ORDER_VALUE => $this->applyDiscountOnOrderValue($order, $discount),
            DiscountTargetType::SHIPPING_PRICE => $this->applyDiscountOnOrderShipping($order, $discount),
            DiscountTargetType::CHEAPEST_PRODUCT => $this->applyDiscountOnOrderCheapestProduct($order, $discount),
            default => throw new StoreException('Unsupported discount target type'),
        };
    }

    public function calcAppliedDiscount(float $price, float $appliedDiscount, string $setting): float
    {
        $minimalPrice = $this->settingsService->getMinimalPrice($setting);

        return $price - $appliedDiscount < $minimalPrice ? $price - $minimalPrice : $appliedDiscount;
    }

    public function activeSales(): Collection
    {
        $sales = Discount::where('code', null)
            ->active()
            ->where('target_type', DiscountTargetType::PRODUCTS)
            ->where(
                fn (Builder $query) => $query
                    ->whereHas('conditionGroups', function ($query): void {
                        $query
                            ->whereHas('conditions', function ($query): void {
                                $query
                                    ->where('type', ConditionType::DATE_BETWEEN)
                                    ->orWhere('type', ConditionType::TIME_BETWEEN)
                                    ->orWhere('type', ConditionType::WEEKDAY_IN);
                            });
                    })
                    ->orWhereDoesntHave('conditionGroups')
            )
            ->with(['conditionGroups', 'conditionGroups.conditions'])
            ->get();

        return $sales->filter(function ($sale): bool {
            foreach ($sale->conditionGroups as $conditionGroup) {
                foreach ($conditionGroup->conditions as $condition) {
                    $result = match ($condition->type->value) {
                        ConditionType::DATE_BETWEEN => $this->checkConditionDateBetween($condition),
                        ConditionType::TIME_BETWEEN => $this->checkConditionTimeBetween($condition),
                        ConditionType::WEEKDAY_IN => $this->checkConditionWeekdayIn($condition),
                        default => false,
                    };
                    if ($result) {
                        return true;
                    }
                }
            }
            return $sale->conditionGroups->isEmpty();
        });
    }

    public function checkDiscountHasTimeConditions(Discount $discount): bool
    {
        $conditionsGroups = $discount->conditionGroups;
        foreach ($conditionsGroups as $conditionGroup) {
            foreach ($conditionGroup->conditions as $condition) {
                if ($condition->type->in(
                    [
                        ConditionType::DATE_BETWEEN,
                        ConditionType::TIME_BETWEEN,
                        ConditionType::WEEKDAY_IN,
                    ]
                )) {
                    return true;
                }
            }
        }
        return false;
    }

    public function checkDiscountTimeConditions(Discount $discount): bool
    {
        foreach ($discount->conditionGroups as $conditionGroup) {
            foreach ($conditionGroup->conditions as $condition) {
                $result = match ($condition->type->value) {
                    ConditionType::DATE_BETWEEN => $this->checkConditionDateBetween($condition),
                    ConditionType::TIME_BETWEEN => $this->checkConditionTimeBetween($condition),
                    ConditionType::WEEKDAY_IN => $this->checkConditionWeekdayIn($condition),
                    default => false,
                };
                if ($result) {
                    return true;
                }
            }
        }
        return false;
    }

    public function calculateDiscount(Discount $discount, bool $updated): void
    {
        // If discount has conditions based on time, then must be added or removed from cache
        $this->checkIsDiscountActive($discount);

        $salesWithBlockList = $this->getSalesWithBlockList();
        $products = Collection::make();

        // if job is called after update, then calculate discount for all products,
        // because it may change the list of related products or target_is_allow_list value
        if (!$updated && $discount->active) {
            $products = $this->allDiscountProductsIds($discount);
        }

        $this->applyDiscountsOnProductsLazy($products, $salesWithBlockList);
    }

    public function checkActiveSales(): void
    {
        /** @var Collection<int, mixed> $activeSales */
        $activeSales = Cache::get('sales.active', Collection::make());

        $oldActiveSales = Collection::make($activeSales);

        $activeSalesIds = $this->activeSales()->pluck('id');
        $saleIds = $activeSalesIds
            ->diff($oldActiveSales)
            ->merge($oldActiveSales->diff($activeSalesIds));

        $sales = Discount::query()
            ->whereIn('id', $saleIds)
            ->with(['products', 'productSets', 'productSets.products'])
            ->get();

        $products = Collection::make();

        foreach ($sales as $sale) {
            $products = $products->merge($this->allDiscountProductsIds($sale));
        }

        $products = $products->unique();
        $this->applyDiscountsOnProductsLazy(
            $products,
            $this->getSalesWithBlockList(),
        );

        Cache::put('sales.active', $activeSalesIds);
    }

    public function applyAllDiscountsOnProduct(
        Product $product,
        Collection $salesWithBlockList,
        bool $reindex = true,
    ): void {
        $sales = $this->sortDiscounts($product->allProductSales($salesWithBlockList));

        // prevent error when price_min or price_max is null
        $minPriceDiscounted = $product->price_min_initial ?? $product->price;
        $maxPriceDiscounted = $product->price_max_initial ?? $product->price;

        $minimalProductPrice = $this->settingsService->getMinimalPrice('minimal_product_price');

        $productSales = Collection::make();

        foreach ($sales as $sale) {
            if ($this->checkConditionGroupsForProduct($sale)) {
                if ($minPriceDiscounted !== $minimalProductPrice) {
                    $minPriceDiscounted = $this
                        ->calcProductPriceDiscount($sale, $minPriceDiscounted, $minimalProductPrice);
                }

                if ($maxPriceDiscounted !== $minimalProductPrice) {
                    $maxPriceDiscounted = $this
                        ->calcProductPriceDiscount($sale, $maxPriceDiscounted, $minimalProductPrice);
                }

                $productSales->push($sale);
            }
        }

        // + 1 query for product
        $product->update([
            'price_min' => $minPriceDiscounted,
            'price_max' => $maxPriceDiscounted,
        ]);
        // detach and attach only add 2 queries to database, sync add 1 query for every element in given array,
        $product->sales()->detach();
        $product->sales()->attach($productSales->pluck('id'));

        if ($reindex) {
            $product->searchable();
        }
    }

    private function checkDiscountTarget(Discount $discount, CartDto $cart): bool
    {
        if ($discount->target_type->is(DiscountTargetType::PRODUCTS)) {
            if ($discount->target_is_allow_list) {
                /** @var CartItemDto $item */
                foreach ($cart->getItems() as $item) {
                    if ($discount->allProductsIds()->contains(function ($value) use ($item): bool {
                        return $value === $item->getProductId();
                    })) {
                        return true;
                    }
                }
            } else {
                /** @var CartItemDto $item */
                foreach ($cart->getItems() as $item) {
                    if ($discount->allProductsIds()->doesntContain(function ($value) use ($item): bool {
                        return $value === $item->getProductId();
                    })) {
                        return true;
                    }
                }
            }
        }

        if ($discount->target_type->is(DiscountTargetType::SHIPPING_PRICE)) {
            if ($discount->target_is_allow_list) {
                return $discount->shippingMethods->contains(function ($value) use ($cart): bool {
                    return $value->getKey() === $cart->getShippingMethodId();
                });
            } else {
                return $discount->shippingMethods->doesntContain(function ($value) use ($cart): bool {
                    return $value->getKey() === $cart->getShippingMethodId();
                });
            }
        }

        return in_array(
            $discount->target_type->value,
            [DiscountTargetType::ORDER_VALUE, DiscountTargetType::CHEAPEST_PRODUCT]
        );
    }

    /**
     * @param array<DiscountTargetType> $targetTypes
     *
     * @throws StoreException
     * @throws ClientException
     */
    private function calcOrderDiscounts(Order $order, OrderDto $orderDto, array $targetTypes = []): Order
    {
        $coupons = $orderDto->getCoupons() instanceof Missing ? [] : $orderDto->getCoupons();
        $sales = $orderDto->getSaleIds() instanceof Missing ? [] : $orderDto->getSaleIds();
        $discounts = $this->getActiveSalesAndCoupons($coupons, $targetTypes);

        /** @var Discount $discount */
        foreach ($discounts as $discount) {
            if ($this->checkConditionGroups($discount, $orderDto, $order->cart_total)) {
                $order = $this->applyDiscountOnOrder($discount, $order);
            } elseif (
                ($discount->code === null && in_array($discount->getKey(), $sales)) ||
                $discount->code !== null
            ) {
                [$type, $id] = $discount->code !== null ? ['coupon', $discount->code] : ['sale', $discount->getKey()];
                throw new ClientException(Exceptions::CLIENT_CANNOT_APPLY_SELECTED_DISCOUNT_TYPE, errorArray: [
                    'type' => $type,
                    'id' => $id,
                ]);
            }
        }

        $refreshed = $order->fresh();
        if ($refreshed?->discounts->count() === 0) {
            $order = $this->roundProductPrices($order);
        }

        $order->cart_total = round($order->cart_total, 2, PHP_ROUND_HALF_UP);
        $order->shipping_price = round($order->shipping_price, 2, PHP_ROUND_HALF_UP);
        $order->summary = $order->cart_total + $order->shipping_price;
        $order->paid = $order->summary <= 0;

        return $order;
    }

    private function allDiscountProductsIds(Discount $discount): Collection
    {
        $products = $discount->allProductsIds();

        if (!$discount->target_is_allow_list) {
            $products = Product::query()->whereNotIn('id', $products)->pluck('id');
        }

        // Return only ids of products, that should be discounted
        return $products;
    }

    private function checkIsDiscountActive(Discount $discount): void
    {
        if ($this->checkDiscountHasTimeConditions($discount)) {
            /** @var Collection<int, mixed> $activeSales */
            $activeSales = Cache::get('sales.active', Collection::make());

            if ($discount->active && $this->checkDiscountTimeConditions($discount)) {
                if (!$activeSales->contains($discount->getKey())) {
                    $activeSales->push($discount->getKey());
                }
            } else {
                if ($activeSales->contains($discount->getKey())) {
                    $activeSales = $activeSales->reject(
                        fn ($value, $key) => $value === $discount->getKey(),
                    );
                }
            }
            Cache::put('sales.active', $activeSales);
        }
    }

    private function roundProductPrices(Order $order): Order
    {
        // If cheapest product has been split, it will not be returned by $order->products,
        // and $order->products()->get() has products without discount, if order will be saved at this moment,
        // all products in database should be updated, and split product will be returned by $order->products
        $order->push();
        $order->refresh();
        $totalPrice = 0;
        foreach ($order->products as $product) {
            $product->price = round($product->price, 2, PHP_ROUND_HALF_UP);
            $totalPrice += $product->price * $product->quantity;
        }

        $order->cart_total = round($totalPrice, 2, PHP_ROUND_HALF_UP);

        return $order;
    }

    private function calcProductPriceDiscount(Discount $discount, float $price, float $minimalProductPrice): float
    {
        $price -= $this->calc($price, $discount);
        return max($price, $minimalProductPrice);
    }

    /**
     * Check if product have any valid condition group.
     */
    private function checkConditionGroupsForProduct(Discount $discount): bool
    {
        // return true if there is no condition groups
        if ($discount->conditionGroups->count() <= 0) {
            return true;
        }

        foreach ($discount->conditionGroups as $conditionGroup) {
            // return true if any condition group is valid
            if ($this->checkConditionGroupForProduct($conditionGroup)) {
                return true;
            }
        }

        return false;
    }

    /**
     * Check if given condition group is valid.
     */
    private function checkConditionGroupForProduct(ConditionGroup $group): bool
    {
        foreach ($group->conditions as $condition) {
            // return false if any condition is not valid
            if (!$this->checkConditionForProduct($condition)) {
                return false;
            }
        }

        return true;
    }

    /**
     * Check if given condition is valid for product feed.
     */
    private function checkConditionForProduct(DiscountCondition $condition): bool
    {
        return match ($condition->type->value) {
            ConditionType::ORDER_VALUE => false,
            ConditionType::PRODUCT_IN_SET => false,
            ConditionType::PRODUCT_IN => false,
            ConditionType::USER_IN_ROLE => $this->checkConditionUserInRole($condition),
            ConditionType::USER_IN => $this->checkConditionUserIn($condition),
            ConditionType::DATE_BETWEEN => $this->checkConditionDateBetween($condition),
            ConditionType::TIME_BETWEEN => $this->checkConditionTimeBetween($condition),
            ConditionType::MAX_USES => $this->checkConditionMaxUses($condition),
            ConditionType::MAX_USES_PER_USER => $this->checkConditionMaxUsesPerUser($condition),
            ConditionType::WEEKDAY_IN => $this->checkConditionWeekdayIn($condition),
            ConditionType::CART_LENGTH => false,
            ConditionType::COUPONS_COUNT => $this->checkConditionCouponsCount($condition, 0),
            // don't add default false, better to crash site than got unexpected behaviour
            default => throw new ServerException('Unknown condition type: ' . $condition->type->value),
        };
    }

    private function calcOrderProductDiscount(
        OrderProduct $orderProduct,
        Discount $discount,
    ): void {
        $appliedDiscount = $this->calcAppliedDiscount(
            $orderProduct->price,
            $this->calc($orderProduct->price, $discount),
            'minimal_product_price',
        );
        $orderProduct->price -= $appliedDiscount;

        // Adding a discount to orderProduct
        $this->attachDiscount($orderProduct, $discount, $appliedDiscount);
    }

    private function applyDiscountOnOrderValue(Order $order, Discount $discount): Order
    {
        $appliedDiscount = $this->calcAppliedDiscount(
            $order->cart_total,
            $this->calc($order->cart_total, $discount),
            'minimal_order_price',
        );

        $order->cart_total -= $appliedDiscount;

        $this->attachDiscount($order, $discount, $appliedDiscount);

        return $order;
    }

    private function applyDiscountOnOrderShipping(Order $order, Discount $discount): Order
    {
        if (
            in_array(
                $order->shipping_method_id,
                $discount->shippingMethods->pluck('id')->toArray()
            ) === $discount->target_is_allow_list
        ) {
            $appliedDiscount = $this->calcAppliedDiscount(
                $order->shipping_price,
                $this->calc($order->shipping_price, $discount),
                'minimal_shipping_price',
            );
            $order->shipping_price -= $appliedDiscount;

            $this->attachDiscount($order, $discount, $appliedDiscount);
        }

        return $order;
    }

    private function attachDiscount(Order|OrderProduct $object, Discount $discount, float $appliedDiscount): void
    {
        $code = $discount->code !== null ? ['code' => $discount->code] : [];

        $object->discounts()->attach(
            $discount->getKey(),
            [
                'name' => $discount->name,
                'type' => $discount->type,
                'value' => $discount->value,
                'target_type' => $discount->target_type,
                'applied_discount' => $appliedDiscount,
            ] + $code,
        );
    }

    private function applyDiscountOnOrderProducts(Order $order, Discount $discount): Order
    {
        $cartValue = 0;

        /** @var OrderProduct $product */
        foreach ($order->products as $product) {
            $product = $this->applyDiscountOnOrderProduct($product, $discount);
            $cartValue += $product->price * $product->quantity;
        }

        $order->cart_total = $cartValue;

        return $order;
    }

    private function applyDiscountOnOrderCheapestProduct(Order $order, Discount $discount): Order
    {
        /** @var OrderProduct $product */
        $product = $order->products->sortBy([
            ['price', 'asc'],
            ['quantity', 'asc'],
        ])->first();

        if ($product !== null) {
            $minimalProductPrice = $this->settingsService->getMinimalPrice('minimal_product_price');

            if ($product->quantity > 1 && $product->price !== $minimalProductPrice) {
                $product->update(['quantity' => $product->quantity - 1]);

                /** @var OrderProduct $newProduct */
                $newProduct = $order->products()->create([
                    'product_id' => $product->product_id,
                    'quantity' => 1,
                    'price' => $product->price,
                    'price_initial' => $product->price_initial,
                    'name' => $product->name,
                    'base_price_initial' => $product->price,
                    'base_price' => $product->price,
                    'vat_rate' => $product->vat_rate,
                ]);

                foreach ($product->schemas as $schema) {
                    $newProduct->schemas()->create(
                        $schema->only('name', 'value', 'price_initial', 'price'),
                    );
                }

<<<<<<< HEAD
                $product->discounts->each(function (Discount $discount) use ($newProduct): void {
                    $this->attachDiscount($newProduct, $discount, $discount->pivot->applied_discount);
                });
=======
                $product->discounts->each(fn (Discount $discount) => $this->attachDiscount(
                    $newProduct,
                    $discount,
                    $discount->pivot->applied_discount,
                ));
>>>>>>> ac1d6886

                $product = $newProduct;
            }

            $price = $product->price ?? 0;

            if ($price !== $minimalProductPrice) {
                $this->calcOrderProductDiscount($product, $discount);
                $product->save();
            }

            $order->cart_total -= ($price - $product->price) * $product->quantity;
        }

        return $order;
    }

    private function applyDiscountOnCart(Discount $discount, CartDto $cartDto, CartResource $cart): CartResource
    {
        return match ($discount->target_type->value) {
            DiscountTargetType::PRODUCTS => $this->applyDiscountOnCartItems($discount, $cartDto, $cart),
            DiscountTargetType::ORDER_VALUE => $this->applyDiscountOnCartTotal($discount, $cart),
            DiscountTargetType::SHIPPING_PRICE => $this->applyDiscountOnCartShipping($discount, $cartDto, $cart),
            DiscountTargetType::CHEAPEST_PRODUCT => $this->applyDiscountOnCartCheapestItem($discount, $cart),
            default => throw new StoreException('Unknown discount target type'),
        };
    }

    private function applyDiscountOnCartShipping(
        Discount $discount,
        CartDto $cartDto,
        CartResource $cartResource
    ): CartResource {
        if (
            in_array(
                $cartDto->getShippingMethodId(),
                $discount->shippingMethods->pluck('id')->toArray()
            ) === $discount->target_is_allow_list
        ) {
            $cartResource->shipping_price -= $this->calcAppliedDiscount(
                $cartResource->shipping_price,
                $this->calc($cartResource->shipping_price, $discount),
                'minimal_shipping_price',
            );

            $cartResource->shipping_price = round($cartResource->shipping_price, 2, PHP_ROUND_HALF_UP);
        }
        return $cartResource;
    }

    private function applyDiscountOnCartTotal(Discount $discount, CartResource $cartResource): CartResource
    {
        $cartResource->cart_total -= $this->calcAppliedDiscount(
            $cartResource->cart_total,
            $this->calc($cartResource->cart_total, $discount),
            'minimal_order_price',
        );
        $cartResource->cart_total = round($cartResource->cart_total, 2, PHP_ROUND_HALF_UP);
        return $cartResource;
    }

    private function applyDiscountOnCartItems(Discount $discount, CartDto $cartDto, CartResource $cart): CartResource
    {
        $cartItems = [];
        $cartValue = 0;

        /** @var CartItemDto $item */
        foreach ($cartDto->getItems() as $item) {
            $cartItem = $cart->items->filter(function ($value, $key) use ($item) {
                return $value->cartitem_id === $item->getCartItemId();
            })->first();

            if ($cartItem === null) {
                continue;
            }

            $cartItem = $this->applyDiscountOnCartItem($discount, $item, $cart);

            $cartItems[] = $cartItem;

            $cartValue += $cartItem->price_discounted * $item->getQuantity();
        }

        $cart->items = Collection::make($cartItems);
        $cart->cart_total = $cartValue;

        return $cart;
    }

    private function applyDiscountOnCartCheapestItem(
        Discount $discount,
        CartResource $cart,
    ): CartResource {
        /** @var CartItemResponse $cartItem */
        $cartItem = $cart->items->sortBy([
            ['price_discounted', 'asc'],
            ['quantity', 'asc'],
        ])->first();

        $minimalProductPrice = $this->settingsService->getMinimalPrice('minimal_product_price');

        if ($cartItem->quantity > 1 && $cartItem->price_discounted !== $minimalProductPrice) {
            $cart->items->first(function ($value) use ($cartItem): bool {
                return $value->cartitem_id === $cartItem->cartitem_id && $value->quantity === $cartItem->quantity;
            })->quantity = $cartItem->quantity - 1;

            $cartItem = new CartItemResponse(
                $cartItem->cartitem_id,
                $cartItem->price,
                $cartItem->price_discounted,
                1,
            );
            $cart->items->push($cartItem);
        }

        $price = $cartItem->price_discounted;

        if ($price !== $minimalProductPrice) {
            $newPrice = round($price - $this->calc($price, $discount), 2, PHP_ROUND_HALF_UP);

            $cartItem->price_discounted = max($newPrice, $minimalProductPrice);

            $cart->cart_total -= ($price - $cartItem->price_discounted) * $cartItem->quantity;
        }

        return $cart;
    }

    /**
     * @param array<DiscountTargetType> $targetTypes
     */
    private function getActiveSalesAndCoupons(array|Missing $couponIds, array $targetTypes = []): Collection
    {
        // Get all active discounts
        $salesQuery = Discount::active()
            ->where('code', null)
            ->with([
                'orders',
                'products',
                'productSets',
                'productSets.children',
                'productSets.products',
                'conditionGroups',
                'conditionGroups.conditions',
            ]);
        if (count($targetTypes)) {
            $salesQuery = $salesQuery->whereIn('target_type', $targetTypes);
        }
        $sales = $salesQuery->get();

        // No coupons used
        if ($couponIds instanceof Missing) {
            return $this->sortDiscounts($sales);
        }

        // Get all active coupons
        $couponsQuery = Discount::active()
            ->whereIn('code', $couponIds)
            ->with([
                'orders',
                'products',
                'productSets',
                'productSets.children',
                'productSets.products',
                'conditionGroups',
                'conditionGroups.conditions',
            ]);
        if (count($targetTypes)) {
            $couponsQuery = $couponsQuery->whereIn('target_type', $targetTypes);
        }
        $coupons = $couponsQuery->get();

        // Posortowanie w kolejności do naliczania zniżek
        return $this->sortDiscounts($sales->merge($coupons));
    }

    private function sortDiscounts(Collection $discounts): Collection
    {
        // Sortowanie zniżek w kolejności naliczania (Target type ASC, Discount type ASC, Priority DESC)
        return $discounts->sortBy([
            fn ($a, $b) => DiscountTargetType::getPriority($a->target_type->value)
                <=> DiscountTargetType::getPriority($b->target_type->value),
            fn ($a, $b) => DiscountType::getPriority($a->type->value) <=> DiscountType::getPriority($b->type->value),
            fn ($a, $b) => $b->priority <=> $a->priority,
        ]);
    }

    private function calcPrice(float $price, string $productId, Discount $discount): float
    {
        $minimalProductPrice = $this->settingsService->getMinimalPrice('minimal_product_price');

        if ($price !== $minimalProductPrice && $this->checkIsProductInDiscount($productId, $discount)) {
            $price -= $this->calc($price, $discount);
            $price = max($price, $minimalProductPrice);
        }

        return round($price, 2, PHP_ROUND_HALF_UP);
    }

    private function checkIsProductInDiscount(string $productId, Discount $discount): bool
    {
        $inDiscount = $this->checkIsProductInDiscountProducts($productId, $discount);

        if ($inDiscount !== $discount->target_is_allow_list) {
            return $this->checkIsProductInDiscountProductSets(
                $productId,
                $discount->productSets,
                $discount->target_is_allow_list
            );
        }

        return $inDiscount;
    }

    private function checkIsProductInDiscountProducts(string $productId, Discount $discount): bool
    {
        return in_array($productId, $discount->products->pluck('id')->all()) === $discount->target_is_allow_list;
    }

    private function checkIsProductInDiscountProductSets(
        string $productId,
        Collection $discountProductSets,
        bool $allowList
    ): bool {
        $product = Product::where('id', $productId)->firstOrFail();

        $productSets = $product->sets()->with('parent')->get();
        $diffCount = $productSets->pluck('id')->diff($discountProductSets->pluck('id')->all())->count();

        // some product sets are in discount
        if ($diffCount < $productSets->count()) {
            return $allowList;
        }

        foreach ($productSets as $productSet) {
            $result = $this->checkProductSetParentInDiscount($productSet, $discountProductSets, $allowList);
            if ($result === $allowList) {
                return $result;
            }
        }

        return !$allowList;
    }

    private function checkProductSetParentInDiscount(
        ProductSet $productSet,
        Collection $productSets,
        bool $allowList
    ): bool {
        if ($productSet->parent) {
            if ($productSets->contains($productSet->parent->id)) {
                return $allowList;
            }
            return $this->checkProductSetParentInDiscount($productSet->parent, $productSets, $allowList);
        }
        return !$allowList;
    }

    private function createConditionGroupsToAttach(array $conditions): array
    {
        $result = [];
        foreach ($conditions as $condition) {
            $result[] = $this->createConditionGroup($condition);
        }
        return Collection::make($result)->pluck('id')->all();
    }

    private function createConditionGroup(ConditionGroupDto $dto): ConditionGroup
    {
        /** @var ConditionGroup $conditionGroup */
        $conditionGroup = ConditionGroup::create();

        /** @var ConditionDto $condition */
        foreach ($dto->getConditions() as $condition) {
            /** @var DiscountCondition $discountCondition */
            $discountCondition = $conditionGroup->conditions()->create([
                'type' => $condition->getType(),
                'value' => $condition->toArray(),
            ]);

            if (method_exists($condition, 'getProducts')) {
                $discountCondition->products()->attach($condition->getProducts());
            }

            if (method_exists($condition, 'getProductSets')) {
                $discountCondition->productSets()->attach($condition->getProductSets());
            }

            if (method_exists($condition, 'getRoles')) {
                $discountCondition->roles()->attach($condition->getRoles());
            }

            if (method_exists($condition, 'getUsers')) {
                $discountCondition->users()->attach($condition->getUsers());
            }
        }

        return $conditionGroup;
    }

    private function checkConditionOrderValue(DiscountCondition $condition, float $cartValue = 0): bool
    {
        $conditionDto = OrderValueConditionDto::fromArray($condition->value + ['type' => $condition->type]);

        // TODO uwzględnić przy sprawdzaniu podatki $conditionDto->isIncludeTaxes()
        if (!$conditionDto->getMinValue() instanceof Missing && !$conditionDto->getMaxValue() instanceof Missing) {
            return ($cartValue >= $conditionDto->getMinValue() && $cartValue <= $conditionDto->getMaxValue()) ===
                $conditionDto->isIsInRange();
        }

        if (!$conditionDto->getMinValue() instanceof Missing) {
            return $cartValue >= $conditionDto->getMinValue() === $conditionDto->isIsInRange();
        }

        if (!$conditionDto->getMaxValue() instanceof Missing) {
            return $cartValue <= $conditionDto->getMaxValue() === $conditionDto->isIsInRange();
        }

        return false;
    }

    private function checkConditionUserInRole(DiscountCondition $condition): bool
    {
        $conditionDto = UserInRoleConditionDto::fromArray($condition->value + ['type' => $condition->type]);
        $user = Auth::user();

        if ($user) {
            /** @var Role $role */
            foreach ($user->roles as $role) {
                if (in_array($role->getKey(), $conditionDto->getRoles()) === $conditionDto->isIsAllowList()) {
                    return true;
                }
            }
        }

        return false;
    }

    private function checkConditionUserIn(DiscountCondition $condition): bool
    {
        $conditionDto = UserInConditionDto::fromArray($condition->value + ['type' => $condition->type]);
        if (Auth::user()) {
            return in_array(Auth::id(), $conditionDto->getUsers()) === $conditionDto->isIsAllowList();
        }
        return false;
    }

    private function checkConditionProductInSet(DiscountCondition $condition, array $productIds): bool
    {
        $conditionDto = ProductInSetConditionDto::fromArray($condition->value + ['type' => $condition->type]);
        $productSets = ProductSet::whereIn('id', $conditionDto->getProductSets())->get();

        foreach ($productIds as $productId) {
            $result = $this->checkIsProductInDiscountProductSets(
                $productId,
                $productSets,
                $conditionDto->isIsAllowList()
            );

            if ($result === $conditionDto->isIsAllowList()) {
                return $result;
            }
        }

        return !$conditionDto->isIsAllowList();
    }

    private function checkConditionProductIn(DiscountCondition $condition, array $productIds): bool
    {
        $conditionDto = ProductInConditionDto::fromArray($condition->value + ['type' => $condition->type]);

        foreach ($productIds as $productId) {
            if (in_array($productId, $conditionDto->getProducts()) === $conditionDto->isIsAllowList()) {
                return true;
            }
        }

        return false;
    }

    private function checkConditionDateBetween(DiscountCondition $condition): bool
    {
        $conditionDto = DateBetweenConditionDto::fromArray($condition->value + ['type' => $condition->type]);

        $actualDate = Carbon::now();

        $startAt = $conditionDto->getStartAt();
        $endAt = $conditionDto->getEndAt();

        $startAt = !$startAt instanceof Missing && !Str::contains($startAt, ':')
            ? Str::before($startAt, 'T') . 'T00:00:00' : $startAt;

        $endAt = !$endAt instanceof Missing && !Str::contains($endAt, ':')
            ? Str::before($endAt, 'T') . 'T23:59:59' : $endAt;

        if (!$startAt instanceof Missing && !$endAt instanceof Missing) {
            return $actualDate
                ->between($startAt, $endAt) === $conditionDto->isIsInRange();
        }

        if (!$startAt instanceof Missing) {
            return $actualDate->greaterThanOrEqualTo($startAt) === $conditionDto->isIsInRange();
        }

        if (!$endAt instanceof Missing) {
            return $actualDate->lessThanOrEqualTo($endAt) === $conditionDto->isIsInRange();
        }
        return false;
    }

    private function checkConditionTimeBetween(DiscountCondition $condition): bool
    {
        $conditionDto = TimeBetweenConditionDto::fromArray($condition->value + ['type' => $condition->type]);

        $actualTime = Carbon::now();

        $startAt = $conditionDto->getStartAt() instanceof Missing ?
            null : Carbon::now()->setTimeFromTimeString($conditionDto->getStartAt());
        $endAt = $conditionDto->getEndAt() instanceof Missing ?
            null : Carbon::now()->setTimeFromTimeString($conditionDto->getEndAt());

        if ($startAt !== null && $endAt !== null) {
            if ($endAt->lessThanOrEqualTo($startAt)) {
                $startAt = $startAt->subDay();
            }
            return $actualTime->between($startAt, $endAt) === $conditionDto->isIsInRange();
        }

        if ($startAt !== null) {
            return $actualTime->greaterThanOrEqualTo($startAt) === $conditionDto->isIsInRange();
        }

        if ($endAt !== null) {
            return $actualTime->lessThanOrEqualTo($endAt) === $conditionDto->isIsInRange();
        }

        return false;
    }

    private function checkConditionMaxUses(DiscountCondition $condition): bool
    {
        $conditionDto = MaxUsesConditionDto::fromArray($condition->value + ['type' => $condition->type]);
        return $condition->conditionGroup?->discounts()->first()?->orders()->count() < $conditionDto->getMaxUses();
    }

    private function checkConditionMaxUsesPerUser(DiscountCondition $condition): bool
    {
        $conditionDto = MaxUsesPerUserConditionDto::fromArray($condition->value + ['type' => $condition->type]);

        if (Auth::user()) {
            return $condition
                ->conditionGroup
                ?->discounts()
                ->first()
                ?->orders()
                ->whereHasMorph('buyer', [User::class, App::class], function (Builder $query): void {
                    $query->where('buyer_id', Auth::id());
                })
                ->count() < $conditionDto->getMaxUses();
        }

        return false;
    }

    private function checkConditionWeekdayIn(DiscountCondition $condition): bool
    {
        $conditionDto = WeekDayInConditionDto::fromArray($condition->value + ['type' => $condition->type]);

        // In Carbon week starts with sunday (index - 0)
        return $conditionDto->getWeekday()[Carbon::now()->dayOfWeek];
    }

    private function checkConditionCartLength(DiscountCondition $condition, int|float $cartLength): bool
    {
        $conditionDto = CartLengthConditionDto::fromArray($condition->value + ['type' => $condition->type]);

        return $this->checkConditionLength($conditionDto, $cartLength);
    }

    private function checkConditionCouponsCount(DiscountCondition $condition, int|float $couponsCount): bool
    {
        $conditionDto = CouponsCountConditionDto::fromArray($condition->value + ['type' => $condition->type]);

        return $this->checkConditionLength($conditionDto, $couponsCount);
    }

    private function checkConditionLength(
        CartLengthConditionDto|CouponsCountConditionDto $conditionDto,
        int|float $count,
    ): bool {
        if (!$conditionDto->getMinValue() instanceof Missing && !$conditionDto->getMaxValue() instanceof Missing) {
            return $count >= $conditionDto->getMinValue() && $count <= $conditionDto->getMaxValue();
        }

        if (!$conditionDto->getMinValue() instanceof Missing) {
            return $count >= $conditionDto->getMinValue();
        }

        if (!$conditionDto->getMaxValue() instanceof Missing) {
            return $count <= $conditionDto->getMaxValue();
        }

        return false;
    }

    private function getSalesWithBlockList(): Collection
    {
        return Discount::active()
            ->where('code', null)
            ->where('target_type', DiscountTargetType::PRODUCTS)
            ->where('target_is_allow_list', false)->with(['products', 'productSets', 'productSets.products'])->get();
    }

    private function applyDiscountsOnProductsLazy(Collection $productIds, Collection $salesWithBlockList): void
    {
        $productQuery = Product::with([
            'discounts',
            'sets',
            'sets.discounts',
            'sets.parent',
        ]);

        if ($productIds->isNotEmpty()) {
            $productQuery = $productQuery->whereIn('id', $productIds);
        }

        $productQuery->chunk(100, function ($products) use ($salesWithBlockList): void {
            foreach ($products as $product) {
                $this->applyAllDiscountsOnProduct($product, $salesWithBlockList, false);
            }

            // @phpstan-ignore-next-line
<<<<<<< HEAD
            Product::query()->whereIn('id', $products->pluck('id'))->searchable();
=======
            $products->searchable();
>>>>>>> ac1d6886
        });
    }
}<|MERGE_RESOLUTION|>--- conflicted
+++ resolved
@@ -939,17 +939,11 @@
                     );
                 }
 
-<<<<<<< HEAD
-                $product->discounts->each(function (Discount $discount) use ($newProduct): void {
-                    $this->attachDiscount($newProduct, $discount, $discount->pivot->applied_discount);
-                });
-=======
                 $product->discounts->each(fn (Discount $discount) => $this->attachDiscount(
                     $newProduct,
                     $discount,
                     $discount->pivot->applied_discount,
                 ));
->>>>>>> ac1d6886
 
                 $product = $newProduct;
             }
@@ -1482,11 +1476,7 @@
             }
 
             // @phpstan-ignore-next-line
-<<<<<<< HEAD
             Product::query()->whereIn('id', $products->pluck('id'))->searchable();
-=======
-            $products->searchable();
->>>>>>> ac1d6886
         });
     }
 }