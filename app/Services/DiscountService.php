<?php

namespace App\Services;

use App\Dtos\CartDto;
use App\Dtos\CartItemDto;
use App\Dtos\CartLengthConditionDto;
use App\Dtos\CartOrderDto;
use App\Dtos\ConditionDto;
use App\Dtos\ConditionGroupDto;
use App\Dtos\CouponDto;
use App\Dtos\CouponIndexDto;
use App\Dtos\CouponsCountConditionDto;
use App\Dtos\DateBetweenConditionDto;
use App\Dtos\MaxUsesConditionDto;
use App\Dtos\MaxUsesPerUserConditionDto;
use App\Dtos\OrderDto;
use App\Dtos\OrderProductDto;
use App\Dtos\OrderValueConditionDto;
use App\Dtos\ProductInConditionDto;
use App\Dtos\ProductInSetConditionDto;
use App\Dtos\ProductPriceDto;
use App\Dtos\SaleDto;
use App\Dtos\SaleIndexDto;
use App\Dtos\TimeBetweenConditionDto;
use App\Dtos\UserInConditionDto;
use App\Dtos\UserInRoleConditionDto;
use App\Dtos\WeekDayInConditionDto;
use App\Enums\ConditionType;
use App\Enums\DiscountTargetType;
use App\Enums\ExceptionsEnums\Exceptions;
use App\Events\CouponCreated;
use App\Events\CouponDeleted;
use App\Events\CouponUpdated;
use App\Events\SaleCreated;
use App\Events\SaleDeleted;
use App\Events\SaleUpdated;
use App\Exceptions\ClientException;
use App\Exceptions\ServerException;
use App\Exceptions\StoreException;
use App\Http\Resources\PriceResource;
use App\Jobs\CalculateDiscount;
use App\Models\App;
use App\Models\CartItemResponse;
use App\Models\CartResource;
use App\Models\ConditionGroup;
use App\Models\CouponShortResource;
use App\Models\Discount;
use App\Models\DiscountCondition;
use App\Models\Order;
use App\Models\OrderProduct;
use App\Models\Product;
use App\Models\Role;
use App\Models\SalesShortResource;
use App\Models\Schema;
use App\Models\User;
use App\Repositories\Contracts\ProductRepositoryContract;
use App\Repositories\DiscountRepository;
use App\Services\Contracts\DiscountServiceContract;
use App\Services\Contracts\MetadataServiceContract;
use App\Services\Contracts\ShippingTimeDateServiceContract;
use App\Traits\GetPublishedLanguageFilter;
use Brick\Math\BigDecimal;
use Brick\Math\Exception\MathException;
use Brick\Math\Exception\NumberFormatException;
use Brick\Math\Exception\RoundingNecessaryException;
use Brick\Math\RoundingMode;
use Brick\Money\Exception\MoneyMismatchException;
use Brick\Money\Exception\UnknownCurrencyException;
use Brick\Money\Money;
use Domain\Currency\Currency;
use Domain\Price\Dtos\PriceDto;
use Domain\Price\Enums\DiscountConditionPriceType;
use Domain\Price\Enums\ProductPriceType;
use Domain\Price\PriceRepository;
use Domain\ProductSet\ProductSet;
use Domain\SalesChannel\SalesChannelService;
use Domain\Seo\SeoMetadataService;
use Domain\ShippingMethod\Models\ShippingMethod;
use Heseya\Dto\DtoException;
use Heseya\Dto\Missing;
use Illuminate\Database\Eloquent\Builder;
use Illuminate\Pagination\LengthAwarePaginator;
use Illuminate\Support\Arr;
use Illuminate\Support\Carbon;
use Illuminate\Support\Collection;
use Illuminate\Support\Facades\Auth;
use Illuminate\Support\Facades\Cache;
use Illuminate\Support\Facades\Config;
use Illuminate\Support\ItemNotFoundException;
use Illuminate\Support\Str;

readonly class DiscountService implements DiscountServiceContract
{
    use GetPublishedLanguageFilter;

    public function __construct(
        private MetadataServiceContract $metadataService,
        private SeoMetadataService $seoMetadataService,
        private ShippingTimeDateServiceContract $shippingTimeDateService,
        private ProductRepositoryContract $productRepository,
        private DiscountRepository $discountRepository,
        private SalesChannelService $salesChannelService,
        private PriceRepository $priceRepository,
    ) {}

    public function index(CouponIndexDto|SaleIndexDto $dto): LengthAwarePaginator
    {
        return Discount::searchByCriteria($dto->toArray() + $this->getPublishedLanguageFilter('discounts'))
            ->orderBy('updated_at', 'DESC')
            ->with(['orders', 'products', 'productSets', 'conditionGroups', 'shippingMethods', 'metadata'])
            ->paginate(Config::get('pagination.per_page'));
    }

    /**
     * @throws ClientException
     */
    public function store(CouponDto|SaleDto $dto): Discount
    {
        if ($dto->amounts instanceof Missing && $dto->percentage instanceof Missing) {
            throw new ClientException('You need either percentage or amount values for the discount value');
        }

        /** @var Discount $discount */
        $discount = Discount::query()->make($dto->toArray());

        foreach ($dto->translations as $lang => $translation) {
            $discount->setLocale($lang)->fill($translation);
        }
        $discount->save();

        $discount->products()->attach($dto->getTargetProducts());
        $discount->productSets()->attach($dto->getTargetSets());
        $discount->shippingMethods()->attach($dto->getTargetShippingMethods());

        $conditionGroup = $dto->getConditionGroups();
        if (!$conditionGroup instanceof Missing && count($conditionGroup) > 0) {
            $discount->conditionGroups()->attach($this->createConditionGroupsToAttach($conditionGroup));
        }

        if (!($dto->getMetadata() instanceof Missing)) {
            $this->metadataService->sync($discount, $dto->getMetadata());
        }

        if ($dto->getSeo() !== null && !($dto->getSeo() instanceof Missing)) {
            $this->seoMetadataService->createOrUpdateFor($discount, $dto->getSeo());
        }

        if (!($dto->amounts instanceof Missing)) {
            $this->discountRepository->setDiscountAmounts($discount->getKey(), $dto->amounts);
        }
        $discount->refresh();

        if ($dto instanceof CouponDto) {
            CouponCreated::dispatch($discount);
        } else {
            CalculateDiscount::dispatchIf(
                $discount->target_type === DiscountTargetType::PRODUCTS,
                $discount,
            );
            SaleCreated::dispatch($discount);
        }

        return $discount;
    }

    public function update(Discount $discount, CouponDto|SaleDto $dto): Discount
    {
        $discount->fill($dto->toArray());

        if ($dto->percentage instanceof Missing && !($dto->amounts instanceof Missing)) {
            $discount->percentage = null;
        }

        $discount->save();

        foreach ($dto->translations as $lang => $translation) {
            $discount->setLocale($lang)->fill($translation);
        }
        $discount->save();

        if (!$dto->getTargetProducts() instanceof Missing) {
            $discount->products()->sync($dto->getTargetProducts());
        }

        if (!$dto->getTargetSets() instanceof Missing) {
            $discount->productSets()->sync($dto->getTargetSets());
        }

        if (!$dto->getTargetShippingMethods() instanceof Missing) {
            $discount->shippingMethods()->sync($dto->getTargetShippingMethods());
        }

        $conditionGroup = $dto->getConditionGroups();
        if (!$conditionGroup instanceof Missing) {
            $discount->conditionGroups()->delete();
            if (count($conditionGroup) > 0) {
                $discount->conditionGroups()->attach($this->createConditionGroupsToAttach($conditionGroup));
            }
        }

        if ($dto->getSeo() !== null && !($dto->getSeo() instanceof Missing)) {
            $this->seoMetadataService->createOrUpdateFor($discount, $dto->getSeo());
        } elseif ($dto->getSeo() === null && $discount->seo) {
            $this->seoMetadataService->delete($discount->seo);
        }
        $discount->refresh();

        if (!($dto->amounts instanceof Missing)) {
            $this->discountRepository->setDiscountAmounts($discount->getKey(), $dto->amounts);
        } elseif (!($dto->percentage instanceof Missing)) {
            $discount->amounts()->delete();
        }

        if ($dto instanceof CouponDto) {
            CouponUpdated::dispatch($discount);
        } else {
            CalculateDiscount::dispatch($discount, true);
            SaleUpdated::dispatch($discount);
        }

        return $discount;
    }

    public function destroy(Discount $discount): void
    {
        if ($discount->delete()) {
            if ($discount->code !== null) {
                $discount->update(['code' => $discount->code . '-' . Carbon::now()->timestamp]);
                CouponDeleted::dispatch($discount);
            } else {
                CalculateDiscount::dispatchIf(
                    $discount->active && $discount->target_type === DiscountTargetType::PRODUCTS,
                    $discount,
                );
                SaleDeleted::dispatch($discount);
            }
        }
    }

    /**
     * @throws MathException
     * @throws ServerException
     */
    public function calc(Money $value, Discount $discount): Money
    {
        $currency = Currency::tryFrom($value->getCurrency()->getCurrencyCode());

        if ($currency === null) {
            throw new ServerException(Exceptions::SERVER_PRICE_UNKNOWN_CURRENCY);
        }

        $percentage = $discount->pivot->percentage ?? $discount->percentage;

        if ($percentage !== null) {
            $percentage = BigDecimal::of($percentage)->dividedBy(100, roundingMode: RoundingMode::HALF_DOWN);

<<<<<<< HEAD
            // It's debatable which rounding mode we use based on context
            // This fits with current tests
            $value = $value->multipliedBy($percentage, RoundingMode::HALF_DOWN);
        } else {
            [$amount] = $this->discountRepository::getDiscountAmounts($discount->getKey(), $currency);
=======
    /**
     * This executes for orders and cart.
     *
     * It needs to account for current session user and calculate personalized price
     */
    public function checkCondition(
        DiscountCondition $condition,
        ?CartOrderDto $dto = null,
        float $cartValue = 0,
    ): bool {
        return match ($condition->type->value) {
            ConditionType::ORDER_VALUE => $this->checkConditionOrderValue($condition, $cartValue),
            ConditionType::USER_IN_ROLE => $this->checkConditionUserInRole($condition),
            ConditionType::USER_IN => $this->checkConditionUserIn($condition),
            ConditionType::PRODUCT_IN_SET => $this->checkConditionProductInSet(
                $condition,
                $dto?->getProductIds() ?? [],
            ),
            ConditionType::PRODUCT_IN => $this->checkConditionProductIn($condition, $dto?->getProductIds() ?? []),
            ConditionType::DATE_BETWEEN => $this->checkConditionDateBetween($condition),
            ConditionType::TIME_BETWEEN => $this->checkConditionTimeBetween($condition),
            ConditionType::MAX_USES => $this->checkConditionMaxUses($condition),
            ConditionType::MAX_USES_PER_USER => $this->checkConditionMaxUsesPerUser($condition),
            ConditionType::WEEKDAY_IN => $this->checkConditionWeekdayIn($condition),
            ConditionType::CART_LENGTH => $this->checkConditionCartLength($condition, $dto?->getCartLength() ?? 0),
            ConditionType::COUPONS_COUNT => $this->checkConditionCouponsCount(
                $condition,
                $dto?->getCoupons() !== null && (!$dto->getCoupons() instanceof Missing)
                    ? count($dto->getCoupons()) : 0,
            ),
            default => false,
        };
    }
>>>>>>> 1bdf3d2c

            $value = $amount->value;
        }

        return $value;
    }

    /**
     * @throws ServerException
     * @throws MoneyMismatchException
     * @throws UnknownCurrencyException
     * @throws DtoException
     * @throws RoundingNecessaryException
     * @throws MathException
     * @throws ClientException
     * @throws NumberFormatException
     * @throws StoreException
     */
    public function calculateDiscount(Discount $discount, bool $updated): void
    {
        // If discount has conditions based on time, then must be added or removed from cache
        $this->checkIsDiscountActive($discount);

        // Why do I need this
        $salesWithBlockList = $this->getSalesWithBlockList();
        $products = Collection::make();

        // if job is called after update, then calculate discount for all products,
        // because it may change the list of related products or target_is_allow_list value
        if (!$updated && $discount->active) {
            $products = $this->allDiscountProductsIds($discount);
        }

        $this->applyDiscountsOnProductsLazy($products, $salesWithBlockList);
    }

    /**
     * @throws ClientException
     * @throws MathException
     * @throws MoneyMismatchException
     * @throws NumberFormatException
     * @throws RoundingNecessaryException
     * @throws UnknownCurrencyException
     * @throws ServerException
     */
    public function calcOrderProductsAndTotalDiscounts(Order $order, OrderDto $orderDto): Order
    {
        return $this->calcOrderDiscounts($order, $orderDto, [
            DiscountTargetType::PRODUCTS,
            DiscountTargetType::CHEAPEST_PRODUCT,
            DiscountTargetType::ORDER_VALUE,
        ]);
    }

    /**
     * @throws ClientException
     * @throws MathException
     * @throws MoneyMismatchException
     * @throws NumberFormatException
     * @throws RoundingNecessaryException
     * @throws UnknownCurrencyException
     * @throws ServerException
     */
    public function calcOrderShippingDiscounts(Order $order, OrderDto $orderDto): Order
    {
        return $this->calcOrderDiscounts($order, $orderDto, [
            DiscountTargetType::SHIPPING_PRICE,
        ]);
    }

    /**
     * @throws MathException
     * @throws StoreException
     * @throws MoneyMismatchException
     * @throws UnknownCurrencyException
     * @throws DtoException
     */
    public function calcCartDiscounts(CartDto $cart, Collection $products, BigDecimal $vat_rate): CartResource
    {
        $discounts = $this->getActiveSalesAndCoupons($cart->getCoupons());

        /** @var ?ShippingMethod $shippingMethod */
        $shippingMethod = is_string($cart->getShippingMethodId())
            ? ShippingMethod::query()->findOrFail($cart->getShippingMethodId())
            : null;

        /** @var ?ShippingMethod $shippingMethodDigital */
        $shippingMethodDigital = is_string($cart->getDigitalShippingMethodId())
            ? ShippingMethod::query()->findOrFail($cart->getDigitalShippingMethodId())
            : null;

        $currency = $cart->currency;
        $cartItems = [];
        $cartValue = Money::zero($currency->value);

        foreach ($cart->getItems() as $cartItem) {
            $product = $products->firstWhere('id', $cartItem->getProductId());

            if (!($product instanceof Product)) {
                // skip when product is not available
                continue;
            }

            $prices = $this->productRepository->getProductPrices($product->getKey(), [
                ProductPriceType::PRICE_BASE,
            ], $currency);

            /** @var Money $price */
            $price = $prices->get(ProductPriceType::PRICE_BASE->value)?->firstOrFail(
            )?->value ?? throw new ItemNotFoundException();

            foreach ($cartItem->getSchemas() as $schemaId => $value) {
                /** @var Schema $schema */
                $schema = $product->schemas()->findOrFail($schemaId);

                $price = $price->plus(
                    $schema->getPrice($value, $cartItem->getSchemas(), $currency),
                );
            }
            $cartValue = $cartValue->plus($price->multipliedBy($cartItem->getQuantity()));
            $cartItems[] = new CartItemResponse(
                $cartItem->getCartItemId(),
                $price,
                $price,
                $cartItem->getQuantity(),
            );
        }
        $cartShippingTimeAndDate = $this->shippingTimeDateService->getTimeAndDateForCart($cart, $products);

        $shippingPrice = $shippingMethod?->getPrice($cartValue) ?? Money::zero($currency->value);
        $shippingPrice = $shippingPrice->plus(
            $shippingMethodDigital?->getPrice($cartValue) ?? Money::zero($currency->value),
        );

        $summary = $cartValue->plus($shippingPrice);

        $cartResource = new CartResource(
            Collection::make($cartItems),
            Collection::make(),
            Collection::make(),
            $cartValue,
            $cartValue,
            $shippingPrice,
            $shippingPrice,
            $summary,
            $cartShippingTimeAndDate['shipping_time'] ?? null,
            $cartShippingTimeAndDate['shipping_date'] ?? null,
        );

        if ($cartResource->items->isEmpty()) {
            return $cartResource;
        }

        foreach ($discounts as $discount) {
            if (
                $this->checkDiscountTarget($discount, $cart)
                && $this->checkConditionGroups($discount, $cart, $cartResource->cart_total)
            ) {
                $cartResource = $this->applyDiscountOnCart($discount, $cart, $cartResource);
                $newSummary = $cartResource->cart_total->plus($cartResource->shipping_price);
                $appliedDiscount = $summary->minus($newSummary);

                if ($discount->code !== null) {
                    $cartResource->coupons->push(
<<<<<<< HEAD
                        new CouponShortResource(
                            $discount->getKey(),
                            $discount->name,
                            $appliedDiscount,
                            $discount->code,
                        ),
                    );
                } else {
                    $cartResource->sales->push(
                        new SalesShortResource(
                            $discount->getKey(),
                            $discount->name,
                            $appliedDiscount,
                        ),
=======
                        new CouponShortResource($discount->getKey(), $discount->name, $appliedDiscount, $discount->code),
                    );
                } else {
                    $cartResource->sales->push(
                        new SalesShortResource($discount->getKey(), $discount->name, $appliedDiscount),
>>>>>>> 1bdf3d2c
                    );
                }

                $summary = $newSummary;
            }
        }

        foreach ($cartResource->items as $item) {
            $item->price = $this->salesChannelService->addVat($item->price, $vat_rate);
            $item->price_discounted = $this->salesChannelService->addVat($item->price_discounted, $vat_rate);
        }

        $cartResource->cart_total_initial = $this->salesChannelService->addVat(
            $cartResource->cart_total_initial,
            $vat_rate,
        );
        $cartResource->cart_total = $this->salesChannelService->addVat($cartResource->cart_total, $vat_rate);
        $cartResource->summary = $cartResource->cart_total->plus($cartResource->shipping_price);

        return $cartResource;
    }

    /**
     * @param Collection<int, Product> $products
     *
     * @return ProductPriceDto[]
     */
    public function calcProductsListDiscounts(Collection $products): array
    {
        $salesWithBlockList = $this->getSalesWithBlockList();

        return $products->map(function (Product $product) use ($salesWithBlockList) {
            /**
             * @var PriceDto[] $minPriceDiscounted
             * @var PriceDto[] $maxPriceDiscounted
             */
            [$minPriceDiscounted, $maxPriceDiscounted] = $this->calcAllDiscountsOnProduct(
                $product,
                $salesWithBlockList,
                true,
            );

            return new ProductPriceDto(
                $product->getKey(),
                PriceResource::collection($minPriceDiscounted),
                PriceResource::collection($maxPriceDiscounted),
            );
        })->toArray();
    }

    /**
     * @throws UnknownCurrencyException
     * @throws RoundingNecessaryException
     * @throws NumberFormatException
     * @throws MathException
     * @throws MoneyMismatchException
     */
    public function calcAppliedDiscount(Money $price, Money $appliedDiscount, string $setting): Money
    {
        $minimalPrice = Money::ofMinor(1, $price->getCurrency());

        $maximumDiscount = $price->minus($minimalPrice);

        return $appliedDiscount->isGreaterThan($maximumDiscount) ? $maximumDiscount : $appliedDiscount;
    }

    /**
     * @throws RoundingNecessaryException
     * @throws MoneyMismatchException
     * @throws MathException
     * @throws UnknownCurrencyException
     * @throws NumberFormatException
     * @throws DtoException
     * @throws ServerException
     */
    public function applyDiscountOnProduct(
        Product $product,
        OrderProductDto $orderProductDto,
        Discount $discount,
<<<<<<< HEAD
        Currency $currency,
=======
>>>>>>> 1bdf3d2c
    ): OrderProduct {
        $prices = $this->productRepository->getProductPrices($product->getKey(), [
            ProductPriceType::PRICE_BASE,
        ], $currency);

        $price = $prices->get(ProductPriceType::PRICE_BASE->value, collect())->firstOrFail()->value;

        foreach ($orderProductDto->getSchemas() as $schemaId => $value) {
            /** @var Schema $schema */
            $schema = $product->schemas()->findOrFail($schemaId);

            $price = $price->plus($schema->getPrice($value, $orderProductDto->getSchemas(), $currency));
        }

        return new OrderProduct([
            'product_id' => $product->getKey(),
            'quantity' => $orderProductDto->getQuantity(),
            'price' => $this->calcPrice($price, $product->getKey(), $discount),
        ]);
    }

    /**
     * @throws MoneyMismatchException
     * @throws ServerException
     * @throws UnknownCurrencyException
     * @throws RoundingNecessaryException
     * @throws MathException
     * @throws ClientException
     * @throws NumberFormatException
     * @throws DtoException
     * @throws StoreException
     */
    public function applyDiscountsOnProducts(Collection $products): void
    {
        $salesWithBlockList = $this->getSalesWithBlockList();
        foreach ($products as $product) {
            $this->applyAllDiscountsOnProduct($product, $salesWithBlockList);
        }
    }

<<<<<<< HEAD
    /**
     * @throws ServerException
     * @throws MoneyMismatchException
     * @throws UnknownCurrencyException
     * @throws RoundingNecessaryException
     * @throws MathException
     * @throws ClientException
     * @throws NumberFormatException
     * @throws DtoException
     * @throws StoreException
     */
=======
>>>>>>> 1bdf3d2c
    public function applyDiscountsOnProduct(Product $product): void
    {
        $salesWithBlockList = $this->getSalesWithBlockList();
        $this->applyAllDiscountsOnProduct($product, $salesWithBlockList);
    }

    /**
     * @throws RoundingNecessaryException
     * @throws MathException
     * @throws UnknownCurrencyException
     * @throws MoneyMismatchException
     * @throws ServerException
     */
    public function applyDiscountOnOrderProduct(OrderProduct $orderProduct, Discount $discount): OrderProduct
    {
        $minimalProductPrice = Money::ofMinor(1, $orderProduct->currency->value);
        $price = $orderProduct->price;

        if (
            !$price->isEqualTo($minimalProductPrice)
            && $this->checkIsProductInDiscount($orderProduct->product_id, $discount)
        ) {
            $this->calcOrderProductDiscount($orderProduct, $discount);
        }

        return $orderProduct;
    }

    /**
     * @throws RoundingNecessaryException
     * @throws MoneyMismatchException
     * @throws MathException
     * @throws UnknownCurrencyException
     * @throws NumberFormatException
     * @throws ServerException
     */
    public function applyDiscountOnCartItem(
        Discount $discount,
        CartItemDto $cartItem,
        CartResource $cart,
    ): CartItemResponse {
        /** @var CartItemResponse $result */
        $result = $cart->items->filter(
            fn ($value) => $value->cartitem_id === $cartItem->getCartItemId(),
        )->first();

        $result->price_discounted = $this->calcPrice(
            $result->price_discounted,
            $cartItem->getProductId(),
            $discount,
        );

        return $result;
    }

    /**
     * @throws MathException
     * @throws MoneyMismatchException
     * @throws NumberFormatException
     * @throws RoundingNecessaryException
     * @throws UnknownCurrencyException
     * @throws ServerException
     */
    public function applyDiscountOnOrder(Discount $discount, Order $order): Order
    {
        $refreshedOrder = $order->fresh();
        if (
            in_array($discount->target_type, [DiscountTargetType::ORDER_VALUE, DiscountTargetType::SHIPPING_PRICE])
            && $refreshedOrder?->discounts->count() === 0
        ) {
            $order = $this->roundProductPrices($order);
        }

        return match ($discount->target_type) {
            DiscountTargetType::CHEAPEST_PRODUCT => $this->applyDiscountOnOrderCheapestProduct($order, $discount),
            DiscountTargetType::ORDER_VALUE => $this->applyDiscountOnOrderValue($order, $discount),
            DiscountTargetType::PRODUCTS => $this->applyDiscountOnOrderProducts($order, $discount),
            DiscountTargetType::SHIPPING_PRICE => $this->applyDiscountOnOrderShipping($order, $discount),
        };
    }

    /**
     * @throws StoreException
     * @throws ClientException
     * @throws NumberFormatException
     * @throws RoundingNecessaryException
     * @throws MathException
     * @throws UnknownCurrencyException
     * @throws StoreException
     * @throws MoneyMismatchException
     * @throws DtoException
     */
    public function applyAllDiscountsOnProduct(
        Product $product,
        Collection $salesWithBlockList,
    ): void {
        [
            // @var PriceDto[] $minPricesDiscounted
            $minPricesDiscounted,
            // @var PriceDto[] $maxPricesDiscounted
            $maxPricesDiscounted,
            $productSales,
        ] = $this->calcAllDiscountsOnProduct($product, $salesWithBlockList, false);

        $this->productRepository->setProductPrices($product->getKey(), [
            ProductPriceType::PRICE_MIN->value => $minPricesDiscounted,
            ProductPriceType::PRICE_MAX->value => $maxPricesDiscounted,
        ]);

        // detach and attach only add 2 queries to database, sync add 1 query for every element in given array,
        $product->sales()->detach();
        $product->sales()->attach($productSales->pluck('id'));
    }

    public function activeSales(): Collection
    {
        $sales = Discount::query()
            ->whereNull('code')
            ->where('active', '=', true)
            ->where('target_type', '=', DiscountTargetType::PRODUCTS->value)
            ->where(
                fn (Builder $query) => $query
                    ->whereHas('conditionGroups', function ($query): void {
                        $query
                            ->whereHas('conditions', function ($query): void {
                                $query->whereIn(
                                    'type',
                                    [
                                        ConditionType::DATE_BETWEEN->value,
                                        ConditionType::TIME_BETWEEN->value,
                                        ConditionType::WEEKDAY_IN->value,
                                    ],
                                );
                            });
                    })
                    ->orWhereDoesntHave('conditionGroups'),
            )
            ->with(['conditionGroups', 'conditionGroups.conditions'])
            ->get();

        return $sales->filter(function ($sale): bool {
            foreach ($sale->conditionGroups as $conditionGroup) {
                foreach ($conditionGroup->conditions as $condition) {
                    $result = match ($condition->type) {
                        ConditionType::DATE_BETWEEN => $this->checkConditionDateBetween($condition),
                        ConditionType::TIME_BETWEEN => $this->checkConditionTimeBetween($condition),
                        ConditionType::WEEKDAY_IN => $this->checkConditionWeekdayIn($condition),
                        default => false,
                    };
                    if ($result) {
                        return true;
                    }
                }
            }

            return $sale->conditionGroups->isEmpty();
        });
    }

<<<<<<< HEAD
    /**
     * @throws MoneyMismatchException
     * @throws ServerException
     * @throws UnknownCurrencyException
     * @throws RoundingNecessaryException
     * @throws DtoException
     * @throws MathException
     * @throws ClientException
     * @throws NumberFormatException
     * @throws StoreException
     */
=======
    public function checkDiscountHasTimeConditions(Discount $discount): bool
    {
        $conditionsGroups = $discount->conditionGroups;
        foreach ($conditionsGroups as $conditionGroup) {
            foreach ($conditionGroup->conditions as $condition) {
                if ($condition->type->in(
                    [
                        ConditionType::DATE_BETWEEN,
                        ConditionType::TIME_BETWEEN,
                        ConditionType::WEEKDAY_IN,
                    ],
                )) {
                    return true;
                }
            }
        }

        return false;
    }

    public function checkDiscountTimeConditions(Discount $discount): bool
    {
        foreach ($discount->conditionGroups as $conditionGroup) {
            foreach ($conditionGroup->conditions as $condition) {
                $result = match ($condition->type->value) {
                    ConditionType::DATE_BETWEEN => $this->checkConditionDateBetween($condition),
                    ConditionType::TIME_BETWEEN => $this->checkConditionTimeBetween($condition),
                    ConditionType::WEEKDAY_IN => $this->checkConditionWeekdayIn($condition),
                    default => false,
                };
                if ($result) {
                    return true;
                }
            }
        }

        return false;
    }

    public function calculateDiscount(Discount $discount, bool $updated): void
    {
        // If discount has conditions based on time, then must be added or removed from cache
        $this->checkIsDiscountActive($discount);

        $salesWithBlockList = $this->getSalesWithBlockList();
        $products = Collection::make();

        // if job is called after update, then calculate discount for all products,
        // because it may change the list of related products or target_is_allow_list value
        if (!$updated && $discount->active) {
            $products = $this->allDiscountProductsIds($discount);
        }

        $this->applyDiscountsOnProductsLazy($products, $salesWithBlockList);
    }

>>>>>>> 1bdf3d2c
    public function checkActiveSales(): void
    {
        /** @var Collection<int, mixed> $activeSales */
        $activeSales = Cache::get('sales.active', Collection::make());

        $oldActiveSales = Collection::make($activeSales);

        $activeSalesIds = $this->activeSales()->pluck('id');
        $saleIds = $activeSalesIds
            ->diff($oldActiveSales)
            ->merge($oldActiveSales->diff($activeSalesIds));

        $sales = Discount::query()
            ->whereIn('id', $saleIds)
            ->with(['products', 'productSets', 'productSets.products'])
            ->get();

        $products = Collection::make();

        foreach ($sales as $sale) {
            $products = $products->merge($this->allDiscountProductsIds($sale));
        }

        $products = $products->unique();
        $this->applyDiscountsOnProductsLazy(
            $products,
            $this->getSalesWithBlockList(),
        );

        Cache::put('sales.active', $activeSalesIds);
    }

    public function checkDiscountHasTimeConditions(Discount $discount): bool
    {
        $conditionsGroups = $discount->conditionGroups;
        foreach ($conditionsGroups as $conditionGroup) {
            foreach ($conditionGroup->conditions as $condition) {
                if (
                    in_array(
                        $condition->type,
                        [
                            ConditionType::DATE_BETWEEN,
                            ConditionType::TIME_BETWEEN,
                            ConditionType::WEEKDAY_IN,
                        ],
                    )
                ) {
                    return true;
                }
            }
        }

        return false;
    }

<<<<<<< HEAD
    public function checkDiscountTimeConditions(Discount $discount): bool
    {
        /** @var ConditionGroup $conditionGroup */
        foreach ($discount->conditionGroups as $conditionGroup) {
            /** @var DiscountCondition $condition */
            foreach ($conditionGroup->conditions as $condition) {
                $result = match ($condition->type) {
                    ConditionType::DATE_BETWEEN => $this->checkConditionDateBetween($condition),
                    ConditionType::TIME_BETWEEN => $this->checkConditionTimeBetween($condition),
                    ConditionType::WEEKDAY_IN => $this->checkConditionWeekdayIn($condition),
                    default => false,
                };
                if ($result) {
                    return true;
                }
            }
        }

        return false;
=======
    public function applyAllDiscountsOnProduct(
        Product $product,
        Collection $salesWithBlockList,
    ): void {
        [
            $minPriceDiscounted,
            $maxPriceDiscounted,
            $productSales,
        ] = $this->calcAllDiscountsOnProduct($product, $salesWithBlockList, false);

        // + 1 query for product
        $product->update([
            'price_min' => $minPriceDiscounted,
            'price_max' => $maxPriceDiscounted,
        ]);
        // detach and attach only add 2 queries to database, sync add 1 query for every element in given array,
        $product->sales()->detach();
        $product->sales()->attach($productSales->pluck('id'));
>>>>>>> 1bdf3d2c
    }

    /**
     * This executes for orders and cart.
     *
     * It needs to account for current session user and calculate personalized price
     */
    public function checkCondition(
        DiscountCondition $condition,
        Money $cartValue,
        ?CartOrderDto $dto = null,
    ): bool {
        return match ($condition->type) {
            ConditionType::CART_LENGTH => $this->checkConditionCartLength($condition, $dto?->getCartLength() ?? 0),
            ConditionType::COUPONS_COUNT => $this->checkConditionCouponsCount(
                $condition,
                is_array($dto?->getCoupons()) ? count($dto->getCoupons()) : 0,
            ),
            ConditionType::DATE_BETWEEN => $this->checkConditionDateBetween($condition),
            ConditionType::MAX_USES => $this->checkConditionMaxUses($condition),
            ConditionType::MAX_USES_PER_USER => $this->checkConditionMaxUsesPerUser($condition),
            ConditionType::ORDER_VALUE => $this->checkConditionOrderValue($condition, $cartValue),
            ConditionType::PRODUCT_IN => $this->checkConditionProductIn($condition, $dto?->getProductIds() ?? []),
            ConditionType::PRODUCT_IN_SET => $this->checkConditionProductInSet(
                $condition,
                $dto?->getProductIds() ?? [],
            ),
            ConditionType::TIME_BETWEEN => $this->checkConditionTimeBetween($condition),
            ConditionType::USER_IN => $this->checkConditionUserIn($condition),
            ConditionType::USER_IN_ROLE => $this->checkConditionUserInRole($condition),
            ConditionType::WEEKDAY_IN => $this->checkConditionWeekdayIn($condition),
        };
    }

    public function checkConditionGroup(
        ConditionGroup $group,
        CartOrderDto $dto,
        Money $cartValue,
    ): bool {
        foreach ($group->conditions as $condition) {
            if (!$this->checkCondition($condition, $cartValue, $dto)) {
                return false;
            }
        }

        return true;
    }

    public function checkConditionGroups(
        Discount $discount,
        CartOrderDto $dto,
        Money $cartValue,
    ): bool {
        if (!$discount->active) {
            return false;
        }

        if ($discount->conditionGroups->isEmpty()) {
            return true;
        }

        foreach ($discount->conditionGroups as $conditionGroup) {
            if ($this->checkConditionGroup($conditionGroup, $dto, $cartValue)) {
                return true;
            }
        }

        return false;
    }

    private function createConditionGroupsToAttach(array $conditions): array
    {
        $result = [];
        foreach ($conditions as $condition) {
            $result[] = $this->createConditionGroup($condition);
        }

        return Collection::make($result)->pluck('id')->all();
    }

    private function createConditionGroup(ConditionGroupDto $dto): ConditionGroup
    {
        /** @var ConditionGroup $conditionGroup */
        $conditionGroup = ConditionGroup::query()->create();

        /** @var ConditionDto $condition */
        foreach ($dto->getConditions() as $condition) {
            /** @var DiscountCondition $discountCondition */
            $discountCondition = $conditionGroup->conditions()->create([
                'type' => $condition->getType(),
                'value' => $condition->toArray(),
            ]);

            if (method_exists($condition, 'getProducts')) {
                $discountCondition->products()->attach($condition->getProducts());
            }

            if (method_exists($condition, 'getProductSets')) {
                $discountCondition->productSets()->attach($condition->getProductSets());
            }

            if (method_exists($condition, 'getRoles')) {
                $discountCondition->roles()->attach($condition->getRoles());
            }

            if (method_exists($condition, 'getUsers')) {
                $discountCondition->users()->attach($condition->getUsers());
            }

            if (method_exists($condition, 'getMinValues')) {
                if ($condition->getMinValues() instanceof Missing) {
                    if ($discountCondition->exists) {
                        $discountCondition->pricesMin()->delete();
                    }
                } else {
                    $this->priceRepository->setModelPrices($discountCondition, [
                        DiscountConditionPriceType::PRICE_MIN->value => $condition->getMinValues(),
                    ]);
                }
            }
            if (method_exists($condition, 'getMaxValues')) {
                if ($condition->getMaxValues() instanceof Missing) {
                    if ($discountCondition->exists) {
                        $discountCondition->pricesMax()->delete();
                    }
                } else {
                    $this->priceRepository->setModelPrices($discountCondition, [
                        DiscountConditionPriceType::PRICE_MAX->value => $condition->getMaxValues(),
                    ]);
                }
            }
        }

        return $conditionGroup;
    }

    private function getSalesWithBlockList(): Collection
    {
        return Discount::query()
            ->whereNull('code')
            ->where('active', '=', true)
            ->where('target_type', '=', DiscountTargetType::PRODUCTS->value)
            ->where('target_is_allow_list', '=', false)
            ->with(['products', 'productSets', 'productSets.products'])
            ->get();
    }

    private function allDiscountProductsIds(Discount $discount): Collection
    {
        $products = $discount->allProductsIds();

        if (!$discount->target_is_allow_list) {
            $products = Product::query()->whereNotIn('id', $products)->pluck('id');
        }

<<<<<<< HEAD
        // Return only ids of products, that should be discounted
        return $products;
    }

    /**
     * @throws MathException
     * @throws MoneyMismatchException
     * @throws NumberFormatException
     * @throws RoundingNecessaryException
     * @throws ServerException
     * @throws UnknownCurrencyException
     */
    private function calcPrice(Money $price, string $productId, Discount $discount): Money
    {
        $minimalProductPrice = Money::ofMinor(1, $price->getCurrency());

        if (!$price->isEqualTo($minimalProductPrice) && $this->checkIsProductInDiscount($productId, $discount)) {
            $price = $price->minus($this->calc($price, $discount));
            $price = Money::max($price, $minimalProductPrice);
        }

        return $price;
    }

    /**
     * @throws MoneyMismatchException
     * @throws ServerException
     * @throws UnknownCurrencyException
     * @throws RoundingNecessaryException
     * @throws MathException
     * @throws NumberFormatException
     * @throws DtoException
     */
    private function calcAllDiscountsOnProduct(
        Product $product,
        Collection $salesWithBlockList,
        bool $calcForCurrentUser,
    ): array {
        $sales = $this->sortDiscounts($product->allProductSales($salesWithBlockList));

        $prices = $this->productRepository->getProductPrices(
            $product->getKey(),
            [
                ProductPriceType::PRICE_MIN_INITIAL,
                ProductPriceType::PRICE_MAX_INITIAL,
            ],
=======
        return in_array(
            $discount->target_type->value,
            [DiscountTargetType::ORDER_VALUE, DiscountTargetType::CHEAPEST_PRODUCT],
>>>>>>> 1bdf3d2c
        );

        $minPrices = $prices->get(ProductPriceType::PRICE_MIN_INITIAL->value);
        $maxPrices = $prices->get(ProductPriceType::PRICE_MAX_INITIAL->value);

        $minimalMonetaryValue = 1;

        $productSales = Collection::make();

        foreach ($sales as $sale) {
            if ($this->checkConditionGroupsForProduct($sale, $calcForCurrentUser)) {
                foreach ($minPrices as $index => $minPrice) {
                    $minimalProductPrice = Money::ofMinor(
                        $minimalMonetaryValue,
                        $minPrice->value->getCurrency(),
                    );

                    if (!$minPrice->value->isEqualTo($minimalProductPrice)) {
                        $minPrices[$index] = PriceDto::fromMoney(
                            $this->calcProductPriceDiscount($sale, $minPrice->value, $minimalProductPrice),
                        );
                    }
                }

                foreach ($maxPrices as $index => $maxPrice) {
                    $minimalProductPrice = Money::ofMinor(
                        $minimalMonetaryValue,
                        $maxPrice->value->getCurrency(),
                    );

                    if (!$maxPrice->value->isEqualTo($minimalProductPrice)) {
                        $maxPrices[$index] = PriceDto::fromMoney(
                            $this->calcProductPriceDiscount($sale, $maxPrice->value, $minimalProductPrice),
                        );
                    }
                }

                $productSales->push($sale);
            }
        }

        return [
            $minPrices,
            $maxPrices,
            $productSales,
        ];
    }

    /**
     * @param array<DiscountTargetType> $targetTypes
     *
     * @throws ClientException
     * @throws MathException
     * @throws MoneyMismatchException
     * @throws NumberFormatException
     * @throws RoundingNecessaryException
     * @throws UnknownCurrencyException
     * @throws ServerException
     */
    private function calcOrderDiscounts(Order $order, OrderDto $orderDto, array $targetTypes = []): Order
    {
        $coupons = $orderDto->getCoupons() instanceof Missing ? [] : $orderDto->getCoupons();
        $sales = $orderDto->getSaleIds() instanceof Missing ? [] : $orderDto->getSaleIds();
        $discounts = $this->getActiveSalesAndCoupons($coupons, $targetTypes);

        /** @var Discount $discount */
        foreach ($discounts as $discount) {
            if ($this->checkConditionGroups($discount, $orderDto, $order->cart_total)) {
                $order = $this->applyDiscountOnOrder($discount, $order);
            } elseif (
                ($discount->code === null && in_array($discount->getKey(), $sales))
                || $discount->code !== null
            ) {
                [$type, $id] = $discount->code !== null ? ['coupon', $discount->code] : ['sale', $discount->getKey()];
                throw new ClientException(Exceptions::CLIENT_CANNOT_APPLY_SELECTED_DISCOUNT_TYPE, errorArray: ['type' => $type, 'id' => $id]);
            }
        }

        $refreshed = $order->fresh();
        if ($refreshed?->discounts->count() === 0) {
            $order = $this->roundProductPrices($order);
        }

        //        $order->cart_total = round($order->cart_total, 2, PHP_ROUND_HALF_UP);
        //        $order->shipping_price = round($order->shipping_price, 2, PHP_ROUND_HALF_UP);
        $order->summary = $order->cart_total->plus($order->shipping_price);
        $order->paid = $order->summary->isLessThanOrEqualTo(0);

        return $order;
    }

    /**
     * @throws MathException
     * @throws MoneyMismatchException
     */
    private function roundProductPrices(Order $order): Order
    {
        // If cheapest product has been split, it will not be returned by $order->products,
        // and $order->products()->get() has products without discount, if order will be saved at this moment,
        // all products in database should be updated, and split product will be returned by $order->products
        $order->push();
        $order->refresh();
        $totalPrice = Money::zero($order->currency->value);
        foreach ($order->products as $product) {
            //            $product->price = round($product->price, 2, PHP_ROUND_HALF_UP);
            $totalPrice = $totalPrice->plus($product->price->multipliedBy($product->quantity));
        }

        $order->cart_total = $totalPrice;

        return $order;
    }

    /**
     * @throws MathException
     * @throws MoneyMismatchException
     * @throws ServerException
     */
    private function calcProductPriceDiscount(Discount $discount, Money $price, Money $minimalProductPrice): Money
    {
        $price = $price->minus($this->calc($price, $discount));

        return Money::max($price, $minimalProductPrice);
    }

    /**
     * @throws RoundingNecessaryException
     * @throws MathException
     * @throws UnknownCurrencyException
     * @throws NumberFormatException
     * @throws MoneyMismatchException
     * @throws ServerException
     */
    private function calcOrderProductDiscount(
        OrderProduct $orderProduct,
        Discount $discount,
    ): void {
        $appliedDiscount = $this->calcAppliedDiscount(
            $orderProduct->price,
            $this->calc($orderProduct->price, $discount),
            'minimal_product_price',
        );

        $orderProduct->price = $orderProduct->price->minus($appliedDiscount);

        // Adding a discount to orderProduct
        $this->attachDiscount($orderProduct, $discount, $appliedDiscount);
    }

    /**
     * @param Collection<array-key, Discount> $discounts
     *
     * @return Collection<array-key, Discount>
     */
    private function sortDiscounts(Collection $discounts): Collection
    {
        // Sortowanie zniżek w kolejności naliczania (Target type ASC, Discount type ASC, Priority DESC)
        return $discounts->sortBy([
            fn (Discount $a, Discount $b) => $a->target_type->getPriority() <=> $b->target_type->getPriority(),
            fn (Discount $a, Discount $b) => ($a->percentage !== null ? 1 : 0) <=> ($b->percentage !== null ? 1 : 0),
            fn (Discount $a, Discount $b) => $b->priority <=> $a->priority,
        ]);
    }

    /**
     * @throws MoneyMismatchException
     * @throws ServerException
     * @throws UnknownCurrencyException
     * @throws RoundingNecessaryException
     * @throws DtoException
     * @throws MathException
     * @throws ClientException
     * @throws NumberFormatException
     * @throws StoreException
     */
    private function applyDiscountsOnProductsLazy(Collection $productIds, Collection $salesWithBlockList): void
    {
<<<<<<< HEAD
        $productQuery = Product::with([
            'discounts',
            'sets',
            'sets.discounts',
            'sets.parent',
        ]);
=======
        if (
            in_array(
                $order->shipping_method_id,
                $discount->shippingMethods->pluck('id')->toArray(),
            ) === $discount->target_is_allow_list
        ) {
            $appliedDiscount = $this->calcAppliedDiscount(
                $order->shipping_price,
                $this->calc($order->shipping_price, $discount),
                'minimal_shipping_price',
            );
            $order->shipping_price -= $appliedDiscount;
>>>>>>> 1bdf3d2c

        if ($productIds->isNotEmpty()) {
            $productQuery = $productQuery->whereIn('id', $productIds);
        }

        $productQuery->chunk(100, function ($products) use ($salesWithBlockList): void {
            foreach ($products as $product) {
                $this->applyAllDiscountsOnProduct($product, $salesWithBlockList);
            }
        });
    }

    /**
     * @throws RoundingNecessaryException
     * @throws MathException
     * @throws UnknownCurrencyException
     * @throws NumberFormatException
     * @throws MoneyMismatchException
     * @throws ServerException
     */
    private function applyDiscountOnOrderProducts(Order $order, Discount $discount): Order
    {
        $cartValue = Money::zero($order->currency->value);

        /** @var OrderProduct $product */
        foreach ($order->products as $product) {
            $product = $this->applyDiscountOnOrderProduct($product, $discount);
            $cartValue = $cartValue->plus($product->price->multipliedBy($product->quantity));
        }

        $order->cart_total = $cartValue;

        return $order;
    }

    /**
     * @throws RoundingNecessaryException
     * @throws MoneyMismatchException
     * @throws MathException
     * @throws UnknownCurrencyException
     * @throws NumberFormatException
     * @throws ServerException
     */
    private function applyDiscountOnOrderCheapestProduct(Order $order, Discount $discount): Order
    {
        /** @var OrderProduct $product */
        $product = $order->products->sortBy([
            ['price', 'asc'],
            ['quantity', 'asc'],
        ])->first();

        if ($product !== null) {
            $minimalProductPrice = Money::ofMinor(1, $order->currency->value);

            if ($product->quantity > 1 && !$product->price->isEqualTo($minimalProductPrice)) {
                $product->update(['quantity' => $product->quantity - 1]);

                /** @var OrderProduct $newProduct */
                $newProduct = $order->products()->create([
                    'product_id' => $product->product_id,
                    'quantity' => 1,
                    'name' => $product->name,
                    'price' => $product->price,
                    'price_initial' => $product->price_initial,
                    'base_price' => $product->price,
                    'base_price_initial' => $product->price,
                    'vat_rate' => 0, // TODO: add VAT form sales channel
                ]);

                foreach ($product->schemas as $schema) {
                    $newProduct->schemas()->create(
                        $schema->only('name', 'value', 'price_initial', 'price'),
                    );
                }

                $product->discounts->each(fn (Discount $discount) => $this->attachDiscount(
                    $newProduct,
                    $discount,
                    Money::ofMinor($discount->pivot->applied_discount, $discount->pivot->currency),
                ));

                $product = $newProduct;
            }

            $price = $product->price;

            if (!$price->isEqualTo($minimalProductPrice)) {
                $this->calcOrderProductDiscount($product, $discount);
                $product->save();
            }

            $order->cart_total = $order->cart_total->minus(
                $price->minus($product->price)->multipliedBy($product->quantity),
            );
        }

        return $order;
    }

    private function applyDiscountOnCart(Discount $discount, CartDto $cartDto, CartResource $cart): CartResource
    {
        return match ($discount->target_type) {
            DiscountTargetType::PRODUCTS => $this->applyDiscountOnCartItems($discount, $cartDto, $cart),
            DiscountTargetType::ORDER_VALUE => $this->applyDiscountOnCartTotal($discount, $cart),
            DiscountTargetType::SHIPPING_PRICE => $this->applyDiscountOnCartShipping($discount, $cartDto, $cart),
            DiscountTargetType::CHEAPEST_PRODUCT => $this->applyDiscountOnCartCheapestItem($discount, $cart),
        };
    }

    /**
     * @throws RoundingNecessaryException
     * @throws MathException
     * @throws UnknownCurrencyException
     * @throws NumberFormatException
     * @throws MoneyMismatchException
     * @throws ServerException
     */
    private function applyDiscountOnCartShipping(
        Discount $discount,
        CartDto $cartDto,
        CartResource $cartResource,
    ): CartResource {
        if (
            in_array(
                $cartDto->getShippingMethodId(),
                $discount->shippingMethods->pluck('id')->toArray(),
            ) === $discount->target_is_allow_list
        ) {
            $cartResource->shipping_price = $cartResource->shipping_price->minus(
                $this->calcAppliedDiscount(
                    $cartResource->shipping_price,
                    $this->calc($cartResource->shipping_price, $discount),
                    'minimal_shipping_price',
                ),
            );
            //            $cartResource->shipping_price = round($cartResource->shipping_price, 2, PHP_ROUND_HALF_UP);
        }

        return $cartResource;
    }

    /**
     * @throws RoundingNecessaryException
     * @throws MathException
     * @throws UnknownCurrencyException
     * @throws NumberFormatException
     * @throws MoneyMismatchException
     * @throws ServerException
     */
    private function applyDiscountOnCartTotal(Discount $discount, CartResource $cartResource): CartResource
    {
        $cartResource->cart_total = $cartResource->cart_total->minus(
            $this->calcAppliedDiscount(
                $cartResource->cart_total,
                $this->calc($cartResource->cart_total, $discount),
                'minimal_order_price',
            ),
        );

        //        $cartResource->cart_total = round($cartResource->cart_total, 2, PHP_ROUND_HALF_UP);

        return $cartResource;
    }

    /**
     * @throws RoundingNecessaryException
     * @throws MoneyMismatchException
     * @throws MathException
     * @throws UnknownCurrencyException
     * @throws NumberFormatException
     * @throws ServerException
     */
    private function applyDiscountOnCartItems(Discount $discount, CartDto $cartDto, CartResource $cart): CartResource
    {
        $cartItems = [];
        $cartValue = Money::zero($cartDto->currency->value);

        /** @var CartItemDto $item */
        foreach ($cartDto->getItems() as $item) {
            $cartItem = $cart->items->filter(fn ($value, $key) => $value->cartitem_id === $item->getCartItemId(),
            )->first();

            if ($cartItem === null) {
                continue;
            }

            $cartItem = $this->applyDiscountOnCartItem($discount, $item, $cart);

            $cartItems[] = $cartItem;

            $cartValue = $cartValue->plus($cartItem->price_discounted->multipliedBy($item->getQuantity()));
        }

        $cart->items = Collection::make($cartItems);
        $cart->cart_total = $cartValue;

        return $cart;
    }

    /**
     * @throws RoundingNecessaryException
     * @throws MathException
     * @throws UnknownCurrencyException
     * @throws NumberFormatException
     * @throws ServerException
     * @throws MoneyMismatchException
     */
    private function applyDiscountOnCartCheapestItem(
        Discount $discount,
        CartResource $cart,
    ): CartResource {
        /** @var CartItemResponse $cartItem */
        $cartItem = $cart->items->sortBy([
            ['price_discounted', 'asc'],
            ['quantity', 'asc'],
        ])->first();

        $minimalProductPrice = Money::ofMinor(1, $cartItem->price_discounted->getCurrency());

        if ($cartItem->quantity > 1 && !$cartItem->price_discounted->isEqualTo($minimalProductPrice)) {
            $cart->items->first(
                fn ($value,
                ): bool => $value->cartitem_id === $cartItem->cartitem_id && $value->quantity === $cartItem->quantity,
            )->quantity = $cartItem->quantity - 1;

            $cartItem = new CartItemResponse(
                $cartItem->cartitem_id,
                $cartItem->price,
                $cartItem->price_discounted,
                1,
            );
            $cart->items->push($cartItem);
        }

        $price = $cartItem->price_discounted;

        if (!$price->isEqualTo($minimalProductPrice)) {
            //            $newPrice = round($price - $this->calc($priceAsMoney, $discount)->getAmount()->toFloat(), 2, PHP_ROUND_HALF_UP);
            $newPrice = $price->minus($this->calc($price, $discount));

            $cartItem->price_discounted = Money::max($newPrice, $minimalProductPrice);

            //            $cart->cart_total -= ($price - $cartItem->price_discounted) * $cartItem->quantity;
            $cart->cart_total = $cart->cart_total->minus(
                $price->minus($cartItem->price_discounted)->multipliedBy($cartItem->quantity),
            );
        }

        return $cart;
    }

    /**
     * @throws RoundingNecessaryException
     * @throws MathException
     * @throws UnknownCurrencyException
     * @throws NumberFormatException
     * @throws MoneyMismatchException
     * @throws ServerException
     */
    private function applyDiscountOnOrderValue(Order $order, Discount $discount): Order
    {
        $appliedDiscount = $this->calcAppliedDiscount(
            $order->cart_total,
            $this->calc($order->cart_total, $discount),
            'minimal_order_price',
        );

        $order->cart_total = $order->cart_total->minus($appliedDiscount);
        $this->attachDiscount($order, $discount, $appliedDiscount);

        return $order;
    }

    /**
     * @throws RoundingNecessaryException
     * @throws MathException
     * @throws UnknownCurrencyException
     * @throws NumberFormatException
     * @throws MoneyMismatchException
     * @throws ServerException
     */
    private function applyDiscountOnOrderShipping(Order $order, Discount $discount): Order
    {
        if (
            in_array(
                $order->shipping_method_id,
                $discount->shippingMethods->pluck('id')->toArray(),
            ) === $discount->target_is_allow_list
        ) {
            $appliedDiscount = $this->calcAppliedDiscount(
                $order->shipping_price,
                $this->calc($order->shipping_price, $discount),
                'minimal_shipping_price',
            );

            $order->shipping_price = $order->shipping_price->minus($appliedDiscount);
            $this->attachDiscount($order, $discount, $appliedDiscount);
        }

        return $order;
    }

    /**
     * @throws ServerException
     */
    private function attachDiscount(Order|OrderProduct $object, Discount $discount, Money $appliedDiscount): void
    {
        $code = $discount->code !== null ? ['code' => $discount->code] : [];

        $amount = null;
        if ($discount->percentage === null) {
            [$dto] = $this->discountRepository::getDiscountAmounts($discount->getKey(), $object->currency);
            $amount = $dto->value;
        }

        $object->discounts()->attach(
            $discount->getKey(),
            [
                'name' => $discount->name,
                'amount' => $amount?->getMinorAmount(),
                'currency' => $object->currency,
                'percentage' => $discount->percentage,
                'target_type' => $discount->target_type,
                'applied_discount' => $appliedDiscount->getMinorAmount(),
            ] + $code,
        );
    }

    /**
     * Checked conditions.
     */

    /**
     * @param array<DiscountTargetType> $targetTypes
     */
    private function getActiveSalesAndCoupons(array|Missing $couponIds, array $targetTypes = []): Collection
    {
        $targetTypesValues = Arr::map($targetTypes, fn (DiscountTargetType $type) => $type->value);

        // Get all active discounts
        $salesQuery = Discount::query()
            ->where('active', '=', true)
            ->whereNull('code')
            ->with([
                'orders',
                'products',
                'productSets',
                'productSets.children',
                'productSets.products',
                'conditionGroups',
                'conditionGroups.conditions',
            ]);
        if (count($targetTypesValues)) {
            $salesQuery = $salesQuery->whereIn('target_type', $targetTypesValues);
        }
        $sales = $salesQuery->get();

        // No coupons used
        if ($couponIds instanceof Missing) {
            return $this->sortDiscounts($sales);
        }

        // Get all active coupons
        $couponsQuery = Discount::query()
            ->where('active', '=', true)
            ->whereIn('code', $couponIds)
            ->with([
                'orders',
                'products',
                'productSets',
                'productSets.children',
                'productSets.products',
                'conditionGroups',
                'conditionGroups.conditions',
            ]);
        if (count($targetTypesValues)) {
            $couponsQuery = $couponsQuery->whereIn('target_type', $targetTypesValues);
        }
        $coupons = $couponsQuery->get();

        // Posortowanie w kolejności do naliczania zniżek
        return $this->sortDiscounts($sales->merge($coupons));
    }

    private function checkIsDiscountActive(Discount $discount): void
    {
        if ($this->checkDiscountHasTimeConditions($discount)) {
            /** @var Collection<int, mixed> $activeSales */
            $activeSales = Cache::get('sales.active', Collection::make());

            if ($discount->active && $this->checkDiscountTimeConditions($discount)) {
                if (!$activeSales->contains($discount->getKey())) {
                    $activeSales->push($discount->getKey());
                }
            } else {
                if ($activeSales->contains($discount->getKey())) {
                    $activeSales = $activeSales->reject(
                        fn ($value, $key) => $value === $discount->getKey(),
                    );
                }
            }
            Cache::put('sales.active', $activeSales);
        }
    }

    private function checkDiscountTarget(Discount $discount, CartDto $cart): bool
    {
        if ($discount->target_type === DiscountTargetType::PRODUCTS) {
            if ($discount->target_is_allow_list) {
                /** @var CartItemDto $item */
                foreach ($cart->getItems() as $item) {
                    if ($discount->allProductsIds()->contains(fn ($value): bool => $value === $item->getProductId())) {
                        return true;
                    }
                }
            } else {
                /** @var CartItemDto $item */
                foreach ($cart->getItems() as $item) {
                    if ($discount->allProductsIds()->doesntContain(fn ($value): bool => $value === $item->getProductId(),
                    )) {
                        return true;
                    }
                }
            }
        }

        if ($discount->target_type === DiscountTargetType::SHIPPING_PRICE) {
            if ($discount->target_is_allow_list) {
                return $discount->shippingMethods->contains(
                    fn ($value): bool => $value->getKey() === $cart->getShippingMethodId(),
                );
            }

            return $discount->shippingMethods->doesntContain(
                fn ($value): bool => $value->getKey() === $cart->getShippingMethodId(),
            );
        }

        return in_array(
            $discount->target_type,
            [DiscountTargetType::ORDER_VALUE, DiscountTargetType::CHEAPEST_PRODUCT],
        );
    }

    /**
     * Check if product have any valid condition group.
     *
     * @throws ServerException
     */
    private function checkConditionGroupsForProduct(Discount $discount, bool $checkForCurrentUser): bool
    {
        // return true if there is no condition groups
        if ($discount->conditionGroups->count() <= 0) {
            return true;
        }

        foreach ($discount->conditionGroups as $conditionGroup) {
            // return true if any condition group is valid
            if ($this->checkConditionGroupForProduct($conditionGroup, $checkForCurrentUser)) {
                return true;
            }
        }

        return false;
    }

    /**
     * Check if given condition group is valid.
     *
     * @throws ServerException
     */
    private function checkConditionGroupForProduct(ConditionGroup $group, bool $checkForCurrentUser): bool
    {
        foreach ($group->conditions as $condition) {
            // return false if any condition is not valid
            if (!$this->checkConditionForProduct($condition, $checkForCurrentUser)) {
                return false;
            }
        }

        return true;
    }

    /**
     * Check if given condition is valid for product feed.
     *
     * This executes for price cache on products
     *
     * It should ignore current active user and calc general price for everyone
     */
    private function checkConditionForProduct(DiscountCondition $condition, bool $checkForCurrentUser): bool
    {
        return match ($condition->type) {
            // ignore discount dependant on cart state
            ConditionType::ORDER_VALUE => false,
            // ignore discount dependant on cart state
            ConditionType::PRODUCT_IN_SET => false,
            // ignore discount dependant on cart state
            ConditionType::PRODUCT_IN => false,
            ConditionType::USER_IN_ROLE => $checkForCurrentUser && $this->checkConditionUserInRole($condition),
            ConditionType::USER_IN => $checkForCurrentUser && $this->checkConditionUserIn($condition),
            ConditionType::DATE_BETWEEN => $this->checkConditionDateBetween($condition),
            ConditionType::TIME_BETWEEN => $this->checkConditionTimeBetween($condition),
            ConditionType::MAX_USES => $this->checkConditionMaxUses($condition),
            ConditionType::MAX_USES_PER_USER => $checkForCurrentUser && $this->checkConditionMaxUsesPerUser($condition),
            ConditionType::WEEKDAY_IN => $this->checkConditionWeekdayIn($condition),
            ConditionType::CART_LENGTH => false,
            // For product price cache assume no promo codes used
            ConditionType::COUPONS_COUNT => $this->checkConditionCouponsCount($condition, 0),
        };
    }

    private function checkIsProductInDiscount(string $productId, Discount $discount): bool
    {
        $inDiscount = $this->checkIsProductInDiscountProducts($productId, $discount);

        if ($inDiscount !== $discount->target_is_allow_list) {
            return $this->checkIsProductInDiscountProductSets(
                $productId,
                $discount->productSets,
                $discount->target_is_allow_list,
            );
        }

        return $inDiscount;
    }

    private function checkIsProductInDiscountProducts(string $productId, Discount $discount): bool
    {
        return in_array($productId, $discount->products->pluck('id')->all()) === $discount->target_is_allow_list;
    }

    private function checkIsProductInDiscountProductSets(
        string $productId,
        Collection $discountProductSets,
        bool $allowList,
    ): bool {
        /** @var Product $product */
        $product = Product::query()->where('id', $productId)->firstOrFail();

        $productSets = $product->sets()->with('parent')->get();
        $diffCount = $productSets->pluck('id')->diff($discountProductSets->pluck('id')->all())->count();

        // some product sets are in discount
        if ($diffCount < $productSets->count()) {
            return $allowList;
        }

        foreach ($productSets as $productSet) {
            $result = $this->checkProductSetParentInDiscount($productSet, $discountProductSets, $allowList);
            if ($result === $allowList) {
                return $result;
            }
        }

        return !$allowList;
    }

    private function checkProductSetParentInDiscount(
        ProductSet $productSet,
        Collection $productSets,
        bool $allowList,
    ): bool {
        if ($productSet->parent) {
            if ($productSets->contains($productSet->parent->id)) {
                return $allowList;
            }

            return $this->checkProductSetParentInDiscount($productSet->parent, $productSets, $allowList);
        }

        return !$allowList;
    }

    /**
     * @throws MathException
     * @throws MoneyMismatchException
     */
    private function checkConditionOrderValue(DiscountCondition $condition, Money $cartValue): bool
    {
        $conditionDto = OrderValueConditionDto::fromArray($condition->value + ['type' => $condition->type]);

        // TODO uwzględnić przy sprawdzaniu podatki $conditionDto->isIncludeTaxes()

        $minValue = $conditionDto->getMinValueForCurrency($cartValue->getCurrency()->getCurrencyCode());
        $maxValue = $conditionDto->getMaxValueForCurrency($cartValue->getCurrency()->getCurrencyCode());

        if ($minValue !== null && $maxValue !== null) {
            return ($cartValue->isGreaterThanOrEqualTo($minValue->value) && $cartValue->isLessThanOrEqualTo(
                $maxValue->value,
            )) === $conditionDto->isIsInRange();
        }

        if ($minValue !== null) {
            return $cartValue->isGreaterThanOrEqualTo($minValue->value) === $conditionDto->isIsInRange();
        }

        if ($maxValue !== null) {
            return $cartValue->isLessThanOrEqualTo($maxValue->value) === $conditionDto->isIsInRange();
        }

        return false;
    }

    private function checkConditionUserInRole(DiscountCondition $condition): bool
    {
        $conditionDto = UserInRoleConditionDto::fromArray($condition->value + ['type' => $condition->type]);
        /** @var User|App|null $user */
        $user = Auth::user();

        if ($user instanceof User) {
            /** @var Role $role */
            foreach ($user->roles as $role) {
                if (in_array($role->getKey(), $conditionDto->getRoles()) === $conditionDto->isIsAllowList()) {
                    return true;
                }
            }
        }

        return false;
    }

    private function checkConditionUserIn(DiscountCondition $condition): bool
    {
        $conditionDto = UserInConditionDto::fromArray($condition->value + ['type' => $condition->type]);
        if (Auth::user()) {
            return in_array(Auth::id(), $conditionDto->getUsers()) === $conditionDto->isIsAllowList();
        }

        return false;
    }

    private function checkConditionProductInSet(DiscountCondition $condition, array $productIds): bool
    {
        $conditionDto = ProductInSetConditionDto::fromArray($condition->value + ['type' => $condition->type]);
        $productSets = ProductSet::query()->whereIn('id', $conditionDto->getProductSets())->get();

        foreach ($productIds as $productId) {
            $result = $this->checkIsProductInDiscountProductSets(
                $productId,
                $productSets,
                $conditionDto->isIsAllowList(),
            );

            if ($result === $conditionDto->isIsAllowList()) {
                return $result;
            }
        }

        return !$conditionDto->isIsAllowList();
    }

    private function checkConditionProductIn(DiscountCondition $condition, array $productIds): bool
    {
        $conditionDto = ProductInConditionDto::fromArray($condition->value + ['type' => $condition->type]);

        foreach ($productIds as $productId) {
            if (in_array($productId, $conditionDto->getProducts()) === $conditionDto->isIsAllowList()) {
                return true;
            }
        }

        return false;
    }

    private function checkConditionDateBetween(DiscountCondition $condition): bool
    {
        $conditionDto = DateBetweenConditionDto::fromArray($condition->value + ['type' => $condition->type]);

        $actualDate = Carbon::now();

        $startAt = $conditionDto->getStartAt();
        $endAt = $conditionDto->getEndAt();

        $startAt = !$startAt instanceof Missing && !Str::contains($startAt, ':')
            ? Str::before($startAt, 'T') . 'T00:00:00' : $startAt;

        $endAt = !$endAt instanceof Missing && !Str::contains($endAt, ':')
            ? Str::before($endAt, 'T') . 'T23:59:59' : $endAt;

        if (!$startAt instanceof Missing && !$endAt instanceof Missing) {
            return $actualDate
                ->between($startAt, $endAt) === $conditionDto->isIsInRange();
        }

        if (!$startAt instanceof Missing) {
            return $actualDate->greaterThanOrEqualTo($startAt) === $conditionDto->isIsInRange();
        }

        if (!$endAt instanceof Missing) {
            return $actualDate->lessThanOrEqualTo($endAt) === $conditionDto->isIsInRange();
        }

        return false;
    }

    private function checkConditionTimeBetween(DiscountCondition $condition): bool
    {
        $conditionDto = TimeBetweenConditionDto::fromArray($condition->value + ['type' => $condition->type]);

        $actualTime = Carbon::now();

        $startAt = $conditionDto->getStartAt() instanceof Missing ?
            null : Carbon::now()->setTimeFromTimeString($conditionDto->getStartAt());
        $endAt = $conditionDto->getEndAt() instanceof Missing ?
            null : Carbon::now()->setTimeFromTimeString($conditionDto->getEndAt());

        if ($startAt !== null && $endAt !== null) {
            if ($endAt->lessThanOrEqualTo($startAt)) {
                $startAt = $startAt->subDay();
            }

            return $actualTime->between($startAt, $endAt) === $conditionDto->isIsInRange();
        }

        if ($startAt !== null) {
            return $actualTime->greaterThanOrEqualTo($startAt) === $conditionDto->isIsInRange();
        }

        if ($endAt !== null) {
            return $actualTime->lessThanOrEqualTo($endAt) === $conditionDto->isIsInRange();
        }

        return false;
    }

    private function checkConditionMaxUses(DiscountCondition $condition): bool
    {
        $conditionDto = MaxUsesConditionDto::fromArray($condition->value + ['type' => $condition->type]);

        return $condition->conditionGroup?->discounts()->first()?->orders()->count() < $conditionDto->getMaxUses();
    }

    private function checkConditionMaxUsesPerUser(DiscountCondition $condition): bool
    {
        $conditionDto = MaxUsesPerUserConditionDto::fromArray($condition->value + ['type' => $condition->type]);

        if (Auth::user()) {
            return $condition
                ->conditionGroup
                ?->discounts()
                ->first()
                ?->orders()
                ->whereHasMorph('buyer', [User::class, App::class], function (Builder $query): void {
                    $query->where('buyer_id', Auth::id());
                })
                ->count() < $conditionDto->getMaxUses();
        }

        return false;
    }

    private function checkConditionWeekdayIn(DiscountCondition $condition): bool
    {
        $conditionDto = WeekDayInConditionDto::fromArray($condition->value + ['type' => $condition->type]);

        // In Carbon week starts with sunday (index - 0)
        return $conditionDto->getWeekday()[Carbon::now()->dayOfWeek];
    }

    private function checkConditionCartLength(DiscountCondition $condition, float|int $cartLength): bool
    {
        $conditionDto = CartLengthConditionDto::fromArray($condition->value + ['type' => $condition->type]);

        return $this->checkConditionLength($conditionDto, $cartLength);
    }

    private function checkConditionCouponsCount(DiscountCondition $condition, float|int $couponsCount): bool
    {
        $conditionDto = CouponsCountConditionDto::fromArray($condition->value + ['type' => $condition->type]);

        return $this->checkConditionLength($conditionDto, $couponsCount);
    }

    private function checkConditionLength(
        CartLengthConditionDto|CouponsCountConditionDto $conditionDto,
        float|int $count,
    ): bool {
        if (!$conditionDto->getMinValue() instanceof Missing && !$conditionDto->getMaxValue() instanceof Missing) {
            return $count >= $conditionDto->getMinValue() && $count <= $conditionDto->getMaxValue();
        }

        if (!$conditionDto->getMinValue() instanceof Missing) {
            return $count >= $conditionDto->getMinValue();
        }

        if (!$conditionDto->getMaxValue() instanceof Missing) {
            return $count <= $conditionDto->getMaxValue();
        }

        return false;
    }
<<<<<<< HEAD
=======

    private function getSalesWithBlockList(): Collection
    {
        return Discount::query()
            ->whereNull('code')
            ->where('active', '=', true)
            ->where('target_type', '=', DiscountTargetType::PRODUCTS)
            ->where('target_is_allow_list', '=', false)
            ->with(['products', 'productSets', 'productSets.products'])
            ->get();
    }

    private function applyDiscountsOnProductsLazy(Collection $productIds, Collection $salesWithBlockList): void
    {
        $productQuery = Product::with([
            'discounts',
            'sets',
            'sets.discounts',
            'sets.parent',
        ]);

        if ($productIds->isNotEmpty()) {
            $productQuery = $productQuery->whereIn('id', $productIds);
        }

        $productQuery->chunk(100, function ($products) use ($salesWithBlockList): void {
            foreach ($products as $product) {
                $this->applyAllDiscountsOnProduct($product, $salesWithBlockList);
            }
        });
    }
>>>>>>> 1bdf3d2c
}<|MERGE_RESOLUTION|>--- conflicted
+++ resolved
@@ -89,6 +89,7 @@
 use Illuminate\Support\Facades\Config;
 use Illuminate\Support\ItemNotFoundException;
 use Illuminate\Support\Str;
+use Money\Exception\UnknownCurrencyException;
 
 readonly class DiscountService implements DiscountServiceContract
 {
@@ -255,47 +256,11 @@
         if ($percentage !== null) {
             $percentage = BigDecimal::of($percentage)->dividedBy(100, roundingMode: RoundingMode::HALF_DOWN);
 
-<<<<<<< HEAD
             // It's debatable which rounding mode we use based on context
             // This fits with current tests
             $value = $value->multipliedBy($percentage, RoundingMode::HALF_DOWN);
         } else {
             [$amount] = $this->discountRepository::getDiscountAmounts($discount->getKey(), $currency);
-=======
-    /**
-     * This executes for orders and cart.
-     *
-     * It needs to account for current session user and calculate personalized price
-     */
-    public function checkCondition(
-        DiscountCondition $condition,
-        ?CartOrderDto $dto = null,
-        float $cartValue = 0,
-    ): bool {
-        return match ($condition->type->value) {
-            ConditionType::ORDER_VALUE => $this->checkConditionOrderValue($condition, $cartValue),
-            ConditionType::USER_IN_ROLE => $this->checkConditionUserInRole($condition),
-            ConditionType::USER_IN => $this->checkConditionUserIn($condition),
-            ConditionType::PRODUCT_IN_SET => $this->checkConditionProductInSet(
-                $condition,
-                $dto?->getProductIds() ?? [],
-            ),
-            ConditionType::PRODUCT_IN => $this->checkConditionProductIn($condition, $dto?->getProductIds() ?? []),
-            ConditionType::DATE_BETWEEN => $this->checkConditionDateBetween($condition),
-            ConditionType::TIME_BETWEEN => $this->checkConditionTimeBetween($condition),
-            ConditionType::MAX_USES => $this->checkConditionMaxUses($condition),
-            ConditionType::MAX_USES_PER_USER => $this->checkConditionMaxUsesPerUser($condition),
-            ConditionType::WEEKDAY_IN => $this->checkConditionWeekdayIn($condition),
-            ConditionType::CART_LENGTH => $this->checkConditionCartLength($condition, $dto?->getCartLength() ?? 0),
-            ConditionType::COUPONS_COUNT => $this->checkConditionCouponsCount(
-                $condition,
-                $dto?->getCoupons() !== null && (!$dto->getCoupons() instanceof Missing)
-                    ? count($dto->getCoupons()) : 0,
-            ),
-            default => false,
-        };
-    }
->>>>>>> 1bdf3d2c
 
             $value = $amount->value;
         }
@@ -460,7 +425,6 @@
 
                 if ($discount->code !== null) {
                     $cartResource->coupons->push(
-<<<<<<< HEAD
                         new CouponShortResource(
                             $discount->getKey(),
                             $discount->name,
@@ -475,13 +439,6 @@
                             $discount->name,
                             $appliedDiscount,
                         ),
-=======
-                        new CouponShortResource($discount->getKey(), $discount->name, $appliedDiscount, $discount->code),
-                    );
-                } else {
-                    $cartResource->sales->push(
-                        new SalesShortResource($discount->getKey(), $discount->name, $appliedDiscount),
->>>>>>> 1bdf3d2c
                     );
                 }
 
@@ -561,10 +518,7 @@
         Product $product,
         OrderProductDto $orderProductDto,
         Discount $discount,
-<<<<<<< HEAD
         Currency $currency,
-=======
->>>>>>> 1bdf3d2c
     ): OrderProduct {
         $prices = $this->productRepository->getProductPrices($product->getKey(), [
             ProductPriceType::PRICE_BASE,
@@ -605,7 +559,6 @@
         }
     }
 
-<<<<<<< HEAD
     /**
      * @throws ServerException
      * @throws MoneyMismatchException
@@ -617,8 +570,6 @@
      * @throws DtoException
      * @throws StoreException
      */
-=======
->>>>>>> 1bdf3d2c
     public function applyDiscountsOnProduct(Product $product): void
     {
         $salesWithBlockList = $this->getSalesWithBlockList();
@@ -778,7 +729,6 @@
         });
     }
 
-<<<<<<< HEAD
     /**
      * @throws MoneyMismatchException
      * @throws ServerException
@@ -790,64 +740,6 @@
      * @throws NumberFormatException
      * @throws StoreException
      */
-=======
-    public function checkDiscountHasTimeConditions(Discount $discount): bool
-    {
-        $conditionsGroups = $discount->conditionGroups;
-        foreach ($conditionsGroups as $conditionGroup) {
-            foreach ($conditionGroup->conditions as $condition) {
-                if ($condition->type->in(
-                    [
-                        ConditionType::DATE_BETWEEN,
-                        ConditionType::TIME_BETWEEN,
-                        ConditionType::WEEKDAY_IN,
-                    ],
-                )) {
-                    return true;
-                }
-            }
-        }
-
-        return false;
-    }
-
-    public function checkDiscountTimeConditions(Discount $discount): bool
-    {
-        foreach ($discount->conditionGroups as $conditionGroup) {
-            foreach ($conditionGroup->conditions as $condition) {
-                $result = match ($condition->type->value) {
-                    ConditionType::DATE_BETWEEN => $this->checkConditionDateBetween($condition),
-                    ConditionType::TIME_BETWEEN => $this->checkConditionTimeBetween($condition),
-                    ConditionType::WEEKDAY_IN => $this->checkConditionWeekdayIn($condition),
-                    default => false,
-                };
-                if ($result) {
-                    return true;
-                }
-            }
-        }
-
-        return false;
-    }
-
-    public function calculateDiscount(Discount $discount, bool $updated): void
-    {
-        // If discount has conditions based on time, then must be added or removed from cache
-        $this->checkIsDiscountActive($discount);
-
-        $salesWithBlockList = $this->getSalesWithBlockList();
-        $products = Collection::make();
-
-        // if job is called after update, then calculate discount for all products,
-        // because it may change the list of related products or target_is_allow_list value
-        if (!$updated && $discount->active) {
-            $products = $this->allDiscountProductsIds($discount);
-        }
-
-        $this->applyDiscountsOnProductsLazy($products, $salesWithBlockList);
-    }
-
->>>>>>> 1bdf3d2c
     public function checkActiveSales(): void
     {
         /** @var Collection<int, mixed> $activeSales */
@@ -903,7 +795,6 @@
         return false;
     }
 
-<<<<<<< HEAD
     public function checkDiscountTimeConditions(Discount $discount): bool
     {
         /** @var ConditionGroup $conditionGroup */
@@ -923,26 +814,6 @@
         }
 
         return false;
-=======
-    public function applyAllDiscountsOnProduct(
-        Product $product,
-        Collection $salesWithBlockList,
-    ): void {
-        [
-            $minPriceDiscounted,
-            $maxPriceDiscounted,
-            $productSales,
-        ] = $this->calcAllDiscountsOnProduct($product, $salesWithBlockList, false);
-
-        // + 1 query for product
-        $product->update([
-            'price_min' => $minPriceDiscounted,
-            'price_max' => $maxPriceDiscounted,
-        ]);
-        // detach and attach only add 2 queries to database, sync add 1 query for every element in given array,
-        $product->sales()->detach();
-        $product->sales()->attach($productSales->pluck('id'));
->>>>>>> 1bdf3d2c
     }
 
     /**
@@ -1098,7 +969,6 @@
             $products = Product::query()->whereNotIn('id', $products)->pluck('id');
         }
 
-<<<<<<< HEAD
         // Return only ids of products, that should be discounted
         return $products;
     }
@@ -1145,11 +1015,6 @@
                 ProductPriceType::PRICE_MIN_INITIAL,
                 ProductPriceType::PRICE_MAX_INITIAL,
             ],
-=======
-        return in_array(
-            $discount->target_type->value,
-            [DiscountTargetType::ORDER_VALUE, DiscountTargetType::CHEAPEST_PRODUCT],
->>>>>>> 1bdf3d2c
         );
 
         $minPrices = $prices->get(ProductPriceType::PRICE_MIN_INITIAL->value);
@@ -1327,27 +1192,12 @@
      */
     private function applyDiscountsOnProductsLazy(Collection $productIds, Collection $salesWithBlockList): void
     {
-<<<<<<< HEAD
         $productQuery = Product::with([
             'discounts',
             'sets',
             'sets.discounts',
             'sets.parent',
         ]);
-=======
-        if (
-            in_array(
-                $order->shipping_method_id,
-                $discount->shippingMethods->pluck('id')->toArray(),
-            ) === $discount->target_is_allow_list
-        ) {
-            $appliedDiscount = $this->calcAppliedDiscount(
-                $order->shipping_price,
-                $this->calc($order->shipping_price, $discount),
-                'minimal_shipping_price',
-            );
-            $order->shipping_price -= $appliedDiscount;
->>>>>>> 1bdf3d2c
 
         if ($productIds->isNotEmpty()) {
             $productQuery = $productQuery->whereIn('id', $productIds);
@@ -2140,38 +1990,4 @@
 
         return false;
     }
-<<<<<<< HEAD
-=======
-
-    private function getSalesWithBlockList(): Collection
-    {
-        return Discount::query()
-            ->whereNull('code')
-            ->where('active', '=', true)
-            ->where('target_type', '=', DiscountTargetType::PRODUCTS)
-            ->where('target_is_allow_list', '=', false)
-            ->with(['products', 'productSets', 'productSets.products'])
-            ->get();
-    }
-
-    private function applyDiscountsOnProductsLazy(Collection $productIds, Collection $salesWithBlockList): void
-    {
-        $productQuery = Product::with([
-            'discounts',
-            'sets',
-            'sets.discounts',
-            'sets.parent',
-        ]);
-
-        if ($productIds->isNotEmpty()) {
-            $productQuery = $productQuery->whereIn('id', $productIds);
-        }
-
-        $productQuery->chunk(100, function ($products) use ($salesWithBlockList): void {
-            foreach ($products as $product) {
-                $this->applyAllDiscountsOnProduct($product, $salesWithBlockList);
-            }
-        });
-    }
->>>>>>> 1bdf3d2c
 }