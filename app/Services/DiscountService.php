--- conflicted
+++ resolved
@@ -317,13 +317,10 @@
             // This fits with current tests
             $value = $value->multipliedBy($remainingPercentage, RoundingMode::HALF_UP);
         } else {
-<<<<<<< HEAD
             // This assumes discounts are in every currency
             // TODO: Make it work without all currencies
-            $amount = $discount->amounts->firstWhere(fn (Price $price) => $currency->is($price->currency));
-=======
+            // $amount = $discount->amounts->firstWhere(fn (Price $price) => $currency->is($price->currency));
             [$amount] = $this->discountRepository->getDiscountAmounts($discount->getKey(), $currency);
->>>>>>> fbb91909
 
             $value = $value->minus($amount->value);
         }
@@ -492,90 +489,12 @@
 
 
 
-<<<<<<< HEAD
-
-
-=======
-        $shippingPrice = Money::zero($currency->value);
-
-        $summary = $cartValue;
-
-        $cartResource = new CartResource(
-            Collection::make($cartItems),
-            Collection::make(),
-            Collection::make(),
-            $cartValue,
-            $cartValue,
-            $shippingPrice,
-            $shippingPrice,
-            $summary,
-            $cartShippingTimeAndDate['shipping_time'] ?? null,
-            $cartShippingTimeAndDate['shipping_date'] ?? null,
-        );
-
-        if ($cartResource->items->isEmpty()) {
-            return $cartResource;
-        }
-
-        foreach ($discounts as $discount) {
-            if (
-                $this->checkDiscountTarget($discount, $cart)
-                && $this->checkConditionGroups($discount, $cart, $cartResource->cart_total)
-            ) {
-                $cartResource = $this->applyDiscountOnCart($discount, $cart, $cartResource);
-                $newSummary = $cartResource->cart_total->plus($cartResource->shipping_price);
-                $appliedDiscount = $summary->minus($newSummary);
-                $cartResource = $this->addDiscountToCartResource($appliedDiscount, $discount, $cartResource);
->>>>>>> fbb91909
-
-
-<<<<<<< HEAD
-=======
-        $shippingPrice = $shippingMethod?->getPrice($summary) ?? Money::zero($currency->value);
-        $shippingPrice = $shippingPrice->plus(
-            $shippingMethodDigital?->getPrice($summary) ?? Money::zero($currency->value),
-        );
-
-        $cartResource->summary = $cartValue->plus($shippingPrice);
-        $cartResource->shipping_price_initial = $shippingPrice;
-        $cartResource->shipping_price = $shippingPrice;
-
-        foreach ($discounts->filter(fn ($discount) => $discount->target_type === DiscountTargetType::SHIPPING_PRICE) as $discount) {
-            if (
-                $this->checkShippingPriceTarget($discount, $cart)
-                && $this->checkConditionGroups($discount, $cart, $cartResource->cart_total)
-            ) {
-                $oldShipping = $cartResource->shipping_price;
-                $cartResource = $this->applyDiscountOnCart($discount, $cart, $cartResource);
-                $appliedDiscount = $oldShipping->minus($cartResource->shipping_price);
-                $cartResource = $this->addDiscountToCartResource($appliedDiscount, $discount, $cartResource);
-            }
-        }
-
-        foreach ($cartResource->items as $item) {
-            $item->price = $this->salesChannelService->addVat($item->price, $vat_rate);
-            $item->price_discounted = $this->salesChannelService->addVat($item->price_discounted, $vat_rate);
-        }
->>>>>>> fbb91909
-
-
-
-    private function checkShippingPriceTarget(Discount $discount, CartDto $cart): bool
-    {
-        if ($discount->target_type === DiscountTargetType::SHIPPING_PRICE) {
-            if ($discount->target_is_allow_list) {
-                return $discount->shippingMethods->contains(
-                    fn ($value): bool => $value->getKey() === $cart->getShippingMethodId(),
-                );
-            }
-
-            return $discount->shippingMethods->doesntContain(
-                fn ($value): bool => $value->getKey() === $cart->getShippingMethodId(),
-            );
-        }
-
-        return false;
-    }
+
+
+
+
+
+
 
     /**
      * @throws MathException
@@ -797,6 +716,146 @@
 //
 //        return $cartResource;
 //    }
+
+    public function calcCartDiscounts(CartDto $cart, Collection $products, BigDecimal $vat_rate): CartResource
+    {
+        $discounts = $this->getActiveSalesAndCoupons($cart->getCoupons());
+
+        /** @var ?ShippingMethod $shippingMethod */
+        $shippingMethod = is_string($cart->getShippingMethodId())
+            ? ShippingMethod::query()->findOrFail($cart->getShippingMethodId())
+            : null;
+
+        /** @var ?ShippingMethod $shippingMethodDigital */
+        $shippingMethodDigital = is_string($cart->getDigitalShippingMethodId())
+            ? ShippingMethod::query()->findOrFail($cart->getDigitalShippingMethodId())
+            : null;
+
+        $currency = $cart->currency;
+        $cartItems = [];
+        $cartValue = Money::zero($currency->value);
+
+        foreach ($cart->getItems() as $cartItem) {
+            $product = $products->firstWhere('id', $cartItem->getProductId());
+
+            if (!($product instanceof Product)) {
+                // skip when product is not available
+                continue;
+            }
+
+            $prices = $this->productRepository->getProductPrices($product->getKey(), [
+                ProductPriceType::PRICE_BASE,
+            ], $currency);
+
+            /** @var Money $price */
+            $price = $prices->get(ProductPriceType::PRICE_BASE->value)?->firstOrFail()?->value ?? throw new ItemNotFoundException();
+
+            foreach ($cartItem->getSchemas() as $schemaId => $value) {
+                /** @var Schema $schema */
+                $schema = $product->schemas()->findOrFail($schemaId);
+
+                $price = $price->plus(
+                    $schema->getPrice($value, $cartItem->getSchemas(), $currency),
+                );
+            }
+            $cartValue = $cartValue->plus($price->multipliedBy($cartItem->getQuantity()));
+            $cartItems[] = new CartItemResponse(
+                $cartItem->getCartItemId(),
+                $price,
+                $price,
+                $cartItem->getQuantity(),
+            );
+        }
+        $cartShippingTimeAndDate = $this->shippingTimeDateService->getTimeAndDateForCart($cart, $products);
+
+        $shippingPrice = Money::zero($currency->value);
+
+        $summary = $cartValue;
+
+        $cartResource = new CartResource(
+            Collection::make($cartItems),
+            Collection::make(),
+            Collection::make(),
+            $cartValue,
+            $cartValue,
+            $shippingPrice,
+            $shippingPrice,
+            $summary,
+            $cartShippingTimeAndDate['shipping_time'] ?? null,
+            $cartShippingTimeAndDate['shipping_date'] ?? null,
+        );
+
+        if ($cartResource->items->isEmpty()) {
+            return $cartResource;
+        }
+
+        foreach ($discounts as $discount) {
+            if (
+                $this->checkDiscountTarget($discount, $cart)
+                && $this->checkConditionGroups($discount, $cart, $cartResource->cart_total)
+            ) {
+                $cartResource = $this->applyDiscountOnCart($discount, $cart, $cartResource);
+                $newSummary = $cartResource->cart_total->plus($cartResource->shipping_price);
+                $appliedDiscount = $summary->minus($newSummary);
+                $cartResource = $this->addDiscountToCartResource($appliedDiscount, $discount, $cartResource);
+
+                $summary = $newSummary;
+            }
+        }
+
+        $shippingPrice = $shippingMethod?->getPrice($summary) ?? Money::zero($currency->value);
+        $shippingPrice = $shippingPrice->plus(
+            $shippingMethodDigital?->getPrice($summary) ?? Money::zero($currency->value),
+        );
+
+        $cartResource->summary = $cartValue->plus($shippingPrice);
+        $cartResource->shipping_price_initial = $shippingPrice;
+        $cartResource->shipping_price = $shippingPrice;
+
+        foreach ($discounts->filter(fn ($discount) => $discount->target_type === DiscountTargetType::SHIPPING_PRICE) as $discount) {
+            if (
+                $this->checkShippingPriceTarget($discount, $cart)
+                && $this->checkConditionGroups($discount, $cart, $cartResource->cart_total)
+            ) {
+                $oldShipping = $cartResource->shipping_price;
+                $cartResource = $this->applyDiscountOnCart($discount, $cart, $cartResource);
+                $appliedDiscount = $oldShipping->minus($cartResource->shipping_price);
+                $cartResource = $this->addDiscountToCartResource($appliedDiscount, $discount, $cartResource);
+            }
+        }
+
+        foreach ($cartResource->items as $item) {
+            $item->price = $this->salesChannelService->addVat($item->price, $vat_rate);
+            $item->price_discounted = $this->salesChannelService->addVat($item->price_discounted, $vat_rate);
+        }
+
+        $cartResource->cart_total_initial = $this->salesChannelService->addVat(
+            $cartResource->cart_total_initial,
+            $vat_rate,
+        );
+        $cartResource->cart_total = $this->salesChannelService->addVat($cartResource->cart_total, $vat_rate);
+        $cartResource->summary = $cartResource->cart_total->plus($cartResource->shipping_price);
+
+        return $cartResource;
+    }
+
+
+    private function checkShippingPriceTarget(Discount $discount, CartDto $cart): bool
+    {
+        if ($discount->target_type === DiscountTargetType::SHIPPING_PRICE) {
+            if ($discount->target_is_allow_list) {
+                return $discount->shippingMethods->contains(
+                    fn ($value): bool => $value->getKey() === $cart->getShippingMethodId(),
+                );
+            }
+
+            return $discount->shippingMethods->doesntContain(
+                fn ($value): bool => $value->getKey() === $cart->getShippingMethodId(),
+            );
+        }
+
+        return false;
+    }
 
 //    /**
 //     * @param Collection<int, Product> $products
