--- conflicted
+++ resolved
@@ -520,7 +520,6 @@
         }
     }
 
-<<<<<<< HEAD
     /**
      * @throws ServerException
      * @throws MoneyMismatchException
@@ -531,10 +530,7 @@
      * @throws NumberFormatException
      * @throws DtoException
      */
-    public function applyDiscountsOnProduct(Product $product, bool $reindex = true): void
-=======
     public function applyDiscountsOnProduct(Product $product): void
->>>>>>> e1c9bd52
     {
         $salesWithBlockList = $this->getSalesWithBlockList();
         $this->applyAllDiscountsOnProduct($product, $salesWithBlockList);
