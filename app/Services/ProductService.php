<?php

namespace App\Services;

use App\Enums\SchemaType;
use App\Models\Option;
use App\Models\Product;
use App\Models\Schema;
use App\Services\Contracts\ProductServiceContract;
use Illuminate\Support\Collection;

class ProductService implements ProductServiceContract
{
<<<<<<< HEAD
    public function assignItems(Product $product, array|null $itemsIds): Product
    {
        if ($itemsIds !== null) {
            $product->items()->detach();
            $items = new Collection($itemsIds);

            $items->each(
                fn ($item) => $product->items()->attach($item['id'], ['quantity' => $item['quantity']])
            );
        }
        return $product;
=======
    public function updateMinMaxPrices(Product $product): void
    {
        $productMinMaxPrices = $this->getMinMaxPrices($product);
        $product->update([
            'price_min' => $productMinMaxPrices[0],
            'price_max' => $productMinMaxPrices[1],
        ]);
>>>>>>> 934a581a
    }

    public function getMinMaxPrices(Product $product): array
    {
        $schemaMinMax = $this->getSchemasPrices(
            clone $product->schemas,
            clone $product->schemas,
        );

        return [
            $product->price + $schemaMinMax[0],
            $product->price + $schemaMinMax[1],
        ];
    }

    private function getSchemasPrices(
        Collection $allSchemas,
        Collection $remainingSchemas,
        array $values = [],
    ): array {
        if ($remainingSchemas->isNotEmpty()) {
            /** @var Schema $schema */
            $schema = $remainingSchemas->pop();

            $getBestSchemasPrices = fn ($newValues) => $this->getBestSchemasPrices(
                $allSchemas,
                $remainingSchemas,
                $values,
                $schema,
                $newValues,
            );

            $required = $schema->required;
            $options = $schema->options->map(
                fn (Option $option) => $option->getKey(),
            )->toArray();
            $valueMinMax = [$schema->min, $schema->max];

            $minmax = match ($schema->type->value) {
                default => $getBestSchemasPrices(
                    $required ? ['filled'] : [null, 'filled'],
                ),
                SchemaType::BOOLEAN => $getBestSchemasPrices([true, false]),
                SchemaType::SELECT => $getBestSchemasPrices(
                    $required ? $options : array_merge($options, [null]),
                ),
                SchemaType::MULTIPLY, SchemaType::MULTIPLY_SCHEMA => $getBestSchemasPrices(
                    $required ? $valueMinMax : array_merge($valueMinMax, [null]),
                ),
            };
        } else {
            $price = $allSchemas->reduce(
                fn (float $carry, Schema $current) => $carry + $current->getPrice(
                    $values[$current->getKey()],
                    $values,
                ),
                0,
            );

            $minmax = [
                $price,
                $price,
            ];
        }

        return $minmax;
    }

    private function getBestSchemasPrices(
        Collection $allSchemas,
        Collection $remainingSchemas,
        array $currentValues,
        Schema $schema,
        array $values,
    ): array {
        return $this->bestMinMax(Collection::make($values)->map(
            fn ($value) => $this->getSchemasPrices(
                $allSchemas,
                clone $remainingSchemas,
                $currentValues + [
                    $schema->getKey() => $value,
                ],
            ),
        ));
    }

    private function bestMinMax(Collection $minmaxCol): array
    {
        return [
            $minmaxCol->reduce(function (?float $carry, array $current) {
                if ($carry === null) {
                    return $current[0];
                }

                return $current[0] < $carry ? $current[0] : $carry;
            }),
            $minmaxCol->reduce(function (?float $carry, array $current) {
                if ($carry === null) {
                    return $current[1];
                }

                return $current[1] > $carry ? $current[1] : $carry;
            }),
        ];
    }
}<|MERGE_RESOLUTION|>--- conflicted
+++ resolved
@@ -11,7 +11,6 @@
 
 class ProductService implements ProductServiceContract
 {
-<<<<<<< HEAD
     public function assignItems(Product $product, array|null $itemsIds): Product
     {
         if ($itemsIds !== null) {
@@ -22,8 +21,10 @@
                 fn ($item) => $product->items()->attach($item['id'], ['quantity' => $item['quantity']])
             );
         }
+        
         return $product;
-=======
+    }
+
     public function updateMinMaxPrices(Product $product): void
     {
         $productMinMaxPrices = $this->getMinMaxPrices($product);
@@ -31,7 +32,7 @@
             'price_min' => $productMinMaxPrices[0],
             'price_max' => $productMinMaxPrices[1],
         ]);
->>>>>>> 934a581a
+
     }
 
     public function getMinMaxPrices(Product $product): array
