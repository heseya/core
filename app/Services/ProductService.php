--- conflicted
+++ resolved
@@ -18,11 +18,8 @@
 use App\Models\Price;
 use App\Models\Product;
 use App\Models\Schema;
-<<<<<<< HEAD
-=======
 use App\Repositories\Contracts\ProductRepositoryContract;
 use App\Services\Contracts\AttributeServiceContract;
->>>>>>> 9cda36e3
 use App\Services\Contracts\AvailabilityServiceContract;
 use App\Services\Contracts\DiscountServiceContract;
 use App\Services\Contracts\MediaServiceContract;
@@ -31,13 +28,10 @@
 use App\Services\Contracts\SchemaServiceContract;
 use App\Services\Contracts\SeoMetadataServiceContract;
 use App\Services\Contracts\TranslationServiceContract;
-<<<<<<< HEAD
-use Domain\ProductAttribute\Services\AttributeService;
-=======
 use Brick\Math\Exception\MathException;
 use Brick\Money\Exception\MoneyMismatchException;
 use Heseya\Dto\DtoException;
->>>>>>> 9cda36e3
+use Domain\ProductAttribute\Services\AttributeService;
 use Heseya\Dto\Missing;
 use Illuminate\Contracts\Pagination\LengthAwarePaginator;
 use Illuminate\Support\Collection;
@@ -59,7 +53,6 @@
         private TranslationServiceContract $translationService,
     ) {}
 
-<<<<<<< HEAD
     public function search(ProductSearchDto $dto): LengthAwarePaginator
     {
         $query = Product::searchByCriteria($dto->toArray())
@@ -73,63 +66,6 @@
         return $query->paginate(Config::get('pagination.per_page'));
     }
 
-    private function setup(Product $product, ProductCreateDto|ProductUpdateDto $dto): Product
-    {
-        if (!($dto->schemas instanceof Missing)) {
-            $this->schemaService->sync($product, $dto->schemas);
-        }
-
-        if (!($dto->sets instanceof Missing)) {
-            $product->sets()->sync($dto->sets);
-        }
-
-        if (!($dto->items instanceof Missing)) {
-            $this->assignItems($product, $dto->items);
-        }
-
-        if (!($dto->media instanceof Missing)) {
-            $this->mediaService->sync($product, $dto->media);
-        }
-
-        if (!($dto->tags instanceof Missing)) {
-            $product->tags()->sync($dto->tags);
-        }
-
-        if (!($dto->getMetadata() instanceof Missing)) {
-            $this->metadataService->sync($product, $dto->getMetadata());
-        }
-
-        if (!($dto->attributes instanceof Missing)) {
-            $this->attributeService->sync($product, $dto->attributes);
-        }
-
-        if (!($dto->descriptions instanceof Missing)) {
-            $product->pages()->sync($dto->descriptions);
-        }
-
-        if (!($dto->seo instanceof Missing)) {
-            $this->seoMetadataService->createOrUpdateFor($product, $dto->seo);
-        }
-
-        if (!($dto->relatedSets instanceof Missing)) {
-            $product->relatedSets()->sync($dto->relatedSets);
-        }
-
-        [$priceMin, $priceMax] = $this->getMinMaxPrices($product);
-        $product->price_min_initial = $priceMin;
-        $product->price_max_initial = $priceMax;
-        $availability = $this->availabilityService->getCalculateProductAvailability($product);
-        $product->quantity = $availability['quantity'];
-        $product->available = $availability['available'];
-        $product->shipping_time = $availability['shipping_time'];
-        $product->shipping_date = $availability['shipping_date'];
-        $this->discountService->applyDiscountsOnProduct($product);
-
-        return $product;
-    }
-
-=======
->>>>>>> 9cda36e3
     /**
      * @throws DtoException
      * @throws PublishingException
