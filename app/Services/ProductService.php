--- conflicted
+++ resolved
@@ -7,12 +7,7 @@
 use App\Events\ProductDeleted;
 use App\Events\ProductPriceUpdated;
 use App\Events\ProductUpdated;
-<<<<<<< HEAD
 use App\Exceptions\PublishingException;
-=======
-use App\Models\Attribute;
-use App\Models\AttributeOption;
->>>>>>> 1bdf3d2c
 use App\Models\Option;
 use App\Models\Product;
 use App\Models\Schema;
@@ -31,6 +26,8 @@
 use Domain\Price\Enums\ProductPriceType;
 use Domain\Product\Dtos\ProductCreateDto;
 use Domain\Product\Dtos\ProductUpdateDto;
+use Domain\ProductAttribute\Models\Attribute;
+use Domain\ProductAttribute\Models\AttributeOption;
 use Domain\ProductAttribute\Services\AttributeService;
 use Domain\Seo\SeoMetadataService;
 use Heseya\Dto\DtoException;
@@ -39,11 +36,7 @@
 use Spatie\LaravelData\DataCollection;
 use Spatie\LaravelData\Optional;
 
-<<<<<<< HEAD
-final class ProductService
-=======
 final readonly class ProductService implements ProductServiceContract
->>>>>>> 1bdf3d2c
 {
     public function __construct(
         private MediaServiceContract $mediaService,
@@ -73,29 +66,7 @@
 
         $this->translationService->checkPublished($product, ['name']);
 
-<<<<<<< HEAD
         $product->save();
-=======
-        [$priceMin, $priceMax] = $this->getMinMaxPrices($product);
-        $product->price_min_initial = $priceMin;
-        $product->price_max_initial = $priceMax;
-        $availability = $this->availabilityService->getCalculateProductAvailability($product);
-        $product->quantity = $availability['quantity'];
-        $product->available = $availability['available'];
-        $product->shipping_time = $availability['shipping_time'];
-        $product->shipping_date = $availability['shipping_date'];
-        $this->discountService->applyDiscountsOnProduct($product);
-
-        return $this->prepareProductSearchValues($product);
-    }
-
-    public function create(ProductCreateDto $dto): Product
-    {
-        DB::beginTransaction();
-
-        /** @var Product $product */
-        $product = Product::query()->create($dto->toArray());
->>>>>>> 1bdf3d2c
         $product = $this->setup($product, $dto);
         $product->save();
 
@@ -113,13 +84,8 @@
             $product->getKey(),
             null,
             null,
-<<<<<<< HEAD
             $productPricesMin->toArray(),
             $productPricesMax->toArray(),
-=======
-            $product->price_min ?? 0,
-            $product->price_max ?? 0,
->>>>>>> 1bdf3d2c
         );
 
         ProductCreated::dispatch($product);
@@ -159,7 +125,6 @@
 
         DB::commit();
 
-<<<<<<< HEAD
         $newPrices = $this->productRepository->getProductPrices($product->getKey(), [
             ProductPriceType::PRICE_MIN,
             ProductPriceType::PRICE_MAX,
@@ -174,17 +139,6 @@
             $newPricesMin->toArray(),
             $newPricesMax->toArray(),
         );
-=======
-        if ($oldMinPrice !== $product->price_min || $oldMaxPrice !== $product->price_max) {
-            ProductPriceUpdated::dispatch(
-                $product->getKey(),
-                $oldMinPrice,
-                $oldMaxPrice,
-                $product->price_min ?? 0,
-                $product->price_max ?? 0,
-            );
-        }
->>>>>>> 1bdf3d2c
 
         ProductUpdated::dispatch($product);
 
@@ -248,7 +202,6 @@
         $this->discountService->applyDiscountsOnProduct($product);
     }
 
-<<<<<<< HEAD
     private function setup(Product $product, ProductCreateDto|ProductUpdateDto $dto): Product
     {
         if (!($dto->schemas instanceof Optional)) {
@@ -306,12 +259,12 @@
         $product->shipping_date = $availability['shipping_date'];
 
         return $product;
-=======
+    }
+
     public function updateProductIndex(Product $product): void
     {
         $product = $this->prepareProductSearchValues($product);
         $product->save();
->>>>>>> 1bdf3d2c
     }
 
     private function assignItems(Product $product, ?array $items): void
@@ -409,7 +362,7 @@
                     $schema->getKey() => $value,
                 ],
             ),
-        ), $currency);
+        ));
     }
 
     /**
