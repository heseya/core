--- conflicted
+++ resolved
@@ -75,7 +75,6 @@
 
         $this->verifyTFA($code);
 
-<<<<<<< HEAD
         $this->userLoginAttemptService->store(true);
 
         return $this->createTokens($token, $uuid);
@@ -94,21 +93,6 @@
         Auth::login($user);
         // @phpstan-ignore-next-line
         $token = Auth::fromUser($user);
-=======
-        /** @var JWTSubject $user */
-        $user = Auth::user();
-
-        $identityToken = $this->tokenService->createToken(
-            $user,
-            new TokenType(TokenType::IDENTITY),
-            $uuid,
-        );
-        $refreshToken = $this->tokenService->createToken(
-            $user,
-            new TokenType(TokenType::REFRESH),
-            $uuid,
-        );
->>>>>>> 548a45e2
 
         $this->userLoginAttemptService->store(true);
 
