--- conflicted
+++ resolved
@@ -38,28 +38,14 @@
 
     public function destroy(Media $media): void
     {
-<<<<<<< HEAD
         if (Str::contains($media->url, Config::get('silverbox.host'))) {
             $response = Http::withHeaders(['x-api-key' => Config::get('silverbox.key')])
                 ->delete($media->url);
-
-            if ($response->failed()) {
-                throw new ServerException(
-                    message: Exceptions::SERVER_CDN_ERROR,
-                    errorArray: $response->json() ?? [],
-                );
-            }
-        }
-=======
-        if ($media->products()->exists()) {
-            Gate::authorize('products.edit');
-        }
 
         Http::withHeaders(['x-api-key' => Config::get('silverbox.key')])
             ->delete($media->url);
 
         // no need to handle failed response while removing media
->>>>>>> c0a4dad4
 
         $media->forceDelete();
     }
