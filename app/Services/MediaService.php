<?php

namespace App\Services;

use App\Dtos\MediaUpdateDto;
use App\Enums\MediaType;
use App\Exceptions\AppAccessException;
use App\Exceptions\MediaCriticalException;
use App\Models\Media;
use App\Models\Product;
use App\Services\Contracts\MediaServiceContract;
use App\Services\Contracts\ReorderServiceContract;
use Heseya\Dto\Missing;
use Illuminate\Http\UploadedFile;
use Illuminate\Support\Facades\Config;
use Illuminate\Support\Facades\Gate;
use Illuminate\Support\Facades\Http;

class MediaService implements MediaServiceContract
{
    protected ReorderServiceContract $reorderService;

    public function __construct(ReorderServiceContract $reorderService)
    {
        $this->reorderService = $reorderService;
    }

    public function sync(Product $product, array $media): void
    {
        $operations = $product->media()->sync($this->reorderService->reorder($media));

        if (array_key_exists('detached', $operations) && $operations['detached']) {
            Media::whereIn('id', $operations['detached'])
                ->each(function ($object): void {
                    $this->destroy($object);
                });
        }
    }

<<<<<<< HEAD
    public function destroy(Media $media): void
    {
        if ($media->products()->exists()) {
            Gate::authorize('products.edit');
        }

        $response = Http::withHeaders(['x-api-key' => Config::get('silverbox.key')])
            ->delete($media->url);

        if ($response->failed()) {
            throw new MediaCriticalException('CDN responded with an error');
        }

        $media->forceDelete();
    }

    public function store(UploadedFile $file): Media
=======
    public function store(UploadedFile $file, bool $private = false): Media
>>>>>>> 76914028
    {
        $response = Http::attach('file', $file->getContent(), 'file')
            ->withHeaders(['x-api-key' => Config::get('silverbox.key')])
            ->post(Config::get('silverbox.host') . '/' . Config::get('silverbox.client') . '?private=' . $private);

        if ($response->failed()) {
            throw new MediaCriticalException('CDN responded with an error');
        }

        return Media::create([
            'type' => $this->getMediaType($file->extension()),
            'url' => Config::get('silverbox.host') . '/' . $response[0]['path'],
        ]);
    }

    public function update(Media $media, MediaUpdateDto $dto): Media
    {
        if (!($dto->getSlug() instanceof Missing) && $media->slug !== $dto->getSlug()) {
            $media->url = $this->updateSlug($media, $dto->getSlug());
            $media->slug = $dto->getSlug();
        }

        if (!($dto->getAlt() instanceof Missing)) {
            $media->alt = $dto->getAlt();
        }

        $media->save();

        return $media;
    }

    private function getMediaType(string $extension): int
    {
        return match ($extension) {
            'jpeg', 'jpg', 'png', 'gif', 'bmp', 'svg', 'webp' => MediaType::PHOTO,
            'mp4', 'webm', 'ogg', 'ogv', 'mov', 'wmv' => MediaType::VIDEO,
            default => MediaType::OTHER,
        };
    }

    private function updateSlug(Media $media, string $slug): string
    {
        $response = Http::asJson()
            ->acceptJson()
            ->withHeaders(['x-api-key' => Config::get('silverbox.key')])
            ->patch($media->url, [
                'slug' => $slug,
            ]);

        if ($response->failed() || !isset($response['path'])) {
            throw new AppAccessException('CDN responded with an error', 500);
        }

        return Config::get('silverbox.host') . '/' . $response['path'];
    }
}<|MERGE_RESOLUTION|>--- conflicted
+++ resolved
@@ -37,27 +37,7 @@
         }
     }
 
-<<<<<<< HEAD
-    public function destroy(Media $media): void
-    {
-        if ($media->products()->exists()) {
-            Gate::authorize('products.edit');
-        }
-
-        $response = Http::withHeaders(['x-api-key' => Config::get('silverbox.key')])
-            ->delete($media->url);
-
-        if ($response->failed()) {
-            throw new MediaCriticalException('CDN responded with an error');
-        }
-
-        $media->forceDelete();
-    }
-
-    public function store(UploadedFile $file): Media
-=======
     public function store(UploadedFile $file, bool $private = false): Media
->>>>>>> 76914028
     {
         $response = Http::attach('file', $file->getContent(), 'file')
             ->withHeaders(['x-api-key' => Config::get('silverbox.key')])
@@ -89,6 +69,22 @@
         return $media;
     }
 
+    public function destroy(Media $media): void
+    {
+        if ($media->products()->exists()) {
+            Gate::authorize('products.edit');
+        }
+
+        $response = Http::withHeaders(['x-api-key' => Config::get('silverbox.key')])
+            ->delete($media->url);
+
+        if ($response->failed()) {
+            throw new MediaCriticalException('CDN responded with an error');
+        }
+
+        $media->forceDelete();
+    }
+
     private function getMediaType(string $extension): int
     {
         return match ($extension) {
