<?php

namespace App\Services\Contracts;

use App\Dtos\TFAConfirmDto;
use App\Dtos\TFAPasswordDto;
use App\Dtos\TFASetupDto;
use App\Models\User;

interface AuthServiceContract
{
    public function login(string $email, string $password, ?string $ip, ?string $userAgent): array;

    public function refresh(string $refreshToken, ?string $ip, ?string $userAgent): array;

//    public function logout(User $user): void;

    public function resetPassword(string $email): void;

    public function showResetPasswordForm(?string $email, ?string $token): User;

    public function saveResetPassword(string $email, string $token, string $password): void;

    public function changePassword(User $user, string $password, string $newPassword): void;

    public function userByIdentity(string $identityToken): User;

    public function unauthenticatedUser(): User;

    public function isUserAuthenticated(): bool;

    public function isAppAuthenticated(): bool;

    public function setupTFA(TFASetupDto $dto): array;

    public function confirmTFA(TFAConfirmDto $dto): array;

    public function generateRecoveryCodes(TFAPasswordDto $dto): array;

<<<<<<< HEAD
    public function showRecoveryCodes(TFAPasswordDto $dto): array;

    public function removeTFA(TFAPasswordDto $dto): void;

    public function removeUsersTFA(User $user): void;

=======
>>>>>>> 534df58a
//    public function loginHistory(User $user): Builder;
//
//    public function killActiveSession(User $user, string $oauthAccessTokensId);
//
//    public function killAllSessions(User $user);
}<|MERGE_RESOLUTION|>--- conflicted
+++ resolved
@@ -37,15 +37,10 @@
 
     public function generateRecoveryCodes(TFAPasswordDto $dto): array;
 
-<<<<<<< HEAD
-    public function showRecoveryCodes(TFAPasswordDto $dto): array;
-
     public function removeTFA(TFAPasswordDto $dto): void;
 
     public function removeUsersTFA(User $user): void;
 
-=======
->>>>>>> 534df58a
 //    public function loginHistory(User $user): Builder;
 //
 //    public function killActiveSession(User $user, string $oauthAccessTokensId);
