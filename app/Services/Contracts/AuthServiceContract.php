<?php

namespace App\Services\Contracts;

use App\Models\User;
use Illuminate\Database\Eloquent\Builder;
use Laravel\Passport\PersonalAccessTokenResult;

interface AuthServiceContract
{
    public function login(string $email, string $password, ?string $ip, ?string $userAgent): PersonalAccessTokenResult;

    public function logout(User $user): void;

    public function resetPassword(string $email): void;

    public function showResetPasswordForm(?string $email, ?string $token): User;

    public function saveResetPassword(string $email, string $token, string $password): void;

    public function changePassword(User $user, string $password, string $newPassword): void;

<<<<<<< HEAD
    public function loginHistory(User $user);

    public function killActiveSession(User $user, string $oauthAccessTokensId);

    public function killAllSessions(User $user);
=======
    public function loginHistory(User $user): Builder;
>>>>>>> 2c738e6a
}<|MERGE_RESOLUTION|>--- conflicted
+++ resolved
@@ -20,13 +20,9 @@
 
     public function changePassword(User $user, string $password, string $newPassword): void;
 
-<<<<<<< HEAD
-    public function loginHistory(User $user);
+    public function loginHistory(User $user): Builder;
 
     public function killActiveSession(User $user, string $oauthAccessTokensId);
 
     public function killAllSessions(User $user);
-=======
-    public function loginHistory(User $user): Builder;
->>>>>>> 2c738e6a
 }