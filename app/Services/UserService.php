<?php

namespace App\Services;

use App\Dtos\UserCreateDto;
use App\Dtos\UserDto;
use App\Enums\ExceptionsEnums\Exceptions;
use App\Enums\RoleType;
use App\Events\UserCreated;
use App\Events\UserDeleted;
use App\Events\UserUpdated;
use App\Exceptions\ClientException;
use App\Models\Role;
use App\Models\User;
use App\Models\UserPreference;
use App\Services\Contracts\MetadataServiceContract;
use App\Services\Contracts\UserServiceContract;
use Heseya\Dto\Missing;
use Illuminate\Database\Eloquent\Builder;
use Illuminate\Pagination\LengthAwarePaginator;
use Illuminate\Support\Collection;
use Illuminate\Support\Facades\Auth;
use Illuminate\Support\Facades\Config;
use Illuminate\Support\Facades\Hash;

class UserService implements UserServiceContract
{
    public function __construct(
        private MetadataServiceContract $metadataService,
    ) {
    }

    public function index(array $search, ?string $sort): LengthAwarePaginator
    {
        return User::searchByCriteria($search)
            ->sort($sort)
            ->with('metadata')
            ->paginate(Config::get('pagination.per_page'));
    }

    public function create(UserCreateDto $dto): User
    {
        if (!$dto->getRoles() instanceof Missing) {
            $roleModels = Role::query()
                ->whereIn('id', $dto->getRoles())
                ->orWhere('type', RoleType::AUTHENTICATED)
                ->get();
        } else {
            $roleModels = Role::query()
                ->where('type', RoleType::AUTHENTICATED)
                ->get();
        }

        // @phpstan-ignore-next-line
        $permissions = $roleModels->flatMap(
            fn ($role) => $role->type->value !== RoleType::AUTHENTICATED ? $role->getPermissionNames() : [],
        )->unique();

        if (!Auth::user()?->hasAllPermissions($permissions)) {
            throw new ClientException(Exceptions::CLIENT_GIVE_ROLE_THAT_USER_DOESNT_HAVE, simpleLogs: true);
        }

<<<<<<< HEAD
        $fields = $dto->toArray();
        $fields['password'] = Hash::make($dto->getPassword());
        /** @var User $user */
        $user = User::query()->create($fields);
=======
        /** @var User $user */
        $user = User::query()->create([
            'name' => $dto->getName(),
            'email' => $dto->getEmail(),
            'password' => Hash::make($dto->getPassword()),
        ]);
>>>>>>> 4af71010

        $preferences = UserPreference::query()->create();
        $preferences->refresh();

        $user->preferences()->associate($preferences);

        $user->syncRoles($roleModels);

        if (!($dto->getMetadata() instanceof Missing)) {
            $this->metadataService->sync($user, $dto->getMetadata());
        }

        $user->save();

        UserCreated::dispatch($user);

        return $user;
    }

    public function update(User $user, UserDto $dto): User
    {
        $authenticable = Auth::user();

        if (!$dto->getRoles() instanceof Missing && $dto->getRoles() !== null) {
            /** @var Collection<int, Role> $roleModels */
            $roleModels = Role::query()
                ->whereIn('id', $dto->getRoles())
                ->orWhere('type', RoleType::AUTHENTICATED)
                ->get();

            $newRoles = $roleModels->diff($user->roles);
            /** @var \Illuminate\Database\Eloquent\Collection $removedRoles */
            $removedRoles = $user->roles->diff($roleModels);

            // @phpstan-ignore-next-line
            $permissions = $newRoles->flatMap(
                fn ($role) => $role->type->value !== RoleType::AUTHENTICATED ? $role->getPermissionNames() : [],
            )->unique();

            if (!$authenticable?->hasAllPermissions($permissions)) {
                throw new ClientException(Exceptions::CLIENT_GIVE_ROLE_THAT_USER_DOESNT_HAVE);
            }

            $permissions = $removedRoles->flatMap(
                fn (Role $role) => $role->type->value !== RoleType::AUTHENTICATED ? $role->getPermissionNames() : [],
            )->unique();

            if (!$authenticable->hasAllPermissions($permissions)) {
                throw new ClientException(Exceptions::CLIENT_REMOVE_ROLE_THAT_USER_DOESNT_HAVE);
            }

<<<<<<< HEAD
            $owner = Role::query()->where('type', RoleType::OWNER)->firstOrFail();
=======
            $owner = Role::query()
                ->where('type', RoleType::OWNER)
                ->first();
>>>>>>> 4af71010

            if ($newRoles->contains($owner) && !$authenticable->hasRole($owner)) {
                throw new ClientException(Exceptions::CLIENT_ONLY_OWNER_GRANTS_OWNER_ROLE);
            }

            if ($removedRoles->contains($owner)) {
                if (!$authenticable->hasRole($owner)) {
                    throw new ClientException(Exceptions::CLIENT_ONLY_OWNER_REMOVES_OWNER_ROLE);
                }

                $ownerCount = User::query()->whereHas(
                    'roles',
                    fn (Builder $query) => $query->where('type', RoleType::OWNER),
                )->count();

                if ($ownerCount < 2) {
                    throw new ClientException(Exceptions::CLIENT_ONE_OWNER_REMAINS);
                }
            }

            $user->syncRoles($roleModels);
        }

        $user->update($dto->toArray());

        UserUpdated::dispatch($user);

        return $user;
    }

    public function destroy(User $user): void
    {
        $authenticable = Auth::user();

        $owner = Role::query()->where('type', RoleType::OWNER)->firstOrFail();

        if ($user->hasRole($owner)) {
            if (!$authenticable?->hasRole($owner)) {
                throw new ClientException(Exceptions::CLIENT_ONLY_OWNER_REMOVES_OWNER_ROLE);
            }

            $ownerCount = User::query()->whereHas(
                'roles',
                fn (Builder $query) => $query->where('type', RoleType::OWNER),
            )->count();

            if ($ownerCount < 2) {
                throw new ClientException(Exceptions::CLIENT_ONE_OWNER_REMAINS);
            }
        }

        if ($user->delete()) {
            UserDeleted::dispatch($user);
        }
    }
}<|MERGE_RESOLUTION|>--- conflicted
+++ resolved
@@ -60,19 +60,10 @@
             throw new ClientException(Exceptions::CLIENT_GIVE_ROLE_THAT_USER_DOESNT_HAVE, simpleLogs: true);
         }
 
-<<<<<<< HEAD
         $fields = $dto->toArray();
         $fields['password'] = Hash::make($dto->getPassword());
         /** @var User $user */
         $user = User::query()->create($fields);
-=======
-        /** @var User $user */
-        $user = User::query()->create([
-            'name' => $dto->getName(),
-            'email' => $dto->getEmail(),
-            'password' => Hash::make($dto->getPassword()),
-        ]);
->>>>>>> 4af71010
 
         $preferences = UserPreference::query()->create();
         $preferences->refresh();
@@ -124,13 +115,9 @@
                 throw new ClientException(Exceptions::CLIENT_REMOVE_ROLE_THAT_USER_DOESNT_HAVE);
             }
 
-<<<<<<< HEAD
-            $owner = Role::query()->where('type', RoleType::OWNER)->firstOrFail();
-=======
             $owner = Role::query()
                 ->where('type', RoleType::OWNER)
                 ->first();
->>>>>>> 4af71010
 
             if ($newRoles->contains($owner) && !$authenticable->hasRole($owner)) {
                 throw new ClientException(Exceptions::CLIENT_ONLY_OWNER_GRANTS_OWNER_ROLE);
