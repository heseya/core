<?php

namespace App\Services;

use App\Dtos\ShippingMethodDto;
use App\Exceptions\StoreException;
use App\Models\ShippingMethod;
use App\Services\Contracts\ShippingMethodServiceContract;
use Illuminate\Database\Eloquent\Builder;
use Illuminate\Database\Eloquent\Collection;
use Illuminate\Support\Facades\Auth;

class ShippingMethodService implements ShippingMethodServiceContract
{
    public function index(?string $country, float $cartValue): Collection
    {
        $query = ShippingMethod::query()->orderBy('order');

        if (!Auth::user()->can('shipping_methods.show_hidden')) {
            $query->where('public', true);
        }

        if (Auth::user()->hasAnyPermission([
            'payment_methods.show_hidden',
            'shipping_methods.edit',
        ])) {
            $query->with('paymentMethods');
        } else {
            $query->with([
                'paymentMethods' => fn ($query) => $query->where('public', true),
            ]);
        }

        if ($country) {
            $query->where(function (Builder $query) use ($country): void {
                $query->where(function (Builder $query) use ($country): void {
                    $query
                        ->where('black_list', false)
                        ->whereHas('countries', fn ($query) => $query->where('code', $country));
                })->orWhere(function (Builder $query) use ($country): void {
                    $query
                        ->where('black_list', true)
                        ->whereDoesntHave(
                            'countries',
                            fn ($query) => $query->where('code', $country),
                        );
                });
            });
        }

        $shippingMethods = $query->get();
        $shippingMethods->each(fn ($method) => $method->price = $method->getPrice($cartValue));

        return $shippingMethods;
    }

    public function store(ShippingMethodDto $shippingMethodDto): ShippingMethod
    {
<<<<<<< HEAD
        $attributes = $request->validated();
        $shippingMethodOrderLast = ShippingMethod::orderBy('order', 'desc')->first()->order ?? 0;
        $attributes = $attributes + ['order' => $shippingMethodOrderLast + 1];
=======
        $attributes = array_merge(
            $shippingMethodDto->toArray(),
            ['order' => ShippingMethod::count()],
        );
>>>>>>> 07a9d617

        $shippingMethod = ShippingMethod::create($attributes);

        if ($shippingMethodDto->getPaymentMethods() !== null) {
            $shippingMethod->paymentMethods()->sync($shippingMethodDto->getPaymentMethods());
        }

        if ($shippingMethodDto->getCountries() !== null) {
            $shippingMethod->countries()->sync($shippingMethodDto->getCountries());
        }

        foreach ($shippingMethodDto->getPriceRanges() as $range) {
            $priceRange = $shippingMethod->priceRanges()->firstOrCreate([
                'start' => $range['start'],
            ]);
            $priceRange->prices()->create([
                'value' => $range['value'],
            ]);
        }

        return $shippingMethod;
    }

    public function update(ShippingMethod $shippingMethod, ShippingMethodDto $shippingMethodDto): ShippingMethod
    {
        $shippingMethod->update($shippingMethodDto->toArray());

        if ($shippingMethodDto->getPaymentMethods() !== null) {
            $shippingMethod->paymentMethods()->sync($shippingMethodDto->getPaymentMethods());
        }

        if ($shippingMethodDto->getCountries() !== null) {
            $shippingMethod->countries()->sync($shippingMethodDto->getCountries());
        }

        if ($shippingMethodDto->getPriceRanges() !== null) {
            $shippingMethod->priceRanges()->delete();

            foreach ($shippingMethodDto->getPriceRanges() as $range) {
                $priceRange = $shippingMethod->priceRanges()->firstOrCreate([
                    'start' => $range['start'],
                ]);
                $priceRange->prices()->create([
                    'value' => $range['value'],
                ]);
            }
        }

        return $shippingMethod;
    }

    public function reorder(array $shippingMethods): void
    {
        foreach ($shippingMethods as $key => $id) {
            ShippingMethod::where('id', $id)->update(['order' => $key]);
        }
    }

    public function destroy(ShippingMethod $shippingMethod): void
    {
        if ($shippingMethod->orders()->count() > 0) {
            throw new StoreException(__('admin.error.delete_with_relations'));
        }

        $shippingMethod->delete();
    }
}<|MERGE_RESOLUTION|>--- conflicted
+++ resolved
@@ -56,16 +56,10 @@
 
     public function store(ShippingMethodDto $shippingMethodDto): ShippingMethod
     {
-<<<<<<< HEAD
-        $attributes = $request->validated();
-        $shippingMethodOrderLast = ShippingMethod::orderBy('order', 'desc')->first()->order ?? 0;
-        $attributes = $attributes + ['order' => $shippingMethodOrderLast + 1];
-=======
         $attributes = array_merge(
             $shippingMethodDto->toArray(),
             ['order' => ShippingMethod::count()],
         );
->>>>>>> 07a9d617
 
         $shippingMethod = ShippingMethod::create($attributes);
 
