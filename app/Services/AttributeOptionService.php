--- conflicted
+++ resolved
@@ -10,6 +10,16 @@
 {
     public function create(string $attributeId, AttributeOptionDto $dto): AttributeOption
     {
+        $data = array_merge(
+            ['attribute_id' => $attributeId],
+            $dto->toArray(),
+        );
+
+        return AttributeOption::create($data);
+    }
+
+    public function updateOrCreate(string $attributeId, AttributeOptionDto $dto): AttributeOption
+    {
         if ($dto->getId() !== null) {
             $attributeOption = AttributeOption::findOrFail($dto->getId());
             $attributeOption->update($dto->toArray());
@@ -17,22 +27,7 @@
             return $attributeOption;
         }
 
-        $data = array_merge(
-            ['attribute_id' => $attributeId],
-            $dto->toArray(),
-        );
-
-        return AttributeOption::create($data);
-<<<<<<< HEAD
-    }
-
-    public function updateOrCreate(string $attributeId, AttributeOptionDto $dto): AttributeOption
-    {
-        $this->deleteAttributeOptions($attributeId);
-
         return $this->create($attributeId, $dto);
-=======
->>>>>>> bc8aa89a
     }
 
     public function deleteAttributeOptions(string $attributeId): void
