<?php

namespace App\Services;

use App\Dtos\PaymentDto;
use App\Enums\ExceptionsEnums\Exceptions;
use App\Enums\PaymentStatus;
use App\Exceptions\ClientException;
use App\Exceptions\ServerException;
use App\Models\Order;
use App\Models\Payment;
use App\Models\PaymentMethod;
use App\Payments\PayPal;
use App\Payments\PayU;
use App\Payments\Przelewy24;
use App\Services\Contracts\PaymentServiceContract;
use Domain\Currency\Currency;
use Illuminate\Http\Client\Response;
use Illuminate\Support\Facades\Config;
use Illuminate\Support\Facades\Http;
use Illuminate\Support\Facades\Validator;
use Illuminate\Validation\Rules\Enum;
use Illuminate\Validation\ValidationException;
use Throwable;

final class PaymentService implements PaymentServiceContract
{
    /**
     * @throws ClientException
     */
    public function getPayment(Order $order, PaymentMethod $paymentMethod, string $continueUrl): Payment
    {
        if ($order->paid) {
            throw new ClientException(Exceptions::CLIENT_ORDER_PAID);
        }

        if (!PaymentMethod::searchByCriteria([
            'id' => $paymentMethod->getKey(),
            'public' => true,
            'order_code' => $order->code,
        ])->exists()) {
            throw new ClientException(Exceptions::PAYMENT_METHOD_NOT_AVAILABLE_FOR_SHIPPING);
        }

        return $paymentMethod->alias === null
            ? $this->requestPaymentFromMicroservice($paymentMethod, $order, $continueUrl)
            : $this->createPaymentLegacy($paymentMethod, $order, $continueUrl);
    }

    private function requestPaymentFromMicroservice(PaymentMethod $method, Order $order, string $continueUrl): Payment
    {
        $response = Http::post($method->url, [
            'continue_url' => $continueUrl,
            'order_id' => $order->getKey(),
            'api_url' => Config::get('app.url'),
        ]);

        $this->validatePaymentServiceResponse($response);

        return Payment::create(
            [
                'order_id' => $order->getKey(),
                'method_id' => $method->getKey(),
                'status' => $response->json('status'),
                'amount' => $response->json('amount'),
                'currency' => $response->json('currency'),
                'redirect_url' => $response->json('redirect_url'),
                'continue_url' => $response->json('continue_url'),
            ],
        );
    }

    /**
     * @throws ServerException
     */
    private function validatePaymentServiceResponse(Response $response): void
    {
        if (!$response->ok()) {
            throw new ServerException(Exceptions::SERVER_PAYMENT_MICROSERVICE_ERROR);
        }

        $validator = Validator::make($response->json(), [
            'status' => ['required', new Enum(PaymentStatus::class)],
            'amount' => ['required', 'numeric'],
            'currency' => ['required', 'string', new Enum(Currency::class)],
            'redirect_url' => ['nullable', 'string', 'max:1000'],
            'continue_url' => ['nullable', 'string', 'max:1000'],
        ]);

        if ($validator->fails()) {
            throw new ServerException(Exceptions::SERVER_PAYMENT_MICROSERVICE_ERROR, new ValidationException($validator));
        }
    }

    /**
     * @throws ClientException
     *
     * @deprecated
     */
    private function createPaymentLegacy(PaymentMethod $method, Order $order, string $continueUrl): Payment
    {
        if ($order->paid) {
            throw new ClientException(Exceptions::CLIENT_ORDER_PAID);
        }

        if (!array_key_exists($method->alias ?? '', Config::get('payable.aliases'))) {
            throw new ClientException(Exceptions::CLIENT_UNKNOWN_PAYMENT_METHOD);
        }

        /**
         * @var PayU|PayPal|Przelewy24 $methodClass
         */
        $methodClass = Config::get('payable.aliases')[$method->alias];

        /**
         * @var Payment $payment
         */
        $payment = $order->payments()->create([
            'method' => $method->alias,
<<<<<<< HEAD
            'amount' => $order->summary - $order->paid_amount,
            'currency' => $order->currency,
=======
            'amount' => $order->summary->minus($order->paid_amount)->getAmount()->toFloat(),
>>>>>>> 705fe542
            'status' => PaymentStatus::PENDING,
            'continue_url' => $continueUrl,
        ]);

        try {
            $payment->update($methodClass::generateUrl($payment));
        } catch (Throwable) {
            $payment->update(['status' => PaymentStatus::FAILED]);
            throw new ClientException(Exceptions::CLIENT_GENERATE_PAYMENT_URL);
        }

        return $payment;
    }

    public function create(PaymentDto $dto): Payment
    {
        $order = Order::query()->findOrFail($dto->getOrderId());

        return Payment::query()->create([
            'currency' => $order->currency,
            ...$dto->toArray(),
        ]);
    }
}<|MERGE_RESOLUTION|>--- conflicted
+++ resolved
@@ -117,12 +117,8 @@
          */
         $payment = $order->payments()->create([
             'method' => $method->alias,
-<<<<<<< HEAD
-            'amount' => $order->summary - $order->paid_amount,
+            'amount' => $order->summary->minus($order->paid_amount)->getAmount()->toFloat(),
             'currency' => $order->currency,
-=======
-            'amount' => $order->summary->minus($order->paid_amount)->getAmount()->toFloat(),
->>>>>>> 705fe542
             'status' => PaymentStatus::PENDING,
             'continue_url' => $continueUrl,
         ]);
