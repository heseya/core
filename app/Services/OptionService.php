<?php

namespace App\Services;

use App\Models\Option;
use App\Models\Schema;
use App\Services\Contracts\MetadataServiceContract;
use App\Services\Contracts\OptionServiceContract;
use Heseya\Dto\Missing;
use Illuminate\Support\Collection;

class OptionService implements OptionServiceContract
{
    public function __construct(
        private MetadataServiceContract $metadataService,
    ) {
    }

    public function sync(Schema $schema, array $options = []): void
    {
        $keep = Collection::empty();

        foreach ($options as $order => $optionItem) {
            $optionData = array_merge(
                $optionItem->toArray(),
                ['order' => $order],
            );

            if (!$optionItem->getId() instanceof Missing) {
<<<<<<< HEAD
                $option = Option::where('id', $optionItem->getId())->firstOrFail();
=======
                /** @var Option $option */
                $option = Option::query()->findOrFail($optionItem->getId());
>>>>>>> 4af71010
                $option->update($optionData);
            } else {
                $option = $schema->options()->create($optionData);
            }

            $option->items()->sync(
                !$optionItem->getItems() instanceof Missing ?
                    $optionItem->getItems() ?? []
                    : [],
            );

            if (!($optionItem->getMetadata() instanceof Missing)) {
                $this->metadataService->sync($option, $optionItem->getMetadata());
            }

            $keep->add($option->getKey());
        }

        $schema->options()->whereNotIn('id', $keep)->delete();
    }
}<|MERGE_RESOLUTION|>--- conflicted
+++ resolved
@@ -27,12 +27,8 @@
             );
 
             if (!$optionItem->getId() instanceof Missing) {
-<<<<<<< HEAD
-                $option = Option::where('id', $optionItem->getId())->firstOrFail();
-=======
                 /** @var Option $option */
                 $option = Option::query()->findOrFail($optionItem->getId());
->>>>>>> 4af71010
                 $option->update($optionData);
             } else {
                 $option = $schema->options()->create($optionData);
