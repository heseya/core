<?php

namespace App\Services;

use App\Dtos\AddressDto;
use App\Dtos\CartDto;
use App\Dtos\OrderDto;
use App\Dtos\OrderIndexDto;
use App\Dtos\OrderProductSearchDto;
use App\Dtos\OrderProductUpdateDto;
use App\Dtos\OrderProductUrlDto;
use App\Dtos\OrderUpdateDto;
use App\Dtos\PriceDto;
use App\Enums\Currency;
use App\Enums\ExceptionsEnums\Exceptions;
use App\Enums\Product\ProductPriceType;
use App\Enums\SchemaType;
use App\Enums\ShippingType;
use App\Events\OrderCreated;
use App\Events\OrderUpdated;
use App\Events\OrderUpdatedShippingNumber;
use App\Events\SendOrderUrls;
use App\Exceptions\ClientException;
use App\Exceptions\OrderException;
use App\Exceptions\ServerException;
use App\Exceptions\StoreException;
use App\Http\Resources\OrderResource;
use App\Models\Address;
use App\Models\App;
use App\Models\CartResource;
use App\Models\Option;
use App\Models\Order;
use App\Models\OrderProduct;
use App\Models\Product;
use App\Models\Schema;
use App\Models\ShippingMethod;
use App\Models\Status;
use App\Models\User;
use App\Notifications\SendUrls;
use App\Repositories\Contracts\ProductRepositoryContract;
use App\Services\Contracts\DepositServiceContract;
use App\Services\Contracts\DiscountServiceContract;
use App\Services\Contracts\ItemServiceContract;
use App\Services\Contracts\MetadataServiceContract;
use App\Services\Contracts\NameServiceContract;
use App\Services\Contracts\OrderServiceContract;
use Brick\Money\Money;
use Exception;
use Heseya\Dto\Missing;
use Illuminate\Contracts\Pagination\LengthAwarePaginator;
use Illuminate\Http\JsonResponse;
use Illuminate\Support\Collection;
use Illuminate\Support\Facades\Auth;
use Illuminate\Support\Facades\Cache;
use Illuminate\Support\Facades\Config;
use Illuminate\Support\Facades\DB;
use Throwable;

<<<<<<< HEAD
readonly class OrderService implements OrderServiceContract
=======
final readonly class OrderService implements OrderServiceContract
>>>>>>> e1c9bd52
{
    public function __construct(
        private DiscountServiceContract $discountService,
        private ItemServiceContract $itemService,
        private NameServiceContract $nameService,
        private MetadataServiceContract $metadataService,
        private DepositServiceContract $depositService,
        private ProductRepositoryContract $productRepository,
    ) {}

    public function calcSummary(Order $order): float
    {
        // TODO: This needs to take order currency
        $currency = Currency::DEFAULT;

        $value = 0;
        foreach ($order->products as $item) {
            $value += $item->price * $item->quantity;
        }

        $cartValue = Money::of($value, $currency->value);
        foreach ($order->discounts as $discount) {
            $value -= $this->discountService->calc($cartValue, $discount)->getAmount()->toFloat();
        }

        $value = max($value, 0) + $order->shipping_price;

        return round($value, 2, PHP_ROUND_HALF_UP);
    }

    /**
     * @throws Throwable
     * @throws OrderException
     * @throws ServerException
     */
    public function store(OrderDto $dto): Order
    {
        DB::beginTransaction();

        $currency = Currency::DEFAULT;

        try {
            $items = $dto->getItems();

            if ($items instanceof Missing) {
                throw new OrderException('Attempted to create an order without products!');
            }

            // Schema values and warehouse items validation
            $products = $this->itemService->checkOrderItems($items);

            [$shippingMethod, $digitalShippingMethod] = $this->getDeliveryMethods($dto, $products, true);

            // Creating order
            switch ($shippingMethod?->shipping_type) {
                case ShippingType::ADDRESS:
                    $shippingPlace = null;
                    $shippingAddressId = Address::query()
                        ->firstOrCreate($dto->getShippingPlace()->toArray()) // @phpstan-ignore-line
                        ->getKey();
                    break;
                case ShippingType::POINT:
                    $shippingPlace = null;
                    $shippingAddressId = Address::query() // @phpstan-ignore-line
                        ->find($dto->getShippingPlace())
                        ->getKey();
                    break;
                case ShippingType::POINT_EXTERNAL:
                    $shippingPlace = $dto->getShippingPlace();
                    $shippingAddressId = null;
                    break;
                default:
                    $shippingPlace = null;
                    $shippingAddressId = null;
                    break;
            }

            if (!($dto->getBillingAddress() instanceof Missing)) {
                $billingAddress = Address::query()->firstOrCreate($dto->getBillingAddress()->toArray());
            }

            $getInvoiceRequested = $dto->getInvoiceRequested() instanceof Missing
                ? false
                : $dto->getInvoiceRequested();

            /** @var Status $status */
            $status = Status::query()
                ->select('id')
                ->orderBy('order')
                ->firstOr(callback: fn () => throw new ServerException(Exceptions::SERVER_ORDER_STATUSES_NOT_CONFIGURED));

            /** @var User|App $buyer */
            $buyer = Auth::user();

            /** @var Order $order */
            $order = Order::query()->create(
                [
                    'code' => $this->nameService->generate(),
                    'currency' => 'PLN',
                    'shipping_price_initial' => 0.0,
                    'shipping_price' => 0.0,
                    'cart_total_initial' => 0.0,
                    'cart_total' => 0.0,
                    'status_id' => $status->getKey(),
                    'shipping_address_id' => $shippingAddressId,
                    'billing_address_id' => isset($billingAddress) ? $billingAddress->getKey() : null,
                    'buyer_id' => $buyer->getKey(),
                    'buyer_type' => $buyer::class,
                    'invoice_requested' => $getInvoiceRequested,
                    'shipping_place' => $shippingPlace,
                    'shipping_type' => $shippingMethod->shipping_type ?? $digitalShippingMethod->shipping_type,
                ] + $dto->toArray(),
            );

            // Add products to order
            $cartValueInitial = 0;
            $tempSchemaOrderProduct = [];
            try {
                foreach ($items as $item) {
                    /** @var Product $product */
                    $product = $products->firstWhere('id', $item->getProductId());

                    /** @var PriceDto $priceDto */
                    [[$priceDto]] = $this->productRepository::getProductPrices($product->getKey(), [
                        ProductPriceType::PRICE_BASE,
                    ], $currency);

                    $price = $priceDto->value->getAmount()->toFloat();

                    $orderProduct = new OrderProduct([
                        'product_id' => $item->getProductId(),
                        'quantity' => $item->getQuantity(),
                        'price_initial' => $price,
                        'price' => $price,
                        'base_price_initial' => $price,
                        'base_price' => $price,
                        'name' => $product->name,
                        'vat_rate' => $product->vat_rate,
                        'shipping_digital' => $product->shipping_digital,
                    ]);

                    $order->products()->save($orderProduct);
                    $cartValueInitial += $product->price * $item->getQuantity();

                    $schemaProductPrice = 0;
                    // Add schemas to products
                    foreach ($item->getSchemas() as $schemaId => $value) {
                        /** @var Schema $schema */
                        $schema = $product->schemas()->findOrFail($schemaId);
                        $price = $schema->getPrice($value, $item->getSchemas());

                        if ($schema->type->is(SchemaType::SELECT)) {
                            /** @var Option $option */
                            $option = $schema->options()->findOrFail($value);
                            $tempSchemaOrderProduct[$schema->name . '_' . $item->getProductId()] = [$schemaId, $value];
                            $value = $option->name;
                        }

                        $orderProduct->schemas()->create([
                            'name' => $schema->name,
                            'value' => $value,
                            'price_initial' => $price,
                            'price' => $price,
                        ]);

                        $schemaProductPrice += $price;
                        $cartValueInitial += $price * $item->getQuantity();
                    }

                    if ($schemaProductPrice) {
                        $orderProduct->price += $schemaProductPrice;
                        $orderProduct->price_initial += $schemaProductPrice;
                        $orderProduct->save();
                    }
                }

                if (!($dto->getMetadata() instanceof Missing)) {
                    $this->metadataService->sync($order, $dto->getMetadata());
                }

                $order->cart_total_initial = $cartValueInitial;
                $order->cart_total = $cartValueInitial;

                // Apply discounts to order/products
                $order = $this->discountService->calcOrderProductsAndTotalDiscounts($order, $dto);

                $cartTotal = Money::of($order->cart_total, $currency->value);
                $shippingPrice = $shippingMethod?->getPrice($cartTotal) ?? Money::zero($currency->value);
                $shippingPrice = $shippingPrice->plus(
                    $digitalShippingMethod?->getPrice($cartTotal) ?? Money::zero($currency->value),
                );

                $order->shipping_price_initial = $shippingPrice->getAmount()->toFloat();
                $order->shipping_price = $shippingPrice->getAmount()->toFloat();

                // Apply discounts to order
                $order = $this->discountService->calcOrderShippingDiscounts($order, $dto);

                foreach ($order->products as $orderProduct) {
                    // Remove items from warehouse
                    if (!$this->removeItemsFromWarehouse($orderProduct, $tempSchemaOrderProduct)) {
                        throw new OrderException(Exceptions::ORDER_NOT_ENOUGH_ITEMS_IN_WAREHOUSE);
                    }
                }
                $order->push();
            } catch (Throwable $exception) {
                $order->delete();

                throw $exception;
            }

            DB::commit();
            OrderCreated::dispatch($order);

            return $order;
        } catch (StoreException $exception) {
            DB::rollBack();

            throw $exception;
        } catch (Throwable) {
            DB::rollBack();

            throw new ServerException(Exceptions::SERVER_TRANSACTION_ERROR);
        }
    }

    public function update(OrderUpdateDto $dto, Order $order): JsonResponse
    {
        DB::beginTransaction();
        try {
            [$shippingMethod, $digitalShippingMethod] = $this->getDeliveryMethods($dto, $order->products, false);

            $shippingType = $shippingMethod
                ? $shippingMethod->shipping_type
                : $order->shippingMethod?->shipping_type;

            if ($shippingType === null) {
                $shippingType = $digitalShippingMethod
                    ? $digitalShippingMethod->shipping_type : $order->digitalShippingMethod?->shipping_type;
            }

            if ($shippingType !== ShippingType::POINT) {
                $shippingPlace = $dto->getShippingPlace() instanceof AddressDto ?
                    $this->modifyAddress(
                        $order,
                        'shipping_address_id',
                        $dto->getShippingPlace(),
                    ) : $dto->getShippingPlace();
            } else {
                if (!($dto->getShippingPlace() instanceof Missing)) {
                    /** @phpstan-ignore-next-line */
                    $shippingPlace = Address::query()->find($dto->getShippingPlace())->getKey();
                } else {
                    $shippingPlace = null;
                }
            }

            $billingAddress = $this->modifyAddress(
                $order,
                'billing_address_id',
                $dto->getBillingAddress(),
            );

            $billingAddressId = $billingAddress instanceof Address
                ? ['billing_address_id' => $billingAddress->getKey()]
                : (!$dto->getBillingAddress() instanceof Missing ? ['billing_address_id' => null] : []);

            $order->update([
                'shipping_address_id' => $this->resolveShippingAddress($shippingPlace, $shippingType, $order),
                'shipping_place' => $this->resolveShippingPlace($shippingPlace, $shippingType, $order),
                'shipping_type' => $shippingType,
            ] + $dto->toArray() + $billingAddressId);

            if ($shippingMethod) {
                $order->shippingMethod()->dissociate();
                $order->shippingMethod()->associate($shippingMethod);
            }

            if ($digitalShippingMethod) {
                $order->digitalShippingMethod()->dissociate();
                $order->digitalShippingMethod()->associate($digitalShippingMethod);
            }

            DB::commit();

            // other event when only shipping number is updated
            if (!($dto->getShippingNumber() instanceof Missing)) {
                OrderUpdatedShippingNumber::dispatch($order);

                if (count($dto->toArray()) !== 1) {
                    OrderUpdated::dispatch($order);
                }
            } else {
                OrderUpdated::dispatch($order);
            }

            return OrderResource::make($order)->response();
        } catch (Exception $error) {
            DB::rollBack();

            throw new ClientException(Exceptions::CLIENT_ORDER_EDIT_ERROR);
        }
    }

    public function indexUserOrder(OrderIndexDto $dto): LengthAwarePaginator
    {
        return Order::searchByCriteria(['buyer_id' => Auth::id()] + $dto->getSearchCriteria())
            ->sort($dto->getSort())
            ->with([
                'products',
                'discounts',
                'payments',
                'status',
                'shippingMethod',
                'shippingMethod.paymentMethods',
                'digitalShippingMethod',
                'digitalShippingMethod.paymentMethods',
                'shippingAddress',
                'metadata',
                'documents',
            ])
            ->paginate(Config::get('pagination.per_page'));
    }

    public function cartProcess(CartDto $cartDto): CartResource
    {
        // Lista tylko dostępnych produktów
        [$products, $items] = $this->itemService->checkCartItems($cartDto->getItems());
        $cartDto->setItems($items);

        if ($products->isNotEmpty()) {
            $this->getDeliveryMethods($cartDto, $products, false);
        }

        return $this->discountService->calcCartDiscounts($cartDto, $products);
    }

    public function processOrderProductUrls(OrderProductUpdateDto $dto, OrderProduct $product): OrderProduct
    {
        if (!$dto->getIsDelivered() instanceof Missing) {
            $product->update([
                'is_delivered' => $dto->getIsDelivered(),
            ]);
        }

        if (!$dto->getUrls() instanceof Missing) {
            /** @var OrderProductUrlDto $url */
            foreach ($dto->getUrls() as $url) {
                if ($url->getUrl() === null) {
                    $product->urls()->where('name', $url->getName())->delete();
                    continue;
                }
                $product->urls()->updateOrCreate(
                    ['name' => $url->getName()],
                    $url->toArray(),
                );
            }
        }

        return $product;
    }

    public function indexMyOrderProducts(OrderProductSearchDto $dto): LengthAwarePaginator
    {
        return OrderProduct::searchByCriteria(
            ['user' => Auth::id(), 'paid' => true] + $dto->toArray()
        )
            ->sort('created_at:desc')
            ->with(['urls', 'product'])
            ->paginate(Config::get('pagination.per_page'));
    }

    public function sendUrls(Order $order): void
    {
        $products = $order->products()->has('urls')->get();
        if (!$products->isEmpty()) {
            $order->notify(new SendUrls($order, $products));

            $products->toQuery()->update([
                'is_delivered' => true,
            ]);

            SendOrderUrls::dispatch($order);
        }
    }

    /**
     * @return ShippingMethod[]
     *
     * @throws OrderException
     */
    private function getDeliveryMethods(
        CartDto|OrderDto|OrderUpdateDto $dto,
        Collection $products,
        bool $required,
    ): array {
        try {
            // Validate whether delivery methods are the proper type
            $shippingMethod = $dto->getShippingMethodId() instanceof Missing ? null :
                ShippingMethod::whereNot('shipping_type', ShippingType::DIGITAL)
                    ->findOrFail($dto->getShippingMethodId());

            $digitalShippingMethod = $dto->getDigitalShippingMethodId() instanceof Missing ? null :
                ShippingMethod::where('shipping_type', ShippingType::DIGITAL)
                    ->findOrFail($dto->getDigitalShippingMethodId());
        } catch (Throwable $e) {
            throw new OrderException(Exceptions::CLIENT_SHIPPING_METHOD_INVALID_TYPE);
        }

        // Validate whether there are products suited to given delivery types
        // if delivery type isn't required, it's ignored when missing
        if (!$this->itemService->checkHasItemType(
            $products,
            $shippingMethod !== null ? true : ($required ? false : null),
            $digitalShippingMethod !== null ? true : ($required ? false : null),
        )) {
            throw new OrderException(Exceptions::ORDER_SHIPPING_METHOD_TYPE_MISMATCH);
        }

        return [
            $shippingMethod,
            $digitalShippingMethod,
        ];
    }

    private function checkAddress(AddressDto|Missing $addressDto): bool
    {
        if ($addressDto instanceof Missing) {
            return false;
        }

        $address = $addressDto->toArray();
        foreach ($address as $item) {
            if ($item !== null) {
                $exsistAddress = true;
            }
        }

        return isset($exsistAddress);
    }

    private function modifyAddress(Order $order, string $attribute, AddressDto|Missing $addressDto): ?Address
    {
        if ($addressDto instanceof Missing || !$this->checkAddress($addressDto)) {
            return null;
        }

        $old = Address::find($order->{$attribute});
        Cache::add('address.' . $order->{$attribute}, $old ? ((string) $old) : null);
        if ($attribute === 'shipping_address_id' && $order->shipping_type === ShippingType::POINT) {
            return Address::create($addressDto->toArray());
        }

        return Address::updateOrCreate(['id' => $order->{$attribute}], $addressDto->toArray());
    }

    private function removeItemsFromWarehouse(OrderProduct $orderProduct, array $tempSchemaOrderProduct): bool
    {
        $itemsToRemove = [];
        /** @var Product $product */
        $product = $orderProduct->product;
        $productItems = $product->items;
        foreach ($productItems as $productItem) {
            $quantity = $productItem->pivot->required_quantity * $orderProduct->quantity;

            if (!isset($itemsToRemove[$productItem->getKey()])) {
                $itemsToRemove[$productItem->getKey()] = ['item' => $productItem, 'quantity' => $quantity];
            } else {
                $itemsToRemove[$productItem->getKey()]['quantity'] += $quantity;
            }
        }

        foreach ($orderProduct->schemas as $schemaOrder) {
            if (isset($tempSchemaOrderProduct[$schemaOrder->name . '_' . $product->getKey()])) {
                $value = $tempSchemaOrderProduct[$schemaOrder->name . '_' . $product->getKey()][1];
                $schemaId = $tempSchemaOrderProduct[$schemaOrder->name . '_' . $product->getKey()][0];

                $schema = $product->schemas()->findOrFail($schemaId);
                $option = $schema->options()->findOrFail($value);
                foreach ($option->items as $optionItem) {
                    $quantity = $orderProduct->quantity;
                    if (!isset($itemsToRemove[$optionItem->getKey()])) {
                        $itemsToRemove[$optionItem->getKey()] = ['item' => $optionItem, 'quantity' => $quantity];
                    } else {
                        $itemsToRemove[$optionItem->getKey()]['quantity'] += $quantity;
                    }
                }
            }
        }

        return !$itemsToRemove || $this->depositService->removeItemsFromWarehouse($itemsToRemove, $orderProduct);
    }

    private function resolveShippingAddress(
        Address|Missing|string|null $shippingPlace,
        string $shippingType,
        Order $order
    ): ?string {
        if ($shippingPlace instanceof Missing) {
            return $order->shipping_address_id;
        }

        switch ($shippingType) {
            case ShippingType::POINT:
                if ($order->shippingMethod?->shipping_type === ShippingType::POINT && !$shippingPlace) {
                    return $order->shipping_address_id;
                }

                return $shippingPlace;
            case ShippingType::ADDRESS:
                if ($order->shippingMethod?->shipping_type === ShippingType::ADDRESS && !$shippingPlace) {
                    return $order->shipping_address_id;
                }

                if (!($shippingPlace instanceof Address)) {
                    throw new ServerException('Attempting to resolve shipping of type address but place is not Address');
                }

                return $shippingPlace->getKey();
            default:
                return null;
        }
    }

    private function resolveShippingPlace(
        Address|Missing|string|null $shippingPlace,
        string $shippingType,
        Order $order
    ): ?string {
        if ($shippingPlace instanceof Missing) {
            return $order->shipping_place;
        }

        return match ($shippingType) {
            ShippingType::POINT_EXTERNAL => $shippingPlace,
            default => null,
        };
    }
}<|MERGE_RESOLUTION|>--- conflicted
+++ resolved
@@ -56,11 +56,7 @@
 use Illuminate\Support\Facades\DB;
 use Throwable;
 
-<<<<<<< HEAD
-readonly class OrderService implements OrderServiceContract
-=======
 final readonly class OrderService implements OrderServiceContract
->>>>>>> e1c9bd52
 {
     public function __construct(
         private DiscountServiceContract $discountService,
