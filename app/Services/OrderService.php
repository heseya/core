<?php

namespace App\Services;

use App\Dtos\AddressDto;
use App\Dtos\CartDto;
use App\Dtos\OrderDto;
use App\Dtos\OrderIndexDto;
use App\Dtos\OrderProductDto;
use App\Enums\ExceptionsEnums\Exceptions;
use App\Enums\SchemaType;
use App\Events\OrderCreated;
use App\Events\OrderUpdated;
use App\Exceptions\ClientException;
use App\Exceptions\ServerException;
use App\Http\Resources\OrderResource;
use App\Models\Address;
use App\Models\CartResource;
use App\Models\Order;
use App\Models\OrderProduct;
use App\Models\Product;
use App\Models\ShippingMethod;
use App\Models\Status;
use App\Services\Contracts\DepositServiceContract;
use App\Services\Contracts\DiscountServiceContract;
use App\Services\Contracts\ItemServiceContract;
use App\Services\Contracts\MetadataServiceContract;
use App\Services\Contracts\NameServiceContract;
use App\Services\Contracts\OrderServiceContract;
use Exception;
use Heseya\Dto\Missing;
use Illuminate\Contracts\Pagination\LengthAwarePaginator;
use Illuminate\Http\JsonResponse;
use Illuminate\Support\Collection;
use Illuminate\Support\Facades\Auth;
use Illuminate\Support\Facades\Cache;
use Illuminate\Support\Facades\Config;
use Illuminate\Support\Facades\DB;
use Throwable;

class OrderService implements OrderServiceContract
{
    public function __construct(
        private DiscountServiceContract $discountService,
        private ItemServiceContract $itemService,
        private NameServiceContract $nameService,
        private MetadataServiceContract $metadataService,
        private DepositServiceContract $depositService
    ) {
    }

    public function calcSummary(Order $order): float
    {
        $value = 0;
        foreach ($order->products as $item) {
            $value += $item->price * $item->quantity;
        }

        $cartValue = $value;
        foreach ($order->discounts as $discount) {
            $value -= $this->discountService->calc($cartValue, $discount);
        }

        $value = ($value < 0 ? 0 : $value) + $order->shipping_price;

        return round($value, 2);
    }

    public function store(OrderDto $dto): Order
    {
        DB::beginTransaction();

        // Schema values and warehouse items validation
        $products = $this->itemService->checkOrderItems($dto->getItems());

        /**
         * Items related with bought products
         */
        $items = new Collection();

        // Creating order
        $shippingMethod = ShippingMethod::findOrFail($dto->getShippingMethodId());
        $deliveryAddress = Address::firstOrCreate($dto->getDeliveryAddress()->toArray());

        if ($this->checkAddress($dto->getInvoiceAddress())) {
            $invoiceAddress = Address::firstOrCreate($dto->getInvoiceAddress()->toArray());
        }

        $status = Status::select('id')->orderBy('order')->first();

        if ($status === null) {
            throw new ServerException(Exceptions::SERVER_ORDER_STATUSES_NOT_CONFIGURED);
        }

        $order = Order::create(
            $dto->toArray() + [
                'code' => $this->nameService->generate(),
                'currency' => 'PLN',
                'shipping_price_initial' => 0.0,
                'shipping_price' => 0.0,
                'cart_total_initial' => 0.0,
                'cart_total' => 0.0,
                'status_id' => $status->getKey(),
                'delivery_address_id' => $deliveryAddress->getKey(),
                'invoice_address_id' => isset($invoiceAddress) ? $invoiceAddress->getKey() : null,
                'buyer_id' => Auth::user()->getKey(),
                'buyer_type' => Auth::user()::class,
            ]
        );

        // Add products to order
        $cartValueInitial = 0;

        try {
            foreach ($dto->getItems() as $item) {
                $product = $products->firstWhere('id', $item->getProductId());

                $orderProduct = new OrderProduct([
                    'product_id' => $item->getProductId(),
                    'quantity' => $item->getQuantity(),
                    'price_initial' => $product->price,
                    'price' => $product->price,
                    'base_price_initial' => $product->price,
                    'base_price' => $product->price,
                    'name' => $product->name,
                    'vat_rate' => $product->vat_rate,
                ]);

                $order->products()->save($orderProduct);
                $cartValueInitial += $product->price * $item->getQuantity();

                $schemaProductPrice = 0;
                // Add schemas to products
                foreach ($item->getSchemas() as $schemaId => $value) {
                    $schema = $product->schemas()->findOrFail($schemaId);

                    $price = $schema->getPrice($value, $item->getSchemas());

                    if ($schema->type->is(SchemaType::SELECT)) {
                        $option = $schema->options()->findOrFail($value);
                        $value = $option->name;
<<<<<<< HEAD
=======

                        # Remove items from warehouse
                        foreach ($option->items as $optionItem) {
                            $orderProduct->deposits()->create([
                                'item_id' => $optionItem->getKey(),
                                'quantity' => -1 * $item->getQuantity(),
                            ]);
                            $items->push($optionItem);
                        }
>>>>>>> 6b069b7d
                    }

                    $orderProduct->schemas()->create([
                        'name' => $schema->name,
                        'value' => $value,
                        'price_initial' => $price,
                        'price' => $price,
                    ]);

                    $schemaProductPrice += $price;
                    $cartValueInitial += $price * $item->getQuantity();
                }

                # Remove items from warehouse
                if (!$this->removeItemsFromWarehouse($product, $orderProduct, $item)) {
                    //not every item quantity was removed from warehouse
                    throw new \Exception('Not every item quantity was removed from warehouse');
                }

                if ($schemaProductPrice) {
                    $orderProduct->price += $schemaProductPrice;
                    $orderProduct->price_initial += $schemaProductPrice;
                    $orderProduct->save();
                }
            }
        } catch (Throwable $exception) {
            $order->delete();

            throw $exception;
        }

        $shippingPrice = $shippingMethod->getPrice($cartValueInitial);

        $order->update([
            'cart_total_initial' => $cartValueInitial,
            'cart_total' => $cartValueInitial,
            'shipping_price_initial' => $shippingPrice,
            'shipping_price' => $shippingPrice,
        ]);

        if (!($dto->getMetadata() instanceof Missing)) {
            $this->metadataService->sync($order, $dto->getMetadata());
        }

        // Apply discounts to order
        $order = $this->discountService->calcOrderDiscounts($order, $dto);
        $order->push();

        DB::commit();
        OrderCreated::dispatch($order);

        foreach ($items->unique() as $item) {
            ItemUpdatedQuantity::dispatch($item);
        }

        return $order;
    }

    public function update(OrderDto $dto, Order $order): JsonResponse
    {
        DB::beginTransaction();

        try {
            $deliveryAddress = $this->modifyAddress(
                $order,
                'delivery_address_id',
                $dto->getDeliveryAddress(),
            );

            $invoiceAddress = $this->modifyAddress(
                $order,
                'invoice_address_id',
                $dto->getInvoiceAddress(),
            );

            $deliveryAddressId = $deliveryAddress instanceof Address
                ? ['delivery_address_id' => $deliveryAddress->getKey() ]
                : (!$dto->getDeliveryAddress() instanceof Missing ? ['delivery_address_id' => null] : []);

            $invoiceAddressId = $invoiceAddress instanceof Address
                ? ['invoice_address_id' => $invoiceAddress->getKey() ]
                : (!$dto->getInvoiceAddress() instanceof Missing ? ['invoice_address_id' => null] : []);

            $order->update($dto->toArray() + $deliveryAddressId + $invoiceAddressId);

            DB::commit();

            OrderUpdated::dispatch($order);

            return OrderResource::make($order)->response();
        } catch (Exception $error) {
            DB::rollBack();

            throw new ClientException(Exceptions::CLIENT_ORDER_EDIT_ERROR);
        }
    }

    public function indexUserOrder(OrderIndexDto $dto): LengthAwarePaginator
    {
        return Order::searchByCriteria(['buyer_id' => Auth::id()] + $dto->getSearchCriteria())
            ->sort($dto->getSort())
            ->with([
                'products',
                'discounts',
                'payments',
                'status',
                'shippingMethod',
                'shippingMethod.paymentMethods',
                'deliveryAddress',
                'metadata',
                'documents',
            ])
            ->paginate(Config::get('pagination.per_page'));
    }

    public function cartProcess(CartDto $cartDto): CartResource
    {
        // Lista tylko dostępnych produktów
        $products = $this->itemService->checkCartItems($cartDto->getItems());

        return $this->discountService->calcCartDiscounts($cartDto, $products);
    }

    private function checkAddress(AddressDto|Missing $addressDto): bool
    {
        if ($addressDto instanceof Missing) {
            return false;
        }

        $address = $addressDto->toArray();
        foreach ($address as $item) {
            if ($item !== null) {
                $exsistAddress = true;
            }
        }

        if (!isset($exsistAddress)) {
            return false;
        }

        return true;
    }

    private function modifyAddress(Order $order, string $attribute, AddressDto|Missing $addressDto): ?Address
    {
        if (!$this->checkAddress($addressDto)) {
            return null;
        }

        $old = Address::find($order->$attribute);
        Cache::add('address.' . $order->$attribute, $old ? ((string) $old) : null);
        $order->forceAudit($attribute);
        return Address::updateOrCreate(['id' => $order->$attribute], $addressDto->toArray());
    }

    private function removeItemsFromWarehouse(Product $product, OrderProduct $orderProduct, OrderProductDto $item): bool
    {
        $itemsToRemove = [];
        $productItems = $product->items;
        foreach ($productItems as $productItem) {
            $quantity = $productItem->pivot->required_quantity * $item->getQuantity();

            if (!isset($itemsToRemove[$productItem->getKey()])) {
                $itemsToRemove[$productItem->getKey()] = ['item' => $productItem,'quantity' => $quantity];
            } else {
                $itemsToRemove[$productItem->getKey()]['quantity'] += $quantity;
            }
        }

        foreach ($item->getSchemas() as $schemaId => $value) {
            $schema = $product->schemas()->findOrFail($schemaId);

            if ($schema->type->is(SchemaType::SELECT)) {
                $option = $schema->options()->findOrFail($value);
                foreach ($option->items as $optionItem) {
                    $quantity = $item->getQuantity();
                    if (!isset($itemsToRemove[$optionItem->getKey()])) {
                        $itemsToRemove[$optionItem->getKey()] = ['item' => $optionItem, 'quantity' => $quantity];
                    } else {
                        $itemsToRemove[$optionItem->getKey()]['quantity'] += $quantity;
                    }
                }
            }
        }

        return !$itemsToRemove || $this->depositService->removeItemsFromWarehouse($itemsToRemove, $orderProduct);
    }
}<|MERGE_RESOLUTION|>--- conflicted
+++ resolved
@@ -139,18 +139,6 @@
                     if ($schema->type->is(SchemaType::SELECT)) {
                         $option = $schema->options()->findOrFail($value);
                         $value = $option->name;
-<<<<<<< HEAD
-=======
-
-                        # Remove items from warehouse
-                        foreach ($option->items as $optionItem) {
-                            $orderProduct->deposits()->create([
-                                'item_id' => $optionItem->getKey(),
-                                'quantity' => -1 * $item->getQuantity(),
-                            ]);
-                            $items->push($optionItem);
-                        }
->>>>>>> 6b069b7d
                     }
 
                     $orderProduct->schemas()->create([
@@ -201,10 +189,6 @@
 
         DB::commit();
         OrderCreated::dispatch($order);
-
-        foreach ($items->unique() as $item) {
-            ItemUpdatedQuantity::dispatch($item);
-        }
 
         return $order;
     }
