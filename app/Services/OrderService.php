<?php

namespace App\Services;

use App\Dtos\AddressDto;
use App\Dtos\CartDto;
use App\Dtos\OrderDto;
use App\Dtos\OrderIndexDto;
use App\Dtos\OrderProductSearchDto;
use App\Dtos\OrderProductUpdateDto;
use App\Dtos\OrderProductUrlDto;
use App\Dtos\OrderUpdateDto;
use App\Enums\ExceptionsEnums\Exceptions;
use App\Enums\SchemaType;
use App\Enums\ShippingType;
use App\Events\OrderCreated;
use App\Events\OrderUpdated;
use App\Events\OrderUpdatedShippingNumber;
use App\Events\SendOrderUrls;
use App\Exceptions\ClientException;
use App\Exceptions\OrderException;
use App\Exceptions\ServerException;
use App\Exceptions\StoreException;
use App\Http\Resources\OrderResource;
use App\Models\Address;
use App\Models\App;
use App\Models\CartResource;
use App\Models\Option;
use App\Models\Order;
use App\Models\OrderProduct;
use App\Models\Price;
use App\Models\Product;
use App\Models\Schema;
use App\Models\Status;
use App\Models\User;
use App\Notifications\SendUrls;
use App\Repositories\Contracts\ProductRepositoryContract;
use App\Services\Contracts\DepositServiceContract;
use App\Services\Contracts\DiscountServiceContract;
use App\Services\Contracts\ItemServiceContract;
use App\Services\Contracts\MetadataServiceContract;
use App\Services\Contracts\NameServiceContract;
use App\Services\Contracts\OrderServiceContract;
use Brick\Math\Exception\MathException;
use Brick\Money\Exception\MoneyMismatchException;
use Brick\Money\Money;
use Domain\Price\Enums\ProductPriceType;
use Domain\SalesChannel\SalesChannelService;
use Domain\ShippingMethod\Models\ShippingMethod;
use Exception;
use Heseya\Dto\Missing;
use Illuminate\Contracts\Pagination\LengthAwarePaginator;
use Illuminate\Http\JsonResponse;
use Illuminate\Support\Collection;
use Illuminate\Support\Facades\Auth;
use Illuminate\Support\Facades\Cache;
use Illuminate\Support\Facades\Config;
use Illuminate\Support\Facades\DB;
use Throwable;

final readonly class OrderService implements OrderServiceContract
{
    public function __construct(
        private DiscountServiceContract $discountService,
        private ItemServiceContract $itemService,
        private NameServiceContract $nameService,
        private MetadataServiceContract $metadataService,
        private DepositServiceContract $depositService,
        private ProductRepositoryContract $productRepository,
        private SalesChannelService $salesChannelService,
    ) {}

    /**
     * @throws MathException
     * @throws MoneyMismatchException
     */
    public function calcSummary(Order $order): Money
    {
        $value = Money::zero($order->currency->value);
        /** @var OrderProduct $item */
        foreach ($order->products as $item) {
            $value = $value->plus($item->price->multipliedBy($item->quantity));
        }

        foreach ($order->discounts as $discount) {
            $value = $value->minus($this->discountService->calc($value, $discount));
        }

        // return round($value, 2, PHP_ROUND_HALF_UP);

        return $order->shipping_price->plus(Money::max($value, Money::zero($order->currency->value)));
    }

    /**
     * @throws Throwable
     * @throws OrderException
     * @throws ServerException
     */
    public function store(OrderDto $dto): Order
    {
        $currency = $dto->currency;
        $vat_rate = $this->salesChannelService->getVatRate($dto->sales_channel_id);

        DB::beginTransaction();

        try {
            $items = $dto->getItems();

            if ($items instanceof Missing) {
                throw new OrderException('Attempted to create an order without products!');
            }

            // Schema values and warehouse items validation
            $products = $this->itemService->checkOrderItems($items);

            [$shippingMethod, $digitalShippingMethod] = $this->getDeliveryMethods($dto, $products, true);

            // Creating order
            switch ($shippingMethod?->shipping_type) {
                case ShippingType::ADDRESS:
                    $shippingPlace = null;
                    $shippingAddressId = Address::query()
                        ->firstOrCreate($dto->getShippingPlace()->toArray()) // @phpstan-ignore-line
                        ->getKey();
                    break;
                case ShippingType::POINT:
                    $shippingPlace = null;
                    $shippingAddressId = Address::query() // @phpstan-ignore-line
                        ->find($dto->getShippingPlace())
                        ->getKey();
                    break;
                case ShippingType::POINT_EXTERNAL:
                    $shippingPlace = $dto->getShippingPlace();
                    $shippingAddressId = null;
                    break;
                default:
                    $shippingPlace = null;
                    $shippingAddressId = null;
                    break;
            }

            if ($shippingMethod) {
                $country = null;
                if ($shippingPlace instanceof AddressDto && is_string($shippingPlace->getCountry())) {
                    $country = $shippingPlace->getCountry();
                }
                if ($shippingAddressId) {
                    $country = Address::query()->where('id', $shippingAddressId)->first()?->country;
                }
                if ($country !== null && $shippingMethod->isCountryBlocked($country)) {
                    throw new OrderException(Exceptions::CLIENT_SHIPPING_METHOD_INVALID_COUNTRY);
                }
            }

            if (!($dto->getBillingAddress() instanceof Missing)) {
                $billingAddress = Address::query()->firstOrCreate($dto->getBillingAddress()->toArray());
            }

            $getInvoiceRequested = $dto->getInvoiceRequested() instanceof Missing
                ? false
                : $dto->getInvoiceRequested();

            /** @var Status $status */
            $status = Status::query()
                ->select('id')
                ->orderBy('order')
<<<<<<< HEAD
                ->firstOr(
                    callback: fn () => throw new ServerException(Exceptions::SERVER_ORDER_STATUSES_NOT_CONFIGURED)
=======
                ->firstOr(callback: fn () => throw new ServerException(Exceptions::SERVER_ORDER_STATUSES_NOT_CONFIGURED),
>>>>>>> 809f3744
                );

            /** @var User|App $buyer */
            $buyer = Auth::user();

            /** @var Order $order */
            $order = Order::query()->create(
                [
                    'code' => $this->nameService->generate(),
                    'currency' => $currency->value,
                    'shipping_price_initial' => Money::zero($currency->value),
                    'shipping_price' => Money::zero($currency->value),
                    'cart_total_initial' => Money::zero($currency->value),
                    'cart_total' => Money::zero($currency->value),
                    'summary' => Money::zero($currency->value),
                    'status_id' => $status->getKey(),
                    'shipping_address_id' => $shippingAddressId,
                    'billing_address_id' => isset($billingAddress) ? $billingAddress->getKey() : null,
                    'buyer_id' => $buyer->getKey(),
                    'buyer_type' => $buyer::class,
                    'invoice_requested' => $getInvoiceRequested,
                    'shipping_place' => $shippingPlace,
                    'shipping_type' => $shippingMethod->shipping_type ?? $digitalShippingMethod->shipping_type ?? null,
                ] + $dto->toArray(),
            );

            // Add products to order
            $cartValueInitial = Money::zero($currency->value);
            $tempSchemaOrderProduct = [];
            try {
                foreach ($items as $item) {
                    /** @var Product $product */
                    $product = $products->firstWhere('id', $item->getProductId());

                    $prices = $this->productRepository->getProductPrices($product->getKey(), [
                        ProductPriceType::PRICE_BASE,
                    ], $currency);

                    $priceModel = $prices->get(ProductPriceType::PRICE_BASE->value);
                    if ($priceModel instanceof Collection) {
                        $priceModel = $priceModel->firstOrFail();
                    }

                    /** @var Price $priceModel */
                    $price = $priceModel->value;

                    $orderProduct = new OrderProduct([
                        'product_id' => $item->getProductId(),
                        'quantity' => $item->getQuantity(),
                        'currency' => $order->currency,
                        'price_initial' => $price,
                        'price' => $price,
                        'base_price_initial' => $price,
                        'base_price' => $price,
                        'name' => $product->name,
                        'vat_rate' => $vat_rate->multipliedBy(100)->toFloat(),
                        'shipping_digital' => $product->shipping_digital,
                    ]);

                    $order->products()->save($orderProduct);
                    $cartValueInitial = $cartValueInitial->plus($price->multipliedBy($item->getQuantity()));

                    $schemaProductPrice = Money::zero($currency->value);
                    // Add schemas to products
                    foreach ($item->getSchemas() as $schemaId => $value) {
                        /** @var Schema $schema */
                        $schema = $product->schemas()->findOrFail($schemaId);
                        $price = $schema->getPrice($value, $item->getSchemas(), $currency);

                        if ($schema->type === SchemaType::SELECT) {
                            /** @var Option $option */
                            $option = $schema->options()->findOrFail($value);
                            $tempSchemaOrderProduct[$schema->name . '_' . $item->getProductId()] = [$schemaId, $value];
                            $value = $option->name;
                        }

                        $orderProduct->schemas()->create([
                            'name' => $schema->name,
                            'value' => $value,
                            'price_initial' => $price,
                            'price' => $price,
                        ]);

                        $schemaProductPrice = $schemaProductPrice->plus($price);
                        $cartValueInitial = $cartValueInitial->plus($price->multipliedBy($item->getQuantity()));
                    }

                    if ($schemaProductPrice->isPositive()) {
                        $orderProduct->price = $schemaProductPrice->plus($orderProduct->price);
                        $orderProduct->price_initial = $schemaProductPrice->plus($orderProduct->price_initial);
                        $orderProduct->save();
                    }
                }

                if (!($dto->getMetadata() instanceof Missing)) {
                    $this->metadataService->sync($order, $dto->getMetadata());
                }

                $order->cart_total_initial = $cartValueInitial;
                $order->cart_total = $cartValueInitial;

                // Apply discounts to order/products
                $order = $this->discountService->calcOrderProductsAndTotalDiscounts($order, $dto);

                $shippingPrice = $shippingMethod?->getPrice($order->cart_total) ?? Money::zero($currency->value);
                $shippingPrice = $shippingPrice->plus(
                    $digitalShippingMethod?->getPrice($order->cart_total) ?? Money::zero($currency->value),
                );

                // Always gross
                $order->shipping_price_initial = $shippingPrice;
                $order->shipping_price = $shippingPrice;

                // Apply discounts to order
                $order = $this->discountService->calcOrderShippingDiscounts($order, $dto);

                foreach ($order->products as $orderProduct) {
                    // Remove items from warehouse
                    if (!$this->removeItemsFromWarehouse($orderProduct, $tempSchemaOrderProduct)) {
                        throw new OrderException(Exceptions::ORDER_NOT_ENOUGH_ITEMS_IN_WAREHOUSE);
                    }

                    $orderProduct->base_price_initial = $this->salesChannelService->addVat(
                        $orderProduct->base_price_initial,
                        $vat_rate,
                    );
                    $orderProduct->base_price = $this->salesChannelService->addVat(
                        $orderProduct->base_price,
                        $vat_rate,
                    );
                    $orderProduct->price_initial = $this->salesChannelService->addVat(
                        $orderProduct->price_initial,
                        $vat_rate,
                    );
                    $orderProduct->price = $this->salesChannelService->addVat(
                        $orderProduct->price,
                        $vat_rate,
                    );

                    foreach ($orderProduct->discounts as $discount) {
                        $discount->pivot->applied_discount = $this->salesChannelService->addVatString(
                            $discount->pivot->applied_discount,
                            $vat_rate,
                        );
                        $discount->pivot->save();
                    }
                }

                foreach ($order->discounts as $discount) {
                    $discount->pivot->applied_discount = $this->salesChannelService->addVatString(
                        $discount->pivot->applied_discount,
                        $vat_rate,
                    );
                    $discount->pivot->save();
                }

                $order->cart_total_initial = $this->salesChannelService->addVat(
                    $order->cart_total_initial,
                    $vat_rate,
                );
                $order->cart_total = $this->salesChannelService->addVat(
                    $order->cart_total,
                    $vat_rate,
                );

                // shipping price magic 🙈
                $order->summary = $order->shipping_price->plus($order->cart_total);

                $order->push();
            } catch (Throwable $exception) {
                $order->delete();

                throw $exception;
            }

            DB::commit();
            OrderCreated::dispatch($order);

            return $order;
        } catch (StoreException $exception) {
            DB::rollBack();

            throw $exception;
        } catch (Throwable $throwable) {
            DB::rollBack();

            throw new ServerException(Exceptions::SERVER_TRANSACTION_ERROR, $throwable);
        }
    }

    /**
     * @throws ClientException
     */
    public function update(OrderUpdateDto $dto, Order $order): JsonResponse
    {
        DB::beginTransaction();
        try {
            [$shippingMethod, $digitalShippingMethod] = $this->getDeliveryMethods($dto, $order->products, false);

            $shippingType = $shippingMethod
                ? $shippingMethod->shipping_type
                : $order->shippingMethod?->shipping_type;

            if ($shippingType === null) {
                $shippingType = $digitalShippingMethod
                    ? $digitalShippingMethod->shipping_type : $order->digitalShippingMethod?->shipping_type;
            }

            /** @var ShippingType $shippingType */
            if ($shippingType !== ShippingType::POINT) {
                $shippingPlace = $dto->getShippingPlace() instanceof AddressDto ?
                    $this->modifyAddress(
                        $order,
                        'shipping_address_id',
                        $dto->getShippingPlace(),
                    ) : $dto->getShippingPlace();
            } else {
                if (!($dto->getShippingPlace() instanceof Missing)) {
                    /** @phpstan-ignore-next-line */
                    $shippingPlace = Address::query()->find($dto->getShippingPlace())->getKey();
                } else {
                    $shippingPlace = null;
                }
            }

            $billingAddress = $this->modifyAddress(
                $order,
                'billing_address_id',
                $dto->getBillingAddress(),
            );

            $billingAddressId = $billingAddress instanceof Address
                ? ['billing_address_id' => $billingAddress->getKey()]
                : (!$dto->getBillingAddress() instanceof Missing ? ['billing_address_id' => null] : []);

            $order->update(
                [
                    'shipping_address_id' => $this->resolveShippingAddress($shippingPlace, $shippingType, $order),
                    'shipping_place' => $this->resolveShippingPlace($shippingPlace, $shippingType, $order),
                    'shipping_type' => $shippingType,
                ] + $dto->toArray() + $billingAddressId,
            );

            if ($shippingMethod) {
                $order->shippingMethod()->dissociate();
                $order->shippingMethod()->associate($shippingMethod);
            }

            if ($digitalShippingMethod) {
                $order->digitalShippingMethod()->dissociate();
                $order->digitalShippingMethod()->associate($digitalShippingMethod);
            }

            DB::commit();

            // other event when only shipping number is updated
            if (!($dto->getShippingNumber() instanceof Missing)) {
                OrderUpdatedShippingNumber::dispatch($order);

                if (count($dto->toArray()) !== 1) {
                    OrderUpdated::dispatch($order);
                }
            } else {
                OrderUpdated::dispatch($order);
            }

            return OrderResource::make($order)->response();
        } catch (Exception $error) {
            DB::rollBack();

            throw new ClientException(Exceptions::CLIENT_ORDER_EDIT_ERROR, $error);
        }
    }

    public function indexUserOrder(OrderIndexDto $dto): LengthAwarePaginator
    {
        return Order::searchByCriteria(['buyer_id' => Auth::id()] + $dto->getSearchCriteria())
            ->sort($dto->getSort())
            ->with([
                'products',
                'discounts',
                'payments',
                'status',
                'shippingMethod',
                'shippingMethod.paymentMethods',
                'digitalShippingMethod',
                'digitalShippingMethod.paymentMethods',
                'shippingAddress',
                'metadata',
                'documents',
            ])
            ->paginate(Config::get('pagination.per_page'));
    }

    /**
     * @throws OrderException
     */
    public function cartProcess(CartDto $cartDto): CartResource
    {
        $vat_rate = $this->salesChannelService->getVatRate($cartDto->sales_channel_id);

        // Lista tylko dostępnych produktów
        [$products, $items] = $this->itemService->checkCartItems($cartDto->getItems());
        $cartDto->setItems($items);

        if ($products->isNotEmpty()) {
            $this->getDeliveryMethods($cartDto, $products, false);
        }

        return $this->discountService->calcCartDiscounts($cartDto, $products, $vat_rate);
    }

    public function processOrderProductUrls(OrderProductUpdateDto $dto, OrderProduct $product): OrderProduct
    {
        if (!$dto->getIsDelivered() instanceof Missing) {
            $product->update([
                'is_delivered' => $dto->getIsDelivered(),
            ]);
        }

        if (!$dto->getUrls() instanceof Missing) {
            /** @var OrderProductUrlDto $url */
            foreach ($dto->getUrls() as $url) {
                if ($url->getUrl() === null) {
                    $product->urls()->where('name', $url->getName())->delete();
                    continue;
                }
                $product->urls()->updateOrCreate(
                    ['name' => $url->getName()],
                    $url->toArray(),
                );
            }
        }

        return $product;
    }

    public function indexMyOrderProducts(OrderProductSearchDto $dto): LengthAwarePaginator
    {
        return OrderProduct::searchByCriteria(
            ['user' => Auth::id(), 'paid' => true] + $dto->toArray(),
        )
            ->sort('created_at:desc')
            ->with(['urls', 'product'])
            ->paginate(Config::get('pagination.per_page'));
    }

    public function sendUrls(Order $order): void
    {
        $products = $order->products()->has('urls')->get();
        if (!$products->isEmpty()) {
            $order->notify(new SendUrls($order, $products));

            $products->toQuery()->update([
                'is_delivered' => true,
            ]);

            SendOrderUrls::dispatch($order);
        }
    }

    /**
     * @return (ShippingMethod|null)[]
     *
     * @throws OrderException
     */
    private function getDeliveryMethods(
        CartDto|OrderDto|OrderUpdateDto $dto,
        Collection $products,
        bool $required,
    ): array {
        try {
            // Validate whether delivery methods are the proper type
            $shippingMethod = $dto->getShippingMethodId() instanceof Missing ? null :
                ShippingMethod::whereNot('shipping_type', ShippingType::DIGITAL->value)
                    ->findOrFail($dto->getShippingMethodId());

            $digitalShippingMethod = $dto->getDigitalShippingMethodId() instanceof Missing ? null :
                ShippingMethod::where('shipping_type', ShippingType::DIGITAL->value)
                    ->findOrFail($dto->getDigitalShippingMethodId());
        } catch (Throwable $e) {
            throw new OrderException(Exceptions::CLIENT_SHIPPING_METHOD_INVALID_TYPE);
        }

        // Validate whether there are products suited to given delivery types
        // if delivery type isn't required, it's ignored when missing
        if (!$this->itemService->checkHasItemType(
            $products,
            $shippingMethod !== null ? true : ($required ? false : null),
            $digitalShippingMethod !== null ? true : ($required ? false : null),
        )) {
            throw new OrderException(Exceptions::ORDER_SHIPPING_METHOD_TYPE_MISMATCH);
        }

        return [
            $shippingMethod,
            $digitalShippingMethod,
        ];
    }

    private function checkAddress(AddressDto|Missing $addressDto): bool
    {
        if ($addressDto instanceof Missing) {
            return false;
        }

        $address = $addressDto->toArray();
        foreach ($address as $item) {
            if ($item !== null) {
                $exsistAddress = true;
            }
        }

        return isset($exsistAddress);
    }

    private function modifyAddress(Order $order, string $attribute, AddressDto|Missing $addressDto): ?Address
    {
        if ($addressDto instanceof Missing || !$this->checkAddress($addressDto)) {
            return null;
        }

        $old = Address::find($order->{$attribute});
        Cache::add('address.' . $order->{$attribute}, $old ? ((string) $old) : null);
        if ($attribute === 'shipping_address_id' && $order->shipping_type === ShippingType::POINT) {
            return Address::create($addressDto->toArray());
        }

        return Address::updateOrCreate(['id' => $order->{$attribute}], $addressDto->toArray());
    }

    private function removeItemsFromWarehouse(OrderProduct $orderProduct, array $tempSchemaOrderProduct): bool
    {
        $itemsToRemove = [];
        /** @var Product $product */
        $product = $orderProduct->product;
        $productItems = $product->items;
        foreach ($productItems as $productItem) {
            $quantity = $productItem->pivot->required_quantity * $orderProduct->quantity;

            if (!isset($itemsToRemove[$productItem->getKey()])) {
                $itemsToRemove[$productItem->getKey()] = ['item' => $productItem, 'quantity' => $quantity];
            } else {
                $itemsToRemove[$productItem->getKey()]['quantity'] += $quantity;
            }
        }

        foreach ($orderProduct->schemas as $schemaOrder) {
            if (isset($tempSchemaOrderProduct[$schemaOrder->name . '_' . $product->getKey()])) {
                $value = $tempSchemaOrderProduct[$schemaOrder->name . '_' . $product->getKey()][1];
                $schemaId = $tempSchemaOrderProduct[$schemaOrder->name . '_' . $product->getKey()][0];

                $schema = $product->schemas()->findOrFail($schemaId);
                $option = $schema->options()->findOrFail($value);
                foreach ($option->items as $optionItem) {
                    $quantity = $orderProduct->quantity;
                    if (!isset($itemsToRemove[$optionItem->getKey()])) {
                        $itemsToRemove[$optionItem->getKey()] = ['item' => $optionItem, 'quantity' => $quantity];
                    } else {
                        $itemsToRemove[$optionItem->getKey()]['quantity'] += $quantity;
                    }
                }
            }
        }

        return !$itemsToRemove || $this->depositService->removeItemsFromWarehouse($itemsToRemove, $orderProduct);
    }

    private function resolveShippingAddress(
        Address|Missing|string|null $shippingPlace,
        ShippingType $shippingType,
        Order $order,
    ): ?string {
        if ($shippingPlace instanceof Missing) {
            return $order->shipping_address_id;
        }

        switch ($shippingType) {
            case ShippingType::POINT:
                if ($order->shippingMethod?->shipping_type === ShippingType::POINT && !$shippingPlace) {
                    return $order->shipping_address_id;
                }

                return $shippingPlace;
            case ShippingType::ADDRESS:
                if ($order->shippingMethod?->shipping_type === ShippingType::ADDRESS && !$shippingPlace) {
                    return $order->shipping_address_id;
                }

                if (!($shippingPlace instanceof Address)) {
                    throw new ServerException('Attempting to resolve shipping of type address but place is not Address');
                }

                return $shippingPlace->getKey();
            default:
                return null;
        }
    }

    private function resolveShippingPlace(
        Address|Missing|string|null $shippingPlace,
        ShippingType $shippingType,
        Order $order,
    ): ?string {
        if ($shippingPlace instanceof Missing) {
            return $order->shipping_place;
        }

        return match ($shippingType) {
            ShippingType::POINT_EXTERNAL => $shippingPlace,
            default => null,
        };
    }
}<|MERGE_RESOLUTION|>--- conflicted
+++ resolved
@@ -164,13 +164,7 @@
             $status = Status::query()
                 ->select('id')
                 ->orderBy('order')
-<<<<<<< HEAD
-                ->firstOr(
-                    callback: fn () => throw new ServerException(Exceptions::SERVER_ORDER_STATUSES_NOT_CONFIGURED)
-=======
-                ->firstOr(callback: fn () => throw new ServerException(Exceptions::SERVER_ORDER_STATUSES_NOT_CONFIGURED),
->>>>>>> 809f3744
-                );
+                ->firstOr(callback: fn () => throw new ServerException(Exceptions::SERVER_ORDER_STATUSES_NOT_CONFIGURED));
 
             /** @var User|App $buyer */
             $buyer = Auth::user();
