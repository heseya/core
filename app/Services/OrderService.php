--- conflicted
+++ resolved
@@ -272,11 +272,13 @@
         return $this->discountService->calcCartDiscounts($cartDto, $products);
     }
 
-    public function processOrderProductUrls(OrderProductUpdateDto $dto, OrderProduct $product): void
-    {
-        $product->update([
-            'is_delivered' => $dto->getIsDelivered(),
-        ]);
+    public function processOrderProductUrls(OrderProductUpdateDto $dto, OrderProduct $product): OrderProduct
+    {
+        if (!$dto->getIsDelivered() instanceof Missing) {
+            $product->update([
+                'is_delivered' => $dto->getIsDelivered(),
+            ]);
+        }
 
         if (!$dto->getUrls() instanceof Missing) {
             /** @var OrderProductUrlDto $url */
@@ -291,6 +293,7 @@
                 );
             }
         }
+        return $product;
     }
 
     public function indexMyOrderProducts(OrderProductSearchDto $dto): LengthAwarePaginator
@@ -368,32 +371,4 @@
 
         return !$itemsToRemove || $this->depositService->removeItemsFromWarehouse($itemsToRemove, $orderProduct);
     }
-<<<<<<< HEAD
-=======
-
-    public function processOrderProductUrls(OrderProductUpdateDto $dto, OrderProduct $product): OrderProduct
-    {
-        if (!$dto->getIsDelivered() instanceof Missing) {
-            $product->update([
-                'is_delivered' => $dto->getIsDelivered(),
-            ]);
-        }
-
-        if (!$dto->getUrls() instanceof Missing) {
-            /** @var OrderProductUrlDto $url */
-            foreach ($dto->getUrls() as $url) {
-                if ($url->getUrl() === null) {
-                    $product->urls()->where('name', $url->getName())->delete();
-                    continue;
-                }
-                $product->urls()->updateOrCreate(
-                    ['name' => $url->getName()],
-                    $url->toArray(),
-                );
-            }
-        }
-
-        return $product;
-    }
->>>>>>> b7c4a0a3
 }