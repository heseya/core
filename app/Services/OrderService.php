--- conflicted
+++ resolved
@@ -51,11 +51,7 @@
 use Illuminate\Support\Facades\DB;
 use Throwable;
 
-<<<<<<< HEAD
-readonly class OrderService implements OrderServiceContract
-=======
 final readonly class OrderService implements OrderServiceContract
->>>>>>> 96401cfa
 {
     public function __construct(
         private DiscountServiceContract $discountService,
