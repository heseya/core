--- conflicted
+++ resolved
@@ -135,19 +135,12 @@
                 : $dto->getInvoiceRequested();
 
             /** @var Status $status */
-<<<<<<< HEAD
-            $status = Status::query()->select('id')->orderBy('order')->firstOr(
-                callback: fn () =>
-                throw new ServerException(Exceptions::SERVER_ORDER_STATUSES_NOT_CONFIGURED),
-            );
-=======
             $status = Status::query()
                 ->select('id')
                 ->orderBy('order')
                 ->firstOr(callback: fn () => throw new ServerException(
                     Exceptions::SERVER_ORDER_STATUSES_NOT_CONFIGURED,
                 ));
->>>>>>> 072e4476
 
             /** @var User|App $buyer */
             $buyer = Auth::user();
