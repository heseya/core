--- conflicted
+++ resolved
@@ -340,7 +340,6 @@
         return $this->discountService->calcCartDiscounts($cartDto, $products);
     }
 
-<<<<<<< HEAD
     public function processOrderProductUrls(OrderProductUpdateDto $dto, OrderProduct $product): OrderProduct
     {
         if (!$dto->getIsDelivered() instanceof Missing) {
@@ -371,7 +370,8 @@
             ->sort('created_at:desc')
             ->with(['urls', 'product'])
             ->paginate(Config::get('pagination.per_page'));
-=======
+    }
+
     private function getDeliveryMethods(OrderDto|CartDto $dto, Collection $products, bool $required): array {
         // Validate whether delivery methods are the proper type
         $shippingMethod = $dto->getShippingMethodId() instanceof Missing ? null :
@@ -396,7 +396,6 @@
             $shippingMethod,
             $digitalShippingMethod,
         ];
->>>>>>> 154459b6
     }
 
     private function checkAddress(AddressDto|Missing $addressDto): bool
@@ -467,20 +466,6 @@
         return !$itemsToRemove || $this->depositService->removeItemsFromWarehouse($itemsToRemove, $orderProduct);
     }
 
-<<<<<<< HEAD
-    public function sendUrls(Order $order): void
-    {
-        $products = $order->products()->has('urls')->get();
-        if (!$products->isEmpty()) {
-            $order->notify(new SendUrls($order, $products));
-
-            $products->toQuery()->update([
-                'is_delivered' => true,
-            ]);
-
-            SendOrderUrls::dispatch($order);
-        }
-=======
     private function resolveShippingAddress(
         Address|string|null|Missing $shippingPlace,
         string $shippingType,
@@ -521,6 +506,19 @@
             ShippingType::POINT_EXTERNAL => $shippingPlace,
             default => null,
         };
->>>>>>> 154459b6
+    }
+
+    public function sendUrls(Order $order): void
+    {
+        $products = $order->products()->has('urls')->get();
+        if (!$products->isEmpty()) {
+            $order->notify(new SendUrls($order, $products));
+
+            $products->toQuery()->update([
+                'is_delivered' => true,
+            ]);
+
+            SendOrderUrls::dispatch($order);
+        }
     }
 }