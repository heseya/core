--- conflicted
+++ resolved
@@ -2,13 +2,7 @@
 
 namespace App\Repositories\Contracts;
 
-<<<<<<< HEAD
-use App\Dtos\PriceDto;
-use App\Dtos\PriceModelDto;
-=======
->>>>>>> 283d37e4
 use App\Enums\Product\ProductPriceType;
-use App\Exceptions\ServerException;
 use Domain\Currency\Currency;
 use Domain\Price\Dtos\PriceDto;
 use Domain\Product\Dtos\ProductSearchDto;
@@ -28,30 +22,11 @@
     public function setProductPrices(string $productId, array $priceMatrix): void;
 
     /**
-     * @param PriceModelDto[] $prices
-     */
-    public static function setProductsPrices(array $prices): void;
-
-    /**
      * @param ProductPriceType[] $priceTypes
      *
      * @return Collection|EloquentCollection<string,Collection<int,PriceDto>|EloquentCollection<int,PriceDto>>
      *
      * @throws DtoException
      */
-<<<<<<< HEAD
-    public static function getProductPrices(string $productId, array $priceTypes, ?Currency $currency = null): array;
-
-    /**
-     * @param ProductPriceType[] $priceTypes
-     *
-     * @return PriceModelDto[][]
-     *
-     * @throws DtoException
-     * @throws ServerException
-     */
-    public static function getProductsPrices(array $productIds, array $priceTypes, ?Currency $currency = null): array;
-=======
     public function getProductPrices(string $productId, array $priceTypes, ?Currency $currency = null): Collection|EloquentCollection;
->>>>>>> 283d37e4
 }