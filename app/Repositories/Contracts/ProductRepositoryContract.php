<?php

namespace App\Repositories\Contracts;

use Domain\Currency\Currency;
use Domain\Price\Dtos\PriceDto;
use Domain\Price\Enums\ProductPriceType;
use Domain\Product\Dtos\ProductSearchDto;
use Heseya\Dto\DtoException;
use Illuminate\Contracts\Pagination\LengthAwarePaginator;
use Illuminate\Database\Eloquent\Collection as EloquentCollection;
use Illuminate\Support\Collection;

/** @see \App\Repositories\ProductRepository */
interface ProductRepositoryContract
{
    public function search(ProductSearchDto $dto): LengthAwarePaginator;

    /**
     * @param array<string, PriceDto[]> $priceMatrix
     */
    public function setProductPrices(string $productId, array $priceMatrix): void;

    /**
     * @param array<string, array<ProductPriceType, PriceDto[]>> $priceMatrix
     */
    public function setProductsPrices(array $priceMatrix): void;

    /**
     * @param string $productId
     * @param ProductPriceType[] $priceTypes
     * @param Currency|null $currency
     * @return Collection|EloquentCollection<string,Collection<int,PriceDto>|EloquentCollection<int,PriceDto>>
     *
     * @throws DtoException
     */
<<<<<<< HEAD
    public function getProductPrices(string $productId, array $priceTypes, ?Currency $currency = null): Collection|EloquentCollection;

    /**
     * @param string[] $productIds
     * @param ProductPriceType[] $priceTypes
     *
     * @return array<string, array<ProductPriceType, PriceDto[]>>
     */
    public function getProductsPrices(array $productIds, array $priceTypes): array;
=======
    public function getProductPrices(
        string $productId,
        array $priceTypes,
        ?Currency $currency = null,
    ): Collection|EloquentCollection;
>>>>>>> 3e7e63c5
}<|MERGE_RESOLUTION|>--- conflicted
+++ resolved
@@ -34,8 +34,11 @@
      *
      * @throws DtoException
      */
-<<<<<<< HEAD
-    public function getProductPrices(string $productId, array $priceTypes, ?Currency $currency = null): Collection|EloquentCollection;
+    public function getProductPrices(
+        string $productId,
+        array $priceTypes,
+        ?Currency $currency = null,
+    ): Collection|EloquentCollection;
 
     /**
      * @param string[] $productIds
@@ -44,11 +47,4 @@
      * @return array<string, array<ProductPriceType, PriceDto[]>>
      */
     public function getProductsPrices(array $productIds, array $priceTypes): array;
-=======
-    public function getProductPrices(
-        string $productId,
-        array $priceTypes,
-        ?Currency $currency = null,
-    ): Collection|EloquentCollection;
->>>>>>> 3e7e63c5
 }