<?php

declare(strict_types=1);

namespace App\Repositories;

use App\Enums\ExceptionsEnums\Exceptions;
use App\Exceptions\ServerException;
use App\Models\Price;
use App\Models\Product;
use App\Repositories\Contracts\ProductRepositoryContract;
use App\Traits\GetPublishedLanguageFilter;
use Domain\Currency\Currency;
use Domain\Price\Dtos\PriceDto;
use Domain\Price\Enums\ProductPriceType;
use Domain\Price\PriceRepository;
use Domain\Product\Dtos\ProductSearchDto;
use Heseya\Dto\DtoException;
use Illuminate\Contracts\Pagination\LengthAwarePaginator;
use Illuminate\Database\Eloquent\Builder;
use Illuminate\Database\Eloquent\Collection as EloquentCollection;
use Illuminate\Support\Collection;
use Illuminate\Support\Facades\Config;
use Illuminate\Support\Facades\Gate;
use Spatie\LaravelData\Optional;
use Support\Dtos\ModelIdentityDto;

class ProductRepository implements ProductRepositoryContract
{
    use GetPublishedLanguageFilter;

    public function __construct(private readonly PriceRepository $priceRepository) {}

    public function search(ProductSearchDto $dto): LengthAwarePaginator
    {
<<<<<<< HEAD
        $query = Product::searchByCriteria(
            $dto->except('sort')->toArray() + $this->getPublishedLanguageFilter('products'),
        )
            ->with(
                [
                    'attributes',
                    'metadata',
                    'media',
                    'publishedTags',
                    'items',
                    'pricesBase',
                    'pricesMin',
                    'pricesMax',
                    'pricesMinInitial',
                    'pricesMaxInitial',
                ],
            );
=======
        $additionalRelations = [];
        if (!$dto->full instanceof Optional && $dto->full) {
            $additionalRelations = [
                'items',
                'schemas',
                'schemas.options',
                'schemas.options.schema',
                'schemas.options.items',
                'schemas.options.metadata',
                'schemas.options.metadataPrivate',
                'schemas.options.prices',
                'schemas.prices',
                'schemas.metadata',
                'schemas.metadataPrivate',
                'schemas.usedSchemas',
                'sets',
                'sets.metadata',
                'sets.metadataPrivate',
                'sets.media',
                'sets.media.metadata',
                'sets.media.metadataPrivate',
                'sets.childrenPublic',
                'sets.parent',
                'relatedSets',
                'relatedSets.media',
                'relatedSets.media.metadata',
                'relatedSets.media.metadataPrivate',
                'relatedSets.metadata',
                'relatedSets.metadataPrivate',
                'relatedSets.childrenPublic',
                'relatedSets.parent',
                'sales',
                'sales.metadata',
                'sales.metadataPrivate',
                'sales.amounts',
                'sales.orders',
                'pages',
                'pages.metadata',
                'pages.metadataPrivate',
                'attachments',
                'attachments.media',
                'attachments.media.metadata',
                'attachments.media.metadataPrivate',
                'seo',
                'seo.media',
                'seo.media.metadata',
                'seo.media.metadataPrivate',
                'attributes.metadata',
                'attributes.metadataPrivate',
            ];
        }

        $query = Product::searchByCriteria($dto->except('sort')->toArray() + $this->getPublishedLanguageFilter('products'))
            ->with(array_merge([
                'media',
                'media.metadata',
                'media.metadataPrivate',
                'publishedTags',
                'pricesBase',
                'pricesMin',
                'pricesMax',
                'pricesMinInitial',
                'pricesMaxInitial',
                'attributes',
                'attributes.options',
                'attributes.options.metadata',
                'attributes.options.metadataPrivate',
                'metadata',
                'metadataPrivate',
            ], $additionalRelations));
>>>>>>> 2f889949

        if (Gate::denies('products.show_hidden')) {
            $query->where('products.public', true);
        }

        if (is_string($dto->price_sort_direction)) {
            if ($dto->price_sort_direction === 'price:asc') {
                $query->withMin([
                    'pricesMin as price' => fn (Builder $subquery) => $subquery->where(
                        'currency',
                        $dto->price_sort_currency ?? Currency::DEFAULT->value,
                    ),
                ], 'value');
            }
            if ($dto->price_sort_direction === 'price:desc') {
                $query->withMax([
                    'pricesMax as price' => fn (Builder $subquery) => $subquery->where(
                        'currency',
                        $dto->price_sort_currency ?? Currency::DEFAULT->value,
                    ),
                ], 'value');
            }
        }
        if (!$dto->sort instanceof Optional) {
            $query->sort($dto->sort);
        }

        return $query->paginate(Config::get('pagination.per_page'));
    }

    /**
     * @param PriceDto[][] $priceMatrix
     */
    public function setProductPrices(string $productId, array $priceMatrix): void
    {
        $this->priceRepository->setModelPrices(
            new ModelIdentityDto($productId, (new Product())->getMorphClass()),
            $priceMatrix,
        );
    }

    /**
     * @param ProductPriceType[] $priceTypes
     *
     * @return Collection|EloquentCollection<string,Collection<int,PriceDto>|EloquentCollection<int,PriceDto>>
     *
     * @throws DtoException
     * @throws ServerException
     */
    public function getProductPrices(
        string $productId,
        array $priceTypes,
        ?Currency $currency = null,
    ): Collection|EloquentCollection {
        $prices = $this->priceRepository->getModelPrices(
            new ModelIdentityDto($productId, (new Product())->getMorphClass()),
            $priceTypes,
            $currency,
        );

        $groupedPrices = $prices->mapToGroups(fn (Price $price) => [$price->price_type => PriceDto::from($price)]);

        foreach ($priceTypes as $type) {
            if (!$groupedPrices->has($type->value)) {
                throw new ServerException(Exceptions::SERVER_NO_PRICE_MATCHING_CRITERIA);
            }
        }

        return $groupedPrices;
    }
}<|MERGE_RESOLUTION|>--- conflicted
+++ resolved
@@ -33,25 +33,6 @@
 
     public function search(ProductSearchDto $dto): LengthAwarePaginator
     {
-<<<<<<< HEAD
-        $query = Product::searchByCriteria(
-            $dto->except('sort')->toArray() + $this->getPublishedLanguageFilter('products'),
-        )
-            ->with(
-                [
-                    'attributes',
-                    'metadata',
-                    'media',
-                    'publishedTags',
-                    'items',
-                    'pricesBase',
-                    'pricesMin',
-                    'pricesMax',
-                    'pricesMinInitial',
-                    'pricesMaxInitial',
-                ],
-            );
-=======
         $additionalRelations = [];
         if (!$dto->full instanceof Optional && $dto->full) {
             $additionalRelations = [
@@ -122,7 +103,6 @@
                 'metadata',
                 'metadataPrivate',
             ], $additionalRelations));
->>>>>>> 2f889949
 
         if (Gate::denies('products.show_hidden')) {
             $query->where('products.public', true);
