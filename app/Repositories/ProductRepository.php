--- conflicted
+++ resolved
@@ -27,11 +27,9 @@
 
 class ProductRepository implements ProductRepositoryContract
 {
-<<<<<<< HEAD
     use GetPublishedLanguageFilter;
-=======
+
     public function __construct(private PriceRepository $priceRepository) {}
->>>>>>> f9bbd708
 
     public function search(ProductSearchDto $dto): LengthAwarePaginator
     {
