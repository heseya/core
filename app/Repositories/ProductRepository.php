<?php

declare(strict_types=1);

namespace App\Repositories;

use App\Enums\ExceptionsEnums\Exceptions;
use App\Exceptions\ServerException;
use App\Models\Price;
use App\Models\Product;
use App\Repositories\Contracts\ProductRepositoryContract;
use App\Traits\GetPublishedLanguageFilter;
use Domain\Currency\Currency;
use Domain\Price\Dtos\PriceDto;
use Domain\Price\Enums\ProductPriceType;
use Domain\Price\PriceRepository;
use Domain\Product\Dtos\ProductSearchDto;
use Domain\Product\Enums\ProductSalesChannelStatus;
use Domain\Product\Models\ProductSalesChannel;
use Heseya\Dto\DtoException;
use Illuminate\Contracts\Pagination\LengthAwarePaginator;
use Illuminate\Database\Eloquent\Builder;
use Illuminate\Database\Eloquent\Collection as EloquentCollection;
use Illuminate\Support\Collection;
use Illuminate\Support\Facades\Config;
use Illuminate\Support\Facades\Gate;
use Spatie\LaravelData\Optional;
use Support\Dtos\ModelIdentityDto;

class ProductRepository implements ProductRepositoryContract
{
    use GetPublishedLanguageFilter;

    public function __construct(private PriceRepository $priceRepository) {}

    public function search(ProductSearchDto $dto): LengthAwarePaginator
    {
<<<<<<< HEAD
        $query = Product::searchByCriteria($dto->except('sort', 'public', 'all')->toArray() + $this->getPublishedLanguageFilter('products'))
            ->with(['attributes', 'metadata', 'media', 'tags', 'items', 'pricesBase', 'pricesMin', 'pricesMax', 'pricesMinInitial', 'pricesMaxInitial']);
=======
        $query = Product::searchByCriteria($dto->except('sort')->toArray() + $this->getPublishedLanguageFilter('products'))
            ->with(['attributes', 'metadata', 'media', 'publishedTags', 'items', 'pricesBase', 'pricesMin', 'pricesMax', 'pricesMinInitial', 'pricesMaxInitial']);
>>>>>>> 21196c09

        $salesChannel = Config::get('sales-channel.model');

        if (Gate::denies('products.show_hidden')) {
            $query->whereHas('salesChannels', fn (Builder $subquery) => $subquery
                ->where('sales_channel_id', $salesChannel->getKey())
                ->where(app(ProductSalesChannel::class)->qualifyColumn('availability_status'), ProductSalesChannelStatus::PUBLIC->value));
        } elseif (!$dto->all) {
            $query->whereHas('salesChannels', function (Builder $subquery) use ($salesChannel, $dto) {
                $subquery->where('sales_channel_id', $salesChannel->getKey());
                if ($dto->public) {
                    $subquery->where(app(ProductSalesChannel::class)->qualifyColumn('availability_status'), '=', ProductSalesChannelStatus::PUBLIC->value);
                } else {
                    $subquery->where(app(ProductSalesChannel::class)->qualifyColumn('availability_status'), '!=', ProductSalesChannelStatus::DISABLED->value);
                }

                return $subquery;
            });
        }

        if (is_string($dto->price_sort_direction)) {
            if ($dto->price_sort_direction === 'price:asc') {
                $query->withMin([
                    'pricesMin as price' => fn (Builder $subquery) => $subquery->where('currency', $dto->price_sort_currency ?? Currency::DEFAULT->value),
                ], 'value');
            }
            if ($dto->price_sort_direction === 'price:desc') {
                $query->withMax([
                    'pricesMax as price' => fn (Builder $subquery) => $subquery->where('currency', $dto->price_sort_currency ?? Currency::DEFAULT->value),
                ], 'value');
            }
        }
        if (!$dto->sort instanceof Optional) {
            $query->sort($dto->sort);
        }

        return $query->paginate(Config::get('pagination.per_page'));
    }

    /**
     * @param PriceDto[][] $priceMatrix
     */
    public function setProductPrices(string $productId, array $priceMatrix): void
    {
        $this->priceRepository->setModelPrices(new ModelIdentityDto($productId, (new Product())->getMorphClass()), $priceMatrix);
    }

    /**
     * @param ProductPriceType[] $priceTypes
     *
     * @return Collection|EloquentCollection<string,Collection<int,PriceDto>|EloquentCollection<int,PriceDto>>
     *
     * @throws DtoException
     * @throws ServerException
     */
    public function getProductPrices(string $productId, array $priceTypes, ?Currency $currency = null): Collection|EloquentCollection
    {
        $prices = $this->priceRepository->getModelPrices(new ModelIdentityDto($productId, (new Product())->getMorphClass()), $priceTypes, $currency);

        $groupedPrices = $prices->mapToGroups(fn (Price $price) => [$price->price_type => PriceDto::from($price)]);

        foreach ($priceTypes as $type) {
            if (!$groupedPrices->has($type->value)) {
                throw new ServerException(Exceptions::SERVER_NO_PRICE_MATCHING_CRITERIA);
            }
        }

        return $groupedPrices;
    }
}<|MERGE_RESOLUTION|>--- conflicted
+++ resolved
@@ -35,13 +35,8 @@
 
     public function search(ProductSearchDto $dto): LengthAwarePaginator
     {
-<<<<<<< HEAD
         $query = Product::searchByCriteria($dto->except('sort', 'public', 'all')->toArray() + $this->getPublishedLanguageFilter('products'))
-            ->with(['attributes', 'metadata', 'media', 'tags', 'items', 'pricesBase', 'pricesMin', 'pricesMax', 'pricesMinInitial', 'pricesMaxInitial']);
-=======
-        $query = Product::searchByCriteria($dto->except('sort')->toArray() + $this->getPublishedLanguageFilter('products'))
             ->with(['attributes', 'metadata', 'media', 'publishedTags', 'items', 'pricesBase', 'pricesMin', 'pricesMax', 'pricesMinInitial', 'pricesMaxInitial']);
->>>>>>> 21196c09
 
         $salesChannel = Config::get('sales-channel.model');
 
