--- conflicted
+++ resolved
@@ -4,11 +4,6 @@
 
 namespace App\Repositories;
 
-<<<<<<< HEAD
-use App\Dtos\PriceDto;
-use App\Dtos\PriceModelDto;
-=======
->>>>>>> 283d37e4
 use App\Enums\ExceptionsEnums\Exceptions;
 use App\Enums\Product\ProductPriceType;
 use App\Exceptions\ServerException;
@@ -70,32 +65,6 @@
     }
 
     /**
-     * @param PriceModelDto[] $prices
-     */
-    public static function setProductsPrices(array $prices): void
-    {
-        $rows = [];
-
-        foreach ($prices as $price) {
-            $rows[] = [
-                'id' => Uuid::uuid4(),
-                'model_id' => $price->model_id,
-                'model_type' => Product::class,
-                'price_type' => $price->price_type,
-                'currency' => $price->value->getCurrency()->getCurrencyCode(),
-                'value' => $price->value->getMinorAmount(),
-                'is_net' => false,
-            ];
-        }
-
-        Price::query()->upsert(
-            $rows,
-            ['model_id', 'price_type', 'currency'],
-            ['value', 'is_net'],
-        );
-    }
-
-    /**
      * @param ProductPriceType[] $priceTypes
      *
      * @return Collection|EloquentCollection<string,Collection<int,PriceDto>|EloquentCollection<int,PriceDto>>
@@ -117,48 +86,4 @@
 
         return $groupedPrices;
     }
-
-    /**
-     * @param ProductPriceType[] $priceTypes
-     *
-     * @return PriceModelDto[][]
-     *
-     * @throws DtoException
-     * @throws ServerException
-     */
-    public static function getProductsPrices(array $productIds, array $priceTypes, ?Currency $currency = null): array
-    {
-        $prices = Price::query()
-            ->whereIn('model_id', $productIds)
-            ->whereIn('price_type', $priceTypes);
-
-        if ($currency !== null) {
-            $prices = $prices->where('currency', $currency->value);
-        }
-
-        // Maybe add some validation if all products are present
-
-        $groupedPrices = $prices->get()->reduce(function (array $carry, Price $price) {
-            $carry[$price->price_type][] = new PriceModelDto(
-                $price->value,
-                $price->model_id,
-                $price->model_type,
-                $price->price_type,
-                $price->is_net,
-            );
-
-            return $carry;
-        }, []);
-
-        return array_map(
-            function (ProductPriceType $type) use ($groupedPrices) {
-                if (!array_key_exists($type->value, $groupedPrices)) {
-                    throw new ServerException(Exceptions::SERVER_NO_PRICE_MATCHING_CRITERIA);
-                }
-
-                return $groupedPrices[$type->value];
-            },
-            $priceTypes,
-        );
-    }
 }