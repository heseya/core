<?php

namespace App\Traits;

use App\Models\Metadata;
use Illuminate\Database\Eloquent\Collection;
use Illuminate\Support\Facades\Gate;

trait MetadataResource
{
    public function metadataResource(?string $privateMetadataPermission = null): array
    {
        $data['metadata'] = $this->processMetadata($this->resource->metadata);

        if ($privateMetadataPermission !== null && Gate::allows($privateMetadataPermission)) {
            $data['metadata_private'] = $this->processMetadata($this->resource->metadataPrivate);
        }

        return $data;
    }

<<<<<<< HEAD
    private function processMetadata(Collection $data): object
=======
    /**
     * @param Collection<int, Metadata> $data
     */
    private function processMetadata(Collection $data)
>>>>>>> b69d8463
    {
        /**
         * Special workaround for frond-end requirements
         * */
        if ($data->count() <= 0) {
            return (object) [];
        }

        return $data->mapWithKeys(fn (Metadata $meta) => [$meta->name => $meta->value]);
    }
}<|MERGE_RESOLUTION|>--- conflicted
+++ resolved
@@ -19,14 +19,10 @@
         return $data;
     }
 
-<<<<<<< HEAD
-    private function processMetadata(Collection $data): object
-=======
     /**
      * @param Collection<int, Metadata> $data
      */
     private function processMetadata(Collection $data)
->>>>>>> b69d8463
     {
         /**
          * Special workaround for frond-end requirements
