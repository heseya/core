<?php

namespace App\Models;

<<<<<<< HEAD
use App\Criteria\ProductSetSearch;
=======
use App\SearchTypes\MetadataPrivateSearch;
use App\SearchTypes\MetadataSearch;
use App\SearchTypes\ProductSetSearch;
use App\Traits\HasMetadata;
>>>>>>> f5396e8f
use App\Traits\HasSeoMetadata;
use Heseya\Searchable\Criteria\Like;
use Heseya\Searchable\Traits\HasCriteria;
use Illuminate\Database\Eloquent\Builder;
use Illuminate\Database\Eloquent\Factories\HasFactory;
use Illuminate\Database\Eloquent\Relations\BelongsTo;
use Illuminate\Database\Eloquent\Relations\BelongsToMany;
use Illuminate\Database\Eloquent\Relations\HasMany;
use Illuminate\Database\Eloquent\Relations\HasOne;
use Illuminate\Database\Eloquent\SoftDeletes;
use Illuminate\Support\Str;

/**
 * @mixin IdeHelperProductSet
 */
class ProductSet extends Model
{
<<<<<<< HEAD
    use HasCriteria, HasFactory, SoftDeletes, HasSeoMetadata;
=======
    use Searchable, HasFactory, SoftDeletes, HasSeoMetadata, HasMetadata;
>>>>>>> f5396e8f

    protected $fillable = [
        'name',
        'slug',
        'public',
        'public_parent',
        'order',
        'hide_on_index',
        'parent_id',
        'description_html',
        'cover_id',
    ];

    protected $casts = [
        'public' => 'boolean',
        'public_parent' => 'boolean',
        'hide_on_index' => 'boolean',
    ];

    protected array $criteria = [
        'name' => Like::class,
        'slug' => Like::class,
        'search' => ProductSetSearch::class,
        'public',
        'metadata' => MetadataSearch::class,
        'metadata_private' => MetadataPrivateSearch::class,
    ];

    public function getSlugOverrideAttribute(): bool
    {
        return $this->parent()->exists() && !Str::startsWith(
            $this->slug,
            $this->parent->slug . '-',
        );
    }

    public function parent(): BelongsTo
    {
        return $this->belongsTo(self::class, 'parent_id');
    }

    public function getSlugSuffixAttribute(): string
    {
        return $this->slugOverride || $this->parent()->doesntExist() ? $this->slug :
            Str::after($this->slug, $this->parent->slug . '-');
    }

    public function scopePublic($query)
    {
        return $query->where('public', true)->where('public_parent', true);
    }

    public function scopeRoot($query): Builder
    {
        return $query->whereNull('parent_id');
    }

    public function scopeReversed($query): Builder
    {
        return $query->withoutGlobalScope('ordered')
            ->orderBy('order', 'desc');
    }

    public function allChildren(): HasMany
    {
        return $this->children()->with('allChildren');
    }

    public function children(): HasMany
    {
        return $this->hasMany(self::class, 'parent_id');
    }

    public function attributes(): BelongsToMany
    {
        return $this->belongsToMany(Attribute::class);
    }

    public function allChildrenPublic(): HasMany
    {
        return $this->childrenPublic()->with('allChildrenPublic');
    }

    public function childrenPublic(): HasMany
    {
        return $this->children()->public();
    }

    public function products(): BelongsToMany
    {
        return $this->belongsToMany(Product::class, 'product_set_product');
    }

    public function media(): HasOne
    {
        return $this->hasOne(Media::class, 'id', 'cover_id');
    }

    protected static function booted(): void
    {
        static::addGlobalScope(
            'ordered',
            fn (Builder $builder) => $builder->orderBy('order'),
        );
    }
}<|MERGE_RESOLUTION|>--- conflicted
+++ resolved
@@ -2,14 +2,10 @@
 
 namespace App\Models;
 
-<<<<<<< HEAD
+use App\Criteria\MetadataPrivateSearch;
+use App\Criteria\MetadataSearch;
 use App\Criteria\ProductSetSearch;
-=======
-use App\SearchTypes\MetadataPrivateSearch;
-use App\SearchTypes\MetadataSearch;
-use App\SearchTypes\ProductSetSearch;
 use App\Traits\HasMetadata;
->>>>>>> f5396e8f
 use App\Traits\HasSeoMetadata;
 use Heseya\Searchable\Criteria\Like;
 use Heseya\Searchable\Traits\HasCriteria;
@@ -27,11 +23,7 @@
  */
 class ProductSet extends Model
 {
-<<<<<<< HEAD
-    use HasCriteria, HasFactory, SoftDeletes, HasSeoMetadata;
-=======
-    use Searchable, HasFactory, SoftDeletes, HasSeoMetadata, HasMetadata;
->>>>>>> f5396e8f
+    use HasCriteria, HasFactory, SoftDeletes, HasSeoMetadata, HasMetadata;
 
     protected $fillable = [
         'name',
