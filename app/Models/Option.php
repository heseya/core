<?php

namespace App\Models;

<<<<<<< HEAD
use App\Traits\HasMetadata;
=======
use App\Models\Interfaces\Translatable;
>>>>>>> d82fc768
use Illuminate\Database\Eloquent\Factories\HasFactory;
use Illuminate\Database\Eloquent\Relations\BelongsTo;
use Illuminate\Database\Eloquent\Relations\BelongsToMany;
use Spatie\Translatable\HasTranslations;

/**
 * @mixin IdeHelperOption
 */
class Option extends Model implements Translatable
{
<<<<<<< HEAD
    use HasFactory;
    use HasMetadata;
=======
    use HasFactory, HasTranslations;
>>>>>>> d82fc768

    protected $fillable = [
        'name',
        'price',
        'disabled',
        'schema_id',
        'order',
        'available',
        'shipping_time',
        'shipping_date',
    ];

    protected $translatable = [
        'name',
    ];

    protected $casts = [
        'price' => 'float',
        'disabled' => 'bool',
        'available' => 'bool',
    ];

    public function items(): BelongsToMany
    {
        return $this
            ->belongsToMany(Item::class, 'option_items')
            ->withPivot('required_quantity');
    }

    public function schema(): BelongsTo
    {
        return $this->belongsTo(Schema::class);
    }
}<|MERGE_RESOLUTION|>--- conflicted
+++ resolved
@@ -2,11 +2,8 @@
 
 namespace App\Models;
 
-<<<<<<< HEAD
+use App\Models\Interfaces\Translatable;
 use App\Traits\HasMetadata;
-=======
-use App\Models\Interfaces\Translatable;
->>>>>>> d82fc768
 use Illuminate\Database\Eloquent\Factories\HasFactory;
 use Illuminate\Database\Eloquent\Relations\BelongsTo;
 use Illuminate\Database\Eloquent\Relations\BelongsToMany;
@@ -17,12 +14,8 @@
  */
 class Option extends Model implements Translatable
 {
-<<<<<<< HEAD
-    use HasFactory;
+    use HasFactory, HasTranslations;
     use HasMetadata;
-=======
-    use HasFactory, HasTranslations;
->>>>>>> d82fc768
 
     protected $fillable = [
         'name',
