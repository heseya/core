<?php

namespace App\Models;

<<<<<<< HEAD
use App\Criteria\MetadataPrivateSearch;
use App\Criteria\MetadataSearch;
use App\Criteria\WhereInIds;
use App\Models\Contracts\SortableContract;
use App\Traits\HasMetadata;
=======
use App\Models\Interfaces\Translatable;
>>>>>>> d82fc768
use App\Traits\HasSeoMetadata;
use App\Traits\Sortable;
use Heseya\Searchable\Traits\HasCriteria;
use Illuminate\Database\Eloquent\Factories\HasFactory;
use Illuminate\Database\Eloquent\Relations\BelongsToMany;
use Illuminate\Database\Eloquent\SoftDeletes;
use OwenIt\Auditing\Auditable;
use OwenIt\Auditing\Contracts\Auditable as AuditableContract;
use Spatie\Translatable\HasTranslations;

/**
 * @mixin IdeHelperPage
 */
<<<<<<< HEAD
class Page extends Model implements AuditableContract, SortableContract
{
    use Auditable;
    use HasCriteria;
    use HasFactory;
    use HasMetadata;
    use HasSeoMetadata;
    use SoftDeletes;
    use Sortable;
=======
class Page extends Model implements AuditableContract, Translatable
{
    use HasFactory, Sortable, Auditable, SoftDeletes, HasSeoMetadata, HasTranslations;
>>>>>>> d82fc768

    protected $fillable = [
        'order',
        'name',
        'slug',
        'public',
        'content_html',
        'published',
    ];

    protected $translatable = [
        'name',
        'content_html',
    ];

    protected $casts = [
        'public' => 'boolean',
        'published' => 'array',
    ];

    protected array $sortable = [
        'order',
        'created_at',
        'updated_at',
    ];

    protected array $criteria = [
        'metadata' => MetadataSearch::class,
        'metadata_private' => MetadataPrivateSearch::class,
        'ids' => WhereInIds::class,
    ];

    public function products(): BelongsToMany
    {
        return $this->belongsToMany(
            Product::class,
            'product_page',
        );
    }
}<|MERGE_RESOLUTION|>--- conflicted
+++ resolved
@@ -2,15 +2,12 @@
 
 namespace App\Models;
 
-<<<<<<< HEAD
+use App\Models\Interfaces\Translatable;
 use App\Criteria\MetadataPrivateSearch;
 use App\Criteria\MetadataSearch;
 use App\Criteria\WhereInIds;
 use App\Models\Contracts\SortableContract;
 use App\Traits\HasMetadata;
-=======
-use App\Models\Interfaces\Translatable;
->>>>>>> d82fc768
 use App\Traits\HasSeoMetadata;
 use App\Traits\Sortable;
 use Heseya\Searchable\Traits\HasCriteria;
@@ -24,9 +21,10 @@
 /**
  * @mixin IdeHelperPage
  */
-<<<<<<< HEAD
+class Page extends Model implements AuditableContract, Translatable
 class Page extends Model implements AuditableContract, SortableContract
 {
+    use HasFactory, Sortable, Auditable, SoftDeletes, HasSeoMetadata, HasTranslations;
     use Auditable;
     use HasCriteria;
     use HasFactory;
@@ -34,11 +32,6 @@
     use HasSeoMetadata;
     use SoftDeletes;
     use Sortable;
-=======
-class Page extends Model implements AuditableContract, Translatable
-{
-    use HasFactory, Sortable, Auditable, SoftDeletes, HasSeoMetadata, HasTranslations;
->>>>>>> d82fc768
 
     protected $fillable = [
         'order',
