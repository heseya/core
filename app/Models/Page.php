--- conflicted
+++ resolved
@@ -14,11 +14,7 @@
  */
 class Page extends Model implements AuditableContract
 {
-<<<<<<< HEAD
-    use HasFactory, Sortable, Auditable, HasSeoMetadata;
-=======
-    use HasFactory, Sortable, Auditable, SoftDeletes;
->>>>>>> 237b8475
+    use HasFactory, Sortable, Auditable, SoftDeletes, HasSeoMetadata;
 
     protected $fillable = [
         'order',
