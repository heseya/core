<?php

namespace App\Models;

use App\Criteria\ConsentIdSearch;
use App\Criteria\ConsentNameSearch;
use App\Criteria\MetadataPrivateSearch;
use App\Criteria\MetadataSearch;
use App\Criteria\RolesSearch;
use App\Criteria\UserSearch;
use App\Criteria\WhereInIds;
use App\Enums\SavedAddressType;
use App\Models\Contracts\SortableContract;
use App\Traits\HasDiscountConditions;
use App\Traits\HasMetadata;
use App\Traits\HasWebHooks;
use App\Traits\Sortable;
use Heseya\Searchable\Criteria\Like;
use Heseya\Searchable\Traits\HasCriteria;
use Illuminate\Auth\Authenticatable;
use Illuminate\Auth\MustVerifyEmail;
use Illuminate\Auth\Passwords\CanResetPassword;
use Illuminate\Contracts\Auth\Access\Authorizable as AuthorizableContract;
use Illuminate\Contracts\Auth\Authenticatable as AuthenticatableContract;
use Illuminate\Contracts\Auth\CanResetPassword as CanResetPasswordContract;
use Illuminate\Database\Eloquent\Factories\HasFactory;
use Illuminate\Database\Eloquent\Relations\BelongsTo;
use Illuminate\Database\Eloquent\Relations\BelongsToMany;
use Illuminate\Database\Eloquent\Relations\HasMany;
use Illuminate\Database\Eloquent\Relations\MorphMany;
use Illuminate\Database\Eloquent\SoftDeletes;
use Illuminate\Foundation\Auth\Access\Authorizable;
use Illuminate\Notifications\Notifiable;
use OwenIt\Auditing\Auditable;
use OwenIt\Auditing\Contracts\Auditable as AuditableContract;
use PHPOpenSourceSaver\JWTAuth\Contracts\JWTSubject;
use Spatie\Permission\Traits\HasRoles;

/**
 * @mixin IdeHelperUser
 */
class User extends Model implements
    AuthenticatableContract,
    AuthorizableContract,
    CanResetPasswordContract,
    AuditableContract,
    JWTSubject,
    SortableContract
{
    use Notifiable,
        Authenticatable,
        Authorizable,
        CanResetPassword,
        MustVerifyEmail,
        HasFactory,
        HasRoles,
        SoftDeletes,
        HasCriteria,
        Sortable,
        Auditable,
        HasWebHooks,
        HasMetadata,
        HasDiscountConditions;

    // Bez tego nie działały testy, w których jako aplikacja tworzy się użytkownika z określoną rolą
    protected string $guard_name = 'api';

    protected $fillable = [
        'name',
        'email',
        'password',
        'tfa_type',
        'tfa_secret',
        'is_tfa_active',
        'preferences_id',
    ];

    protected $hidden = [
        'password',
        'remember_token',
    ];

    protected array $criteria = [
        'name' => Like::class,
        'email' => Like::class,
        'search' => UserSearch::class,
        'ids' => WhereInIds::class,
        'metadata' => MetadataSearch::class,
        'metadata_private' => MetadataPrivateSearch::class,
        'consent_name' => ConsentNameSearch::class,
        'consent_id' => ConsentIdSearch::class,
        'roles' => RolesSearch::class,
    ];

    protected array $sortable = [
        'name',
        'created_at',
        'updated_at',
    ];

    protected $casts = [
        'is_tfa_active' => 'bool',
    ];

    /**
     * Url to avatar.
     */
    public function getAvatarAttribute(): string
    {
        return '//www.gravatar.com/avatar/' . md5(strtolower(trim($this->email))) . '?d=mp&s=50x50';
    }

    public function getJWTIdentifier(): string
    {
        return $this->getKey() ?? 'null';
    }

    public function getJWTCustomClaims(): array
    {
        return [];
    }

    public function deliveryAddresses(): HasMany
    {
        return $this->hasMany(SavedAddress::class)
            ->where('type', '=', SavedAddressType::DELIVERY);
    }

    public function invoiceAddresses(): HasMany
    {
        return $this->hasMany(SavedAddress::class)
            ->where('type', '=', SavedAddressType::INVOICE);
    }

    public function orders(): MorphMany
    {
        return $this->morphMany(Order::class, 'buyer');
    }

    public function consents(): BelongsToMany
    {
        return $this->belongsToMany(Consent::class)
            ->using(ConsentUser::class)
            ->withPivot('value');
    }

    public function securityCodes(): HasMany
    {
        return $this->hasMany(OneTimeSecurityCode::class, 'user_id', 'id');
    }

<<<<<<< HEAD
    public function providers(): HasMany
    {
        return $this->hasMany(UserProvider::class, 'user_id', 'id');
=======
    public function wishlistProducts(): MorphMany
    {
        return $this->morphMany(WishlistProduct::class, 'user');
    }

    public function preferences(): BelongsTo
    {
        return $this->belongsTo(UserPreference::class, 'preferences_id');
    }

    public function loginAttempts(): HasMany
    {
        return $this->hasMany(UserLoginAttempt::class, 'user_id', 'id');
>>>>>>> ebc98615
    }
}<|MERGE_RESOLUTION|>--- conflicted
+++ resolved
@@ -149,11 +149,6 @@
         return $this->hasMany(OneTimeSecurityCode::class, 'user_id', 'id');
     }
 
-<<<<<<< HEAD
-    public function providers(): HasMany
-    {
-        return $this->hasMany(UserProvider::class, 'user_id', 'id');
-=======
     public function wishlistProducts(): MorphMany
     {
         return $this->morphMany(WishlistProduct::class, 'user');
@@ -167,6 +162,10 @@
     public function loginAttempts(): HasMany
     {
         return $this->hasMany(UserLoginAttempt::class, 'user_id', 'id');
->>>>>>> ebc98615
+    }
+
+    public function providers(): HasMany
+    {
+        return $this->hasMany(UserProvider::class, 'user_id', 'id');
     }
 }