<?php

namespace App\Models;

use App\Audits\Redactors\AddressRedactor;
use App\Audits\Redactors\ShippingMethodRedactor;
use App\Audits\Redactors\StatusRedactor;
use App\Criteria\MetadataPrivateSearch;
use App\Criteria\MetadataSearch;
use App\Criteria\OrderSearch;
use App\Criteria\WhereCreatedAfter;
use App\Criteria\WhereCreatedBefore;
use App\Criteria\WhereHasStatusHidden;
use App\Models\Contracts\SortableContract;
use App\Traits\HasMetadata;
use App\Traits\HasOrderDiscount;
use App\Traits\Sortable;
use Heseya\Searchable\Criteria\Like;
use Heseya\Searchable\Traits\HasCriteria;
use Illuminate\Database\Eloquent\Factories\HasFactory;
use Illuminate\Database\Eloquent\Relations\BelongsTo;
use Illuminate\Database\Eloquent\Relations\BelongsToMany;
use Illuminate\Database\Eloquent\Relations\HasMany;
use Illuminate\Database\Eloquent\Relations\HasManyThrough;
use Illuminate\Database\Eloquent\Relations\HasOne;
use Illuminate\Database\Eloquent\Relations\MorphTo;
use Illuminate\Notifications\Notifiable;
use Illuminate\Support\Str;
use OwenIt\Auditing\Auditable;
use OwenIt\Auditing\Contracts\Auditable as AuditableContract;

/**
 * @mixin IdeHelperOrder
 */
class Order extends Model implements AuditableContract, SortableContract
{
    use HasFactory, HasCriteria, Sortable, Notifiable, Auditable, HasMetadata, HasOrderDiscount;

    protected $fillable = [
        'code',
        'email',
        'currency',
        'comment',
        'status_id',
        'shipping_method_id',
        'digital_shipping_method_id',
        'shipping_price_initial',
        'shipping_price',
        'shipping_number',
        'billing_address_id',
        'shipping_address_id',
        'created_at',
        'buyer_id',
        'buyer_type',
        'summary',
        'paid',
        'cart_total_initial',
        'cart_total',
        'shipping_place',
        'invoice_requested',
        'shipping_type',
    ];

    protected array $auditInclude = [
        'code',
        'email',
        'currency',
        'comment',
        'status_id',
        'shipping_method_id',
        'digital_shipping_method_id',
        'shipping_price',
        'shipping_number',
        'billing_address_id',
        'shipping_address_id',
    ];

    protected array $attributeModifiers = [
        'status_id' => StatusRedactor::class,
        'shipping_method_id' => ShippingMethodRedactor::class,
        'digital_shipping_method_id' => ShippingMethodRedactor::class,
        'billing_address_id' => AddressRedactor::class,
        'shipping_address_id' => AddressRedactor::class,
    ];

    protected array $criteria = [
        'search' => OrderSearch::class,
        'status_id',
        'shipping_method_id',
        'digital_shipping_method_id',
        'code' => Like::class,
        'email' => Like::class,
        'buyer_id',
        'status.hidden' => WhereHasStatusHidden::class,
        'paid',
        'from' => WhereCreatedAfter::class,
        'to' => WhereCreatedBefore::class,
        'metadata' => MetadataSearch::class,
        'metadata_private' => MetadataPrivateSearch::class,
    ];

    protected array $sortable = [
        'id',
        'code',
        'created_at',
        'email',
        'summary',
    ];

    protected string $defaultSortBy = 'created_at';
    protected string $defaultSortDirection = 'desc';

    protected $casts = [
        'paid' => 'boolean',
        'invoice_requested' => 'boolean',
    ];

    /**
     * Summary amount of paid.
     */
    public function getPaidAmountAttribute(): float
    {
        return $this->payments
            ->where('paid', true)
            ->sum('amount');
    }

    public function payments(): HasMany
    {
        return $this
            ->hasMany(Payment::class)
            ->orderBy('paid', 'DESC')
            ->orderBy('updated_at', 'DESC');
    }

    public function getPayableAttribute(): bool
    {
        $paymentMethodCount = $this->shippingMethod?->paymentMethods->count()
            ?? $this->digitalShippingMethod?->paymentMethods->count()
            ?? 0;

        return !$this->paid &&
<<<<<<< HEAD
            !$this->status->cancel &&
            $paymentMethodCount > 0;
=======
            !$this->status?->cancel &&
            $this->shippingMethod?->paymentMethods->count() > 0;
>>>>>>> be8c64a9
    }

    public function isPaid(): bool
    {
        return $this->paid_amount >= $this->summary;
    }

    public function status(): BelongsTo
    {
        return $this->belongsTo(Status::class);
    }

    public function shippingMethod(): BelongsTo
    {
        return $this->belongsTo(ShippingMethod::class, 'shipping_method_id');
    }

    public function digitalShippingMethod(): BelongsTo
    {
        return $this->belongsTo(ShippingMethod::class, 'digital_shipping_method_id');
    }

    public function shippingAddress(): HasOne
    {
        return $this->hasOne(Address::class, 'id', 'shipping_address_id');
    }

    public function invoiceAddress(): HasOne
    {
        return $this->hasOne(Address::class, 'id', 'billing_address_id');
    }

    public function deposits(): HasManyThrough
    {
        return $this->hasManyThrough(Deposit::class, OrderProduct::class);
    }

    /**
     * @param array $items
     */
    public function saveItems($items): void
    {
        foreach ($items as $item) {
            $item = OrderProduct::create($item);
            $this->products()->save($item);
        }
    }

    public function products(): HasMany
    {
        return $this->hasMany(OrderProduct::class);
    }

    public function documents(): BelongsToMany
    {
        return $this
            ->belongsToMany(Media::class, 'order_document', 'order_id', 'media_id')
            ->using(OrderDocument::class)
            ->withPivot('id', 'type', 'name');
    }

    public function generateCode(): string
    {
        do {
            $code = Str::upper(Str::random(6));
        } while (Order::query()->where('code', $code)->exists());

        return $code;
    }

    public function buyer(): MorphTo
    {
        return $this->morphTo('order', 'buyer_type', 'buyer_id', 'id');
    }

    public function preferredLocale(): string
    {
        $country = Str::of($this->deliveryAddress?->country ?? '')->limit(2, '')->lower();

        if ($country->is('pl')) {
            return 'pl';
        }

        return 'en';
    }
}<|MERGE_RESOLUTION|>--- conflicted
+++ resolved
@@ -140,13 +140,8 @@
             ?? 0;
 
         return !$this->paid &&
-<<<<<<< HEAD
             !$this->status->cancel &&
             $paymentMethodCount > 0;
-=======
-            !$this->status?->cancel &&
-            $this->shippingMethod?->paymentMethods->count() > 0;
->>>>>>> be8c64a9
     }
 
     public function isPaid(): bool
