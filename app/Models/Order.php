--- conflicted
+++ resolved
@@ -115,12 +115,6 @@
      */
     public function getPaidAmountAttribute(): Money
     {
-<<<<<<< HEAD
-        return match ($this->relationLoaded('payments')) {
-            true => $this->payments->where('status', PaymentStatus::SUCCESSFUL)->sum(fn (Payment $payment) => $payment->amount->getAmount()->toFloat()),
-            false => $this->payments()->where('status', PaymentStatus::SUCCESSFUL->value)->sum('amount')
-        };
-=======
         return $this->payments
             ->where('status', PaymentStatus::SUCCESSFUL)
             ->reduce(
@@ -130,7 +124,6 @@
                 ),
                 Money::zero($this->currency->value),
             );
->>>>>>> 705fe542
     }
 
     public function payments(): HasMany
