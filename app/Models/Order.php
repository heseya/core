--- conflicted
+++ resolved
@@ -62,7 +62,7 @@
         'shipping_place',
         'invoice_requested',
         'shipping_type',
-<<<<<<< HEAD
+        'sales_channel_id',
 
         'currency',
         'cart_total_initial',
@@ -70,9 +70,6 @@
         'shipping_price_initial',
         'shipping_price',
         'summary',
-=======
-        'sales_channel_id',
->>>>>>> 39e2edc4
     ];
 
     protected array $criteria = [
@@ -224,29 +221,8 @@
         };
     }
 
-<<<<<<< HEAD
-    //    private static function priceAttributeTemplate(string $fieldName): Attribute
-    //    {
-    //        return Attribute::make(
-    //            get: fn (mixed $value, array $attributes): Money => Money::ofMinor(
-    //                $attributes[$fieldName],
-    //                $attributes['currency'],
-    //            ),
-    //            set: fn (int|Money|string $value): array => match (true) {
-    //                $value instanceof Money => [
-    //                    $fieldName => $value->getMinorAmount(),
-    //                    'currency' => $value->getCurrency()->getCurrencyCode(),
-    //                ],
-    //                default => [
-    //                    $fieldName => $value,
-    //                ]
-    //            }
-    //        );
-    //    }
-=======
     public function salesChannel(): HasOne
     {
         return $this->hasOne(SalesChannel::class, 'id', 'sales_channel_id');
     }
->>>>>>> 39e2edc4
 }