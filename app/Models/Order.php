<?php

namespace App\Models;

use App\Audits\Redactors\AddressRedactor;
use App\Audits\Redactors\ShippingMethodRedactor;
use App\Audits\Redactors\StatusRedactor;
use App\SearchTypes\OrderSearch;
use App\SearchTypes\WhereCreatedAfter;
use App\SearchTypes\WhereCreatedBefore;
use App\SearchTypes\WhereHasStatusHidden;
use Heseya\Searchable\Searches\Like;
use Heseya\Searchable\Traits\Searchable;
use Heseya\Sortable\Sortable;
use Illuminate\Database\Eloquent\Factories\HasFactory;
use Illuminate\Database\Eloquent\Relations\BelongsTo;
use Illuminate\Database\Eloquent\Relations\BelongsToMany;
use Illuminate\Database\Eloquent\Relations\HasMany;
use Illuminate\Database\Eloquent\Relations\HasManyThrough;
use Illuminate\Database\Eloquent\Relations\HasOne;
use Illuminate\Database\Eloquent\Relations\MorphTo;
use Illuminate\Notifications\Notifiable;
use Illuminate\Support\Str;
use OwenIt\Auditing\Auditable;
use OwenIt\Auditing\Contracts\Auditable as AuditableContract;

/**
 * @mixin IdeHelperOrder
 */
class Order extends Model implements AuditableContract
{
    use HasFactory, Searchable, Sortable, Notifiable, Auditable;

    protected $fillable = [
        'code',
        'email',
        'currency',
        'comment',
        'status_id',
        'shipping_method_id',
        'shipping_price',
        'shipping_number',
<<<<<<< HEAD
        'shipping_address_id',
        'invoice_address_id',
=======
        'delivery_address_id',
        'billing_address_id',
>>>>>>> 85726043
        'created_at',
        'user_id',
        'user_type',
        'summary',
        'paid',
        'shipping_place_id',
    ];

    protected $auditInclude = [
        'code',
        'email',
        'currency',
        'comment',
        'status_id',
        'shipping_method_id',
        'shipping_price',
        'shipping_number',
<<<<<<< HEAD
        'shipping_address_id',
        'invoice_address_id',
=======
        'delivery_address_id',
        'billing_address_id',
>>>>>>> 85726043
    ];

    protected $attributeModifiers = [
        'status_id' => StatusRedactor::class,
        'shipping_method_id' => ShippingMethodRedactor::class,
<<<<<<< HEAD
        'shipping_address_id' => AddressRedactor::class,
        'invoice_address_id' => AddressRedactor::class,
=======
        'delivery_address_id' => AddressRedactor::class,
        'billing_address_id' => AddressRedactor::class,
>>>>>>> 85726043
    ];

    protected array $searchable = [
        'search' => OrderSearch::class,
        'status_id',
        'shipping_method_id',
        'code' => Like::class,
        'email' => Like::class,
        'user_id',
        'status.hidden' => WhereHasStatusHidden::class,
        'paid',
        'from' => WhereCreatedAfter::class,
        'to' => WhereCreatedBefore::class,
    ];

    protected array $sortable = [
        'id',
        'code',
        'created_at',
        'email',
        'summary',
    ];

    protected string $defaultSortBy = 'created_at';
    protected string $defaultSortDirection = 'desc';

    protected $casts = [
        'paid' => 'boolean',
    ];

    /**
     * Summary amount of paid.
     *
     * @OA\Property(
     *   property="summary_paid",
     *   type="float",
     *   example=199.99
     * )
     */
    public function getPaidAmountAttribute(): float
    {
        return $this->payments
            ->where('paid', true)
            ->sum('amount');
    }

    /**
     * @OA\Property(
     *   property="payments",
     *   type="array",
     *   @OA\Items(ref="#/components/schemas/Payment"),
     * )
     */
    public function payments(): HasMany
    {
        return $this
            ->hasMany(Payment::class)
            ->orderBy('paid', 'DESC')
            ->orderBy('updated_at', 'DESC');
    }

    /**
     * @OA\Property(
     *   property="payable",
     *   type="boolean",
     * )
     */
    public function getPayableAttribute(): bool
    {
        return !$this->paid &&
            !$this->status->cancel &&
            $this->shippingMethod->paymentMethods()->count() > 0;
    }

    public function isPaid(): bool
    {
        return $this->paid_amount >= $this->summary;
    }

    /**
     * @OA\Property(
     *   property="status",
     *   ref="#/components/schemas/Status",
     * )
     */
    public function status(): BelongsTo
    {
        return $this->belongsTo(Status::class);
    }

    /**
     * @OA\Property(
     *   property="shipping_method",
     *   ref="#/components/schemas/ShippingMethod",
     * )
     */
    public function shippingMethod(): BelongsTo
    {
        return $this->belongsTo(ShippingMethod::class);
    }

    /**
     * @OA\Property(
     *   property="shipping_address",
     *   ref="#/components/schemas/Address",
     * )
     */
    public function shippingAddress(): HasOne
    {
        return $this->hasOne(Address::class, 'id', 'shipping_address_id');
    }

    /**
     * @OA\Property(
     *   property="billing_address",
     *   ref="#/components/schemas/Address",
     * )
     */
    public function invoiceAddress(): HasOne
    {
        return $this->hasOne(Address::class, 'id', 'billing_address_id');
    }

    public function deposits(): HasManyThrough
    {
        return $this->hasManyThrough(Deposit::class, OrderProduct::class);
    }

    public function discounts(): BelongsToMany
    {
        return $this
            ->belongsToMany(Discount::class, 'order_discounts')
            ->withPivot(['type', 'discount'])
            ->withTrashed();
    }

    /**
     * @param array $items
     */
    public function saveItems($items): void
    {
        foreach ($items as $item) {
            $item = OrderProduct::create($item);
            $this->products()->save($item);
        }
    }

    /**
     * @OA\Property(
     *   property="products",
     *   type="array",
     *   @OA\Items(ref="#/components/schemas/OrderProduct"),
     * )
     */
    public function products(): HasMany
    {
        return $this->hasMany(OrderProduct::class);
    }

    public function generateCode(): string
    {
        do {
            $code = Str::upper(Str::random(6));
        } while (Order::where('code', $code)->exists());

        return $code;
    }

    public function user(): MorphTo
    {
        return $this->morphTo('order', 'user_type', 'user_id', 'id');
    }
}<|MERGE_RESOLUTION|>--- conflicted
+++ resolved
@@ -40,19 +40,16 @@
         'shipping_method_id',
         'shipping_price',
         'shipping_number',
-<<<<<<< HEAD
+        'billing_address_id',
         'shipping_address_id',
-        'invoice_address_id',
-=======
-        'delivery_address_id',
-        'billing_address_id',
->>>>>>> 85726043
         'created_at',
         'user_id',
         'user_type',
         'summary',
         'paid',
-        'shipping_place_id',
+        'shipping_place',
+        'invoice_requested',
+        'shipping_type',
     ];
 
     protected $auditInclude = [
@@ -64,25 +61,15 @@
         'shipping_method_id',
         'shipping_price',
         'shipping_number',
-<<<<<<< HEAD
+        'billing_address_id',
         'shipping_address_id',
-        'invoice_address_id',
-=======
-        'delivery_address_id',
-        'billing_address_id',
->>>>>>> 85726043
     ];
 
     protected $attributeModifiers = [
         'status_id' => StatusRedactor::class,
         'shipping_method_id' => ShippingMethodRedactor::class,
-<<<<<<< HEAD
+        'billing_address_id' => AddressRedactor::class,
         'shipping_address_id' => AddressRedactor::class,
-        'invoice_address_id' => AddressRedactor::class,
-=======
-        'delivery_address_id' => AddressRedactor::class,
-        'billing_address_id' => AddressRedactor::class,
->>>>>>> 85726043
     ];
 
     protected array $searchable = [
@@ -111,6 +98,7 @@
 
     protected $casts = [
         'paid' => 'boolean',
+        'invoice_request' => 'boolean',
     ];
 
     /**
