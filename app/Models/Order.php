--- conflicted
+++ resolved
@@ -16,17 +16,13 @@
 use App\Traits\HasMetadata;
 use App\Traits\HasOrderDiscount;
 use App\Traits\Sortable;
-<<<<<<< HEAD
 use Brick\Math\Exception\MathException;
 use Brick\Money\Exception\MoneyMismatchException;
-=======
->>>>>>> be703817
 use Brick\Money\Money;
 use Domain\Currency\Currency;
 use Domain\SalesChannel\Models\SalesChannel;
 use Heseya\Searchable\Criteria\Like;
 use Heseya\Searchable\Traits\HasCriteria;
-use Illuminate\Database\Eloquent\Casts\Attribute;
 use Illuminate\Database\Eloquent\Factories\HasFactory;
 use Illuminate\Database\Eloquent\Relations\BelongsTo;
 use Illuminate\Database\Eloquent\Relations\BelongsToMany;
@@ -131,14 +127,7 @@
         return $this->payments
             ->where('status', PaymentStatus::SUCCESSFUL)
             ->reduce(
-<<<<<<< HEAD
                 fn (Money $carry, Payment $payment) => $carry->plus($payment->amount),
-=======
-                fn (Money $carry, Payment $payment) => $carry->plus(
-                    // TODO: This should use money in payment instead of floats
-                    Money::of($payment->amount, $this->currency->value),
-                ),
->>>>>>> be703817
                 Money::zero($this->currency->value),
             );
     }
