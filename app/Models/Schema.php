<?php

namespace App\Models;

use App\Criteria\SchemaSearch;
use App\Enums\SchemaType;
use App\Rules\OptionAvailable;
<<<<<<< HEAD
use App\Traits\Sortable;
=======
use App\SearchTypes\MetadataPrivateSearch;
use App\SearchTypes\MetadataSearch;
use App\SearchTypes\SchemaSearch;
use App\Traits\HasMetadata;
>>>>>>> f5396e8f
use BenSampo\Enum\Exceptions\InvalidEnumKeyException;
use Heseya\Searchable\Criteria\Like;
use Heseya\Searchable\Traits\HasCriteria;
use Illuminate\Database\Eloquent\Factories\HasFactory;
use Illuminate\Database\Eloquent\Relations\BelongsToMany;
use Illuminate\Database\Eloquent\Relations\HasMany;
use Illuminate\Support\Collection;
use Illuminate\Support\Facades\Lang;
use Illuminate\Support\Facades\Validator;
use Illuminate\Support\Str;
use Illuminate\Validation\ValidationException;

/**
 * @mixin IdeHelperSchema
 */
class Schema extends Model
{
<<<<<<< HEAD
    use HasFactory, HasCriteria, Sortable;
=======
    use HasFactory, Searchable, Sortable, HasMetadata;
>>>>>>> f5396e8f

    protected $fillable = [
        'type',
        'name',
        'description',
        'price',
        'hidden',
        'required',
        'max',
        'min',
        'step',
        'default',
        'pattern',
        'validation',
        'available',
    ];

    protected $casts = [
        'price' => 'float',
        'hidden' => 'bool',
        'required' => 'bool',
        'available' => 'bool',
        'type' => SchemaType::class,
    ];

    protected $criteria = [
        'search' => SchemaSearch::class,
        'name' => Like::class,
        'hidden',
        'required',
        'metadata' => MetadataSearch::class,
        'metadata_private' => MetadataPrivateSearch::class,
    ];

    protected array $sortable = [
        'name',
        'sku',
        'created_at',
        'updated_at',
    ];

    /**
     * Check if user input is valid
     *
     * @param mixed $input
     * @param float $quantity
     *
     * @throws ValidationException
     */
    public function validate($value, float $quantity = 0): void
    {
        $validation = new Collection();

        if ($this->required) {
            $validation->push('required');
        } elseif ($value === null) {
            return;
        }

        if ($this->max) {
            $validation->push('max:' . $this->max);
        }

        if ($this->min) {
            $validation->push('min:' . $this->min);
        }

        if ($this->type->is(SchemaType::SELECT)) {
            $validation->push('uuid');
            $validation->push(new OptionAvailable($this, $quantity));
        }

        if (
            $this->type->is(SchemaType::NUMERIC) ||
            $this->type->is(SchemaType::MULTIPLY) ||
            $this->type->is(SchemaType::MULTIPLY_SCHEMA)
        ) {
            $validation->push('numeric');
        }

        $validationStrings = [
            'attribute' => $this->name,
            'min' => $this->min,
            'max' => $this->max,
        ];

        $validator = Validator::make(
            [$this->getKey() => $value],
            [$this->getKey() => $validation],
            [
                'required' => Lang::get('validation.schema.required', $validationStrings),
                'numeric' => Lang::get('validation.schema.numeric', $validationStrings),
                'uuid' => Lang::get('validation.schema.uuid', $validationStrings),
                'min' => Lang::get('validation.schema.min', $validationStrings),
                'max' => Lang::get('validation.schema.max', $validationStrings),
            ],
        );

        if ($validator->fails()) {
            throw new ValidationException($validator);
        }
    }

    public function getItems($value, float $quantity = 0): array
    {
        $items = [];

        if ($value === null || !$this->type->is(SchemaType::SELECT)) {
            return $items;
        }

        $option = $this->options()->find($value);

        foreach ($option->items as $item) {
            $items[$item->getKey()] = $quantity;
        }

        return $items;
    }

    public function options(): HasMany
    {
        return $this->hasMany(Option::class)
            ->orderBy('order')
            ->orderBy('created_at')
            ->orderBy('name', 'DESC');
    }

    /**
     * @throws InvalidEnumKeyException
     */
    public function setTypeAttribute($value): void
    {
        if (!is_integer($value)) {
            $value = SchemaType::fromKey(Str::upper($value));
        }

        $this->attributes['type'] = $value;
    }

    public function products(): BelongsToMany
    {
        return $this->belongsToMany(Product::class, 'product_schemas');
    }

    public function getPrice($value, $schemas): float
    {
        $schemaKeys = Collection::make($schemas)->keys();

        if ($this->usedBySchemas()->whereIn($this->getKeyName(), $schemaKeys)->exists()) {
            return 0.0;
        }

        return $this->getUsedPrice($value, $schemas);
    }

    public function usedBySchemas(): BelongsToMany
    {
        return $this->belongsToMany(
            Schema::class,
            'schema_used_schemas',
            'used_schema_id',
            'schema_id',
        );
    }

    public function usedSchemas(): BelongsToMany
    {
        return $this->belongsToMany(
            Schema::class,
            'schema_used_schemas',
            'schema_id',
            'used_schema_id',
        );
    }

    private function getUsedPrice($value, $schemas): float
    {
        $price = $this->price;

        if (!$this->required && $value === null) {
            return 0;
        }

        if (
            ($this->type->is(SchemaType::STRING) || $this->type->is(SchemaType::NUMERIC)) &&
            Str::length(trim($value)) === 0
        ) {
            return 0;
        }

        if ($this->type->is(SchemaType::BOOLEAN) && ((bool) $value) === false) {
            return 0;
        }

        if ($this->type->is(SchemaType::SELECT)) {
            $option = $this->options()->findOrFail($value);

            $price += $option->price;
        }

        if ($this->type->is(SchemaType::MULTIPLY)) {
            $price *= (float) $value;
        }

        if ($this->type->is(SchemaType::MULTIPLY_SCHEMA)) {
            $usedSchema = $this->usedSchemas()->firstOrFail();
            $price = $value * $usedSchema->getUsedPrice($schemas[$usedSchema->getKey()], $schemas);
        }

        return $price;
    }
}<|MERGE_RESOLUTION|>--- conflicted
+++ resolved
@@ -2,17 +2,13 @@
 
 namespace App\Models;
 
+use App\Criteria\MetadataPrivateSearch;
+use App\Criteria\MetadataSearch;
 use App\Criteria\SchemaSearch;
 use App\Enums\SchemaType;
 use App\Rules\OptionAvailable;
-<<<<<<< HEAD
+use App\Traits\HasMetadata;
 use App\Traits\Sortable;
-=======
-use App\SearchTypes\MetadataPrivateSearch;
-use App\SearchTypes\MetadataSearch;
-use App\SearchTypes\SchemaSearch;
-use App\Traits\HasMetadata;
->>>>>>> f5396e8f
 use BenSampo\Enum\Exceptions\InvalidEnumKeyException;
 use Heseya\Searchable\Criteria\Like;
 use Heseya\Searchable\Traits\HasCriteria;
@@ -30,11 +26,7 @@
  */
 class Schema extends Model
 {
-<<<<<<< HEAD
-    use HasFactory, HasCriteria, Sortable;
-=======
-    use HasFactory, Searchable, Sortable, HasMetadata;
->>>>>>> f5396e8f
+    use HasFactory, HasCriteria, Sortable, HasMetadata;
 
     protected $fillable = [
         'type',
