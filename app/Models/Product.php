<?php

namespace App\Models;

use App\SearchTypes\ProductSearch;
use App\SearchTypes\WhereBelongsToManyById;
use App\SearchTypes\WhereInIds;
use App\Traits\HasSeoMetadata;
use Heseya\Searchable\Searches\Like;
use Heseya\Searchable\Traits\Searchable;
use Heseya\Sortable\Sortable;
use Illuminate\Database\Eloquent\Builder;
use Illuminate\Database\Eloquent\Factories\HasFactory;
use Illuminate\Database\Eloquent\Relations\BelongsToMany;
use Illuminate\Database\Eloquent\SoftDeletes;
use Illuminate\Support\Collection;
use OwenIt\Auditing\Auditable;
use OwenIt\Auditing\Contracts\Auditable as AuditableContract;

/**
 * @mixin IdeHelperProduct
 */
class Product extends Model implements AuditableContract
{
    use HasFactory, SoftDeletes, Searchable, Sortable, Auditable, HasSeoMetadata;

    protected $fillable = [
        'name',
        'slug',
        'price',
        'description_html',
        'description_short',
        'public',
        'public_legacy',
        'quantity_step',
        'price_min',
        'price_max',
<<<<<<< HEAD
        'order',
=======
        'available',
>>>>>>> d436485b
    ];

    protected $auditInclude = [
        'name',
        'slug',
        'price',
        'description_html',
        'description_short',
        'public',
        'quantity_step',
    ];

    protected $casts = [
        'price' => 'float',
        'public' => 'bool',
        'available' => 'bool',
        'quantity_step' => 'float',
    ];

    protected array $searchable = [
        'ids' => WhereInIds::class,
        'name' => Like::class,
        'slug' => Like::class,
        'public',
        'search' => ProductSearch::class,
        'tags' => WhereBelongsToManyById::class,
    ];

    protected array $sortable = [
        'id',
        'price',
        'name',
        'created_at',
        'updated_at',
        'order',
        'public',
    ];

    protected string $defaultSortBy = 'created_at';
    protected string $defaultSortDirection = 'desc';

    public function media(): BelongsToMany
    {
        return $this
            ->belongsToMany(Media::class, 'product_media')
            ->orderByPivot('order');
    }

    public function orders(): BelongsToMany
    {
        return $this
            ->belongsToMany(Order::class)
            ->using(OrderProduct::class);
    }

    public function tags(): BelongsToMany
    {
        return $this->belongsToMany(Tag::class, 'product_tags');
    }

    public function schemas(): BelongsToMany
    {
        return $this
            ->belongsToMany(Schema::class, 'product_schemas')
            ->orderByPivot('order');
    }

    public function getRequiredSchemasAttribute(): Collection
    {
        return $this->schemas->where('required', 1);
    }

    public function sets(): BelongsToMany
    {
        return $this->belongsToMany(ProductSet::class, 'product_set_product');
    }

    public function scopePublic($query): Builder
    {
        return $query->where('public', true);
    }
}<|MERGE_RESOLUTION|>--- conflicted
+++ resolved
@@ -35,11 +35,8 @@
         'quantity_step',
         'price_min',
         'price_max',
-<<<<<<< HEAD
+        'available',
         'order',
-=======
-        'available',
->>>>>>> d436485b
     ];
 
     protected $auditInclude = [
