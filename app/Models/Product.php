--- conflicted
+++ resolved
@@ -78,32 +78,19 @@
         'quantity',
         'shipping_digital',
         'purchase_limit_per_user',
-<<<<<<< HEAD
+        'published',
 
         //        'price',
         //        'price_min',
         //        'price_max',
         //        'price_min_initial',
         //        'price_max_initial',
-=======
-        'published',
->>>>>>> e1c9bd52
     ];
 
     protected array $translatable = [
         'name',
         'description_html',
         'description_short',
-<<<<<<< HEAD
-        'public',
-        'quantity_step',
-        'available',
-        'order',
-
-        //        'price_min',
-        //        'price_max',
-=======
->>>>>>> e1c9bd52
     ];
 
     protected $casts = [
@@ -123,12 +110,7 @@
 
     protected array $sortable = [
         'id',
-<<<<<<< HEAD
-        'name',
-=======
-        'price',
         'name' => TranslatedColumn::class,
->>>>>>> e1c9bd52
         'created_at',
         'updated_at',
         'order',
