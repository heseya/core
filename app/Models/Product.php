--- conflicted
+++ resolved
@@ -223,35 +223,6 @@
         );
     }
 
-<<<<<<< HEAD
-    public function allProductSet(): Collection
-    {
-        $sets = $this->sets;
-        /** @var ProductSet $set */
-        foreach ($sets as $set) {
-            if ($set->parent) {
-                $sets->push($set->parent);
-            }
-        }
-
-        return $sets;
-    }
-
-    public function productSetSales(): Collection
-    {
-        $sales = Collection::make();
-        $sets = $this->sets;
-
-        /** @var ProductSet $set */
-        foreach ($sets as $set) {
-            $sales = $sales->merge($set->allProductsSales());
-        }
-
-        return $sales->unique('id');
-    }
-
-=======
->>>>>>> c45cd57e
     public function allProductSales(Collection $salesWithBlockList): Collection
     {
         $sales = $this->discounts->filter(
