<?php

namespace App\Models;

<<<<<<< HEAD
use App\Criteria\LessOrEquals;
use App\Criteria\MetadataPrivateSearch;
use App\Criteria\MetadataSearch;
use App\Criteria\MoreOrEquals;
use App\Criteria\ProductAttributeSearch;
use App\Criteria\ProductNotAttributeSearch;
use App\Criteria\ProductSearch;
use App\Criteria\WhereHasId;
use App\Criteria\WhereHasItems;
use App\Criteria\WhereHasPhoto;
use App\Criteria\WhereHasSchemas;
use App\Criteria\WhereHasSlug;
use App\Criteria\WhereInIds;
use App\Criteria\WhereNotId;
use App\Criteria\WhereNotSlug;
use App\Enums\DiscountTargetType;
use App\Models\Contracts\SortableContract;
use App\Services\Contracts\ProductSearchServiceContract;
use App\Traits\HasDiscountConditions;
use App\Traits\HasDiscounts;
use App\Traits\HasMediaAttachments;
use App\Traits\HasMetadata;
=======
use App\Models\Interfaces\Translatable;
use App\SearchTypes\ProductSearch;
use App\SearchTypes\TranslatedLike;
use App\SearchTypes\WhereBelongsToManyById;
use App\SortColumnTypes\TranslatedColumn;
>>>>>>> d82fc768
use App\Traits\HasSeoMetadata;
use App\Traits\Sortable;
use Heseya\Searchable\Criteria\Equals;
use Heseya\Searchable\Criteria\Like;
use Heseya\Searchable\Traits\HasCriteria;
use Illuminate\Database\Eloquent\Builder;
use Illuminate\Database\Eloquent\Factories\HasFactory;
use Illuminate\Database\Eloquent\Relations\BelongsToMany;
use Illuminate\Database\Eloquent\SoftDeletes;
use Illuminate\Support\Collection;
use JeroenG\Explorer\Application\Explored;
use JeroenG\Explorer\Application\SearchableFields;
use JeroenG\Explorer\Domain\Analysis\Analysis;
use JeroenG\Explorer\Domain\Analysis\Analyzer\StandardAnalyzer;
use Laravel\Scout\Searchable;
use OwenIt\Auditing\Auditable;
use OwenIt\Auditing\Contracts\Auditable as AuditableContract;
use Spatie\Translatable\HasTranslations;

/**
 * @property mixed $pivot
 *
 * @mixin IdeHelperProduct
 */
<<<<<<< HEAD
class Product extends Model implements AuditableContract, Explored, SearchableFields, SortableContract
{
    use Auditable;
    use HasCriteria;
    use HasDiscountConditions;
    use HasDiscounts;
    use HasFactory;
    use HasMediaAttachments;
    use HasMetadata;
    use HasSeoMetadata;
    use Searchable;
    use SoftDeletes;
    use Sortable;
=======
class Product extends Model implements AuditableContract, Translatable
{
    use HasFactory, SoftDeletes, Searchable, Sortable, Auditable, HasSeoMetadata, HasTranslations;
>>>>>>> d82fc768

    protected $fillable = [
        'id',
        'name',
        'slug',
        'price',
        'description_html',
        'description_short',
        'public',
        'quantity_step',
        'google_product_category',
        'vat_rate',
        'price_min',
        'price_max',
<<<<<<< HEAD
        'available',
        'order',
        'price_min_initial',
        'price_max_initial',
        'shipping_time',
        'shipping_date',
        'has_schemas',
        'quantity',
        'shipping_digital',
        'purchase_limit_per_user',
=======
        'published',
    ];

    protected $translatable = [
        'name',
        'description_html',
        'description_short',
>>>>>>> d82fc768
    ];

    protected array $auditInclude = [
        'name',
        'slug',
        'description_html',
        'description_short',
        'public',
        'quantity_step',
        'price_min',
        'price_max',
        'available',
        'order',
    ];

    protected $casts = [
        'shipping_date' => 'date',
        'price' => 'float',
        'public' => 'bool',
        'available' => 'bool',
        'quantity_step' => 'float',
<<<<<<< HEAD
        'vat_rate' => 'float',
        'has_schemas' => 'bool',
        'quantity' => 'float',
        'shipping_digital' => 'bool',
        'purchase_limit_per_user' => 'float',
=======
        'published' => 'array',
    ];

    protected array $searchable = [
        'name' => TranslatedLike::class,
        'slug' => Like::class,
        'public',
        'search' => ProductSearch::class,
        'tags' => WhereBelongsToManyById::class,
>>>>>>> d82fc768
    ];

    protected array $sortable = [
        'id',
        'price',
        'name' => TranslatedColumn::class,
        'created_at',
        'updated_at',
        'order',
        'public',
        'available',
        'price_min',
        'price_max',
        'attribute.*',
        'set.*',
    ];

    protected array $criteria = [
        'search' => ProductSearch::class,
        'ids' => WhereInIds::class,
        'slug' => Like::class,
        'name' => Like::class,
        'public' => Equals::class,
        'available' => Equals::class,
        'sets' => WhereHasSlug::class,
        'sets_not' => WhereNotSlug::class,
        'tags' => WhereHasId::class,
        'tags_not' => WhereNotId::class,
        'metadata' => MetadataSearch::class,
        'metadata_private' => MetadataPrivateSearch::class,
        'price_max' => LessOrEquals::class,
        'price_min' => MoreOrEquals::class,
        'attribute' => ProductAttributeSearch::class,
        'attribute_not' => ProductNotAttributeSearch::class,
        'has_cover' => WhereHasPhoto::class,
        'has_items' => WhereHasItems::class,
        'has_schemas' => WhereHasSchemas::class,
        'shipping_digital' => Equals::class,
    ];

    protected string $defaultSortBy = 'products.order';
    protected string $defaultSortDirection = 'desc';

    public function mappableAs(): array
    {
        $searchService = app(ProductSearchServiceContract::class);

        return $searchService->mappableAs();
    }

    public function toSearchableArray(): array
    {
        $searchService = app(ProductSearchServiceContract::class);

        return $searchService->mapSearchableArray($this);
    }

    public function getSearchableFields(): array
    {
        $searchService = app(ProductSearchServiceContract::class);

        return $searchService->searchableFields();
    }

    public function indexSettings(): array
    {
        $analyzer = new StandardAnalyzer('morfologik');
        $analyzer->setFilters(['lowercase', 'morfologik_stem']);

        return (new Analysis())
            ->addAnalyzer($analyzer)
            ->build();
    }

    public function sets(): BelongsToMany
    {
        return $this
            ->belongsToMany(ProductSet::class, 'product_set_product')
            ->withPivot('order');
    }

    public function relatedSets(): BelongsToMany
    {
        return $this
            ->belongsToMany(ProductSet::class, 'related_product_sets');
    }

    public function items(): BelongsToMany
    {
        return $this
            ->belongsToMany(Item::class, 'item_product')
            ->withPivot('required_quantity')
            ->using(ItemProduct::class);
    }

    public function media(): BelongsToMany
    {
        return $this
            ->belongsToMany(Media::class, 'product_media')
            ->orderByPivot('order');
    }

    public function orders(): BelongsToMany
    {
        return $this
            ->belongsToMany(Order::class)
            ->using(OrderProduct::class);
    }

    public function tags(): BelongsToMany
    {
        return $this->belongsToMany(Tag::class, 'product_tags');
    }

    public function requiredSchemas(): BelongsToMany
    {
        return $this->schemas()->where('required', true);
    }

    public function schemas(): BelongsToMany
    {
        return $this
            ->belongsToMany(Schema::class, 'product_schemas')
            ->with(['options', 'metadata', 'metadataPrivate'])
            ->orderByPivot('order');
    }

    public function scopePublic(Builder $query): Builder
    {
        return $query->where('public', true);
    }

    public function attributes(): BelongsToMany
    {
        return $this->belongsToMany(Attribute::class, 'product_attribute')
            ->withPivot('id')
            ->using(ProductAttribute::class);
    }

    public function sales(): BelongsToMany
    {
        return $this->belongsToMany(
            Discount::class,
            'product_sales',
            'product_id',
            'sale_id',
        );
    }

    public function pages(): BelongsToMany
    {
        return $this->belongsToMany(
            Page::class,
            'product_page',
        );
    }

    public function productSetSales(): Collection
    {
        $sales = Collection::make();
        $sets = $this->sets;

        /** @var ProductSet $set */
        foreach ($sets as $set) {
            $sales = $sales->merge($set->allProductsSales());
        }

        return $sales->unique('id');
    }

    public function allProductSales(Collection $salesWithBlockList): Collection
    {
        $sales = $this->discounts->filter(
            fn (Discount $discount): bool => $discount->code === null
                && $discount->active
                && $discount->target_type->is(DiscountTargetType::PRODUCTS)
                && $discount->target_is_allow_list
        );

        $salesBlockList = $salesWithBlockList->filter(function ($sale): bool {
            if ($sale->products->contains(fn ($value): bool => $value->getKey() === $this->getKey())) {
                return false;
            }
            foreach ($sale->productSets as $set) {
                if ($set->allProductsIds()->contains(fn ($value): bool => $value === $this->getKey())) {
                    return false;
                }
            }

            return true;
        });

        $sales = $sales->merge($salesBlockList);

        $productSetSales = $this->productSetSales();

        $sales = $sales->merge($productSetSales->where('target_is_allow_list', true));
        $sales = $sales->diff($productSetSales->where('target_is_allow_list', false));

        return $sales->unique('id');
    }
}<|MERGE_RESOLUTION|>--- conflicted
+++ resolved
@@ -2,7 +2,11 @@
 
 namespace App\Models;
 
-<<<<<<< HEAD
+use App\Models\Interfaces\Translatable;
+use App\SearchTypes\ProductSearch;
+use App\SearchTypes\TranslatedLike;
+use App\SearchTypes\WhereBelongsToManyById;
+use App\SortColumnTypes\TranslatedColumn;
 use App\Criteria\LessOrEquals;
 use App\Criteria\MetadataPrivateSearch;
 use App\Criteria\MetadataSearch;
@@ -25,13 +29,6 @@
 use App\Traits\HasDiscounts;
 use App\Traits\HasMediaAttachments;
 use App\Traits\HasMetadata;
-=======
-use App\Models\Interfaces\Translatable;
-use App\SearchTypes\ProductSearch;
-use App\SearchTypes\TranslatedLike;
-use App\SearchTypes\WhereBelongsToManyById;
-use App\SortColumnTypes\TranslatedColumn;
->>>>>>> d82fc768
 use App\Traits\HasSeoMetadata;
 use App\Traits\Sortable;
 use Heseya\Searchable\Criteria\Equals;
@@ -56,9 +53,10 @@
  *
  * @mixin IdeHelperProduct
  */
-<<<<<<< HEAD
 class Product extends Model implements AuditableContract, Explored, SearchableFields, SortableContract
+class Product extends Model implements AuditableContract, Translatable
 {
+    use HasFactory, SoftDeletes, Searchable, Sortable, Auditable, HasSeoMetadata, HasTranslations;
     use Auditable;
     use HasCriteria;
     use HasDiscountConditions;
@@ -70,11 +68,6 @@
     use Searchable;
     use SoftDeletes;
     use Sortable;
-=======
-class Product extends Model implements AuditableContract, Translatable
-{
-    use HasFactory, SoftDeletes, Searchable, Sortable, Auditable, HasSeoMetadata, HasTranslations;
->>>>>>> d82fc768
 
     protected $fillable = [
         'id',
@@ -89,7 +82,6 @@
         'vat_rate',
         'price_min',
         'price_max',
-<<<<<<< HEAD
         'available',
         'order',
         'price_min_initial',
@@ -100,7 +92,6 @@
         'quantity',
         'shipping_digital',
         'purchase_limit_per_user',
-=======
         'published',
     ];
 
@@ -108,10 +99,9 @@
         'name',
         'description_html',
         'description_short',
->>>>>>> d82fc768
-    ];
-
-    protected array $auditInclude = [
+    ];
+
+    protected $auditInclude = [
         'name',
         'slug',
         'description_html',
@@ -130,14 +120,12 @@
         'public' => 'bool',
         'available' => 'bool',
         'quantity_step' => 'float',
-<<<<<<< HEAD
+        'published' => 'array',
         'vat_rate' => 'float',
         'has_schemas' => 'bool',
         'quantity' => 'float',
         'shipping_digital' => 'bool',
         'purchase_limit_per_user' => 'float',
-=======
-        'published' => 'array',
     ];
 
     protected array $searchable = [
@@ -146,7 +134,6 @@
         'public',
         'search' => ProductSearch::class,
         'tags' => WhereBelongsToManyById::class,
->>>>>>> d82fc768
     ];
 
     protected array $sortable = [
