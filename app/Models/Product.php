--- conflicted
+++ resolved
@@ -78,12 +78,8 @@
         'shipping_date',
         'has_schemas',
         'quantity',
-<<<<<<< HEAD
-        'is_digital',
+        'shipping_digital',
         'purchase_limit_per_user',
-=======
-        'shipping_digital',
->>>>>>> ac003d2c
     ];
 
     protected array $auditInclude = [
@@ -111,12 +107,8 @@
         'vat_rate' => 'float',
         'has_schemas' => 'bool',
         'quantity' => 'float',
-<<<<<<< HEAD
-        'is_digital' => 'bool',
+        'shipping_digital' => 'bool',
         'purchase_limit_per_user' => 'float',
-=======
-        'shipping_digital' => 'bool',
->>>>>>> ac003d2c
     ];
 
     protected array $sortable = [
