<?php

namespace App\Models;

use App\Criteria\MetadataPrivateSearch;
use App\Criteria\MetadataSearch;
use App\Traits\HasDiscounts;
use App\Traits\HasMetadata;
use Heseya\Searchable\Traits\HasCriteria;
use Illuminate\Database\Eloquent\Factories\HasFactory;
use Illuminate\Database\Eloquent\Relations\BelongsTo;
use Illuminate\Database\Eloquent\Relations\BelongsToMany;
use Illuminate\Database\Eloquent\Relations\HasMany;
use Illuminate\Support\Facades\Auth;
use OwenIt\Auditing\Auditable;
use OwenIt\Auditing\Contracts\Auditable as AuditableContract;

/**
 * @property float $price
 *
 * @mixin IdeHelperShippingMethod
 */
class ShippingMethod extends Model implements AuditableContract
{
    use HasFactory, Auditable, HasCriteria, HasMetadata, HasDiscounts;

    /**
     * The attributes that are mass assignable.
     *
     * @var array<string>
     */
    protected $fillable = [
        'name',
        'public',
        'order',
        'block_list',
        'shipping_time_min',
        'shipping_time_max',
        'shipping_type',
        'integration_key',
        'app_id',
        'shipping_type',
    ];
    /**
     * The attributes that should be cast to native types.
     *
     * @var array<string, string>
     */
    protected $casts = [
        'public' => 'boolean',
        'block_list' => 'boolean',
<<<<<<< HEAD
=======
    ];

    /**
     * @var array<string, class-string>
     */
    protected array $criteria = [
        'metadata' => MetadataSearch::class,
        'metadata_private' => MetadataPrivateSearch::class,
>>>>>>> ebc98615
    ];

    public function app(): BelongsTo
    {
        return $this->belongsTo(App::class);
    }

    public function orders(): HasMany
    {
        return $this->hasMany(Order::class);
    }

    public function paymentMethodsPublic(): BelongsToMany
    {
        return $this->paymentMethods()->where('public', true);
    }

    public function paymentMethods(): BelongsToMany
    {
        return $this->belongsToMany(PaymentMethod::class, 'shipping_method_payment_method');
    }

    public function countries(): BelongsToMany
    {
        return $this->belongsToMany(Country::class, 'shipping_method_country');
    }

    public function shippingPoints(): BelongsToMany
    {
        return $this->belongsToMany(Address::class, 'address_shipping_method');
    }

    public function getPrice(float $orderTotal): float
    {
        $priceRange = $this->priceRanges()
            ->where('start', '<=', $orderTotal)
            ->orderBy('start', 'desc')
            ->first();

        return $priceRange ? $priceRange->prices()->first()->value : 0;
    }

    public function priceRanges(): HasMany
    {
        return $this->hasMany(PriceRange::class, 'shipping_method_id');
    }

    public function getDeletableAttribute(): bool
    {
        return $this->app_id === null || $this->app_id === Auth::id();
    }
}<|MERGE_RESOLUTION|>--- conflicted
+++ resolved
@@ -49,8 +49,6 @@
     protected $casts = [
         'public' => 'boolean',
         'block_list' => 'boolean',
-<<<<<<< HEAD
-=======
     ];
 
     /**
@@ -59,7 +57,6 @@
     protected array $criteria = [
         'metadata' => MetadataSearch::class,
         'metadata_private' => MetadataPrivateSearch::class,
->>>>>>> ebc98615
     ];
 
     public function app(): BelongsTo
