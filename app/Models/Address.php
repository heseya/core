--- conflicted
+++ resolved
@@ -35,9 +35,6 @@
         return $this->belongsTo(Country::class, 'country', 'code');
     }
 
-<<<<<<< HEAD
-    public function getPhoneSimpleAttribute(): ?string
-=======
     public function getCountryNameAttribute(): string
     {
         $name = Cache::get('countryName.' . $this->country);
@@ -50,8 +47,7 @@
         return $name ?? $this->country;
     }
 
-    public function getPhoneSimpleAttribute(): string
->>>>>>> 05706a51
+    public function getPhoneSimpleAttribute(): ?string
     {
         if ($this->phone && $this->country) {
             $phone = PhoneNumber::make(
