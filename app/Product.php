--- conflicted
+++ resolved
@@ -3,7 +3,6 @@
 namespace App;
 
 use Illuminate\Database\Eloquent\Model;
-<<<<<<< HEAD
 use Spatie\Translatable\HasTranslations;
 use Illuminate\Database\Eloquent\SoftDeletes;
 
@@ -16,11 +15,6 @@
         'description',
     ];
 
-=======
-
-class Product extends Model
-{
->>>>>>> b76ebdba
     protected $fillable = [
         'name',
         'slug',
