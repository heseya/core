--- conflicted
+++ resolved
@@ -21,13 +21,6 @@
 use App\Events\ProductCreated;
 use App\Events\ProductDeleted;
 use App\Events\ProductPriceUpdated;
-<<<<<<< HEAD
-=======
-use App\Events\ProductSearchValueEvent;
-use App\Events\ProductSetCreated;
-use App\Events\ProductSetDeleted;
-use App\Events\ProductSetUpdated;
->>>>>>> 1bdf3d2c
 use App\Events\ProductUpdated;
 use App\Events\SaleCreated;
 use App\Events\SaleDeleted;
@@ -97,13 +90,11 @@
         UserCreated::class => [
             UserCreatedListener::class,
         ],
-<<<<<<< HEAD
         OrderUpdatedPaid::class => [
             OrderPaidListener::class,
-=======
+        ],
         ProductSearchValueEvent::class => [
             ProductSearchValueListener::class,
->>>>>>> 1bdf3d2c
         ],
     ];
 
