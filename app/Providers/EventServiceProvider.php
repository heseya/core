--- conflicted
+++ resolved
@@ -10,13 +10,10 @@
 use App\Events\ItemDeleted;
 use App\Events\ItemUpdated;
 use App\Events\ItemUpdatedQuantity;
-<<<<<<< HEAD
-use App\Events\NewLocalizationLoginAttempt;
-=======
 use App\Events\LanguageCreated;
 use App\Events\LanguageDeleted;
 use App\Events\LanguageUpdated;
->>>>>>> d82fc768
+use App\Events\NewLocalizationLoginAttempt;
 use App\Events\OrderCreated;
 use App\Events\OrderDocumentEvent;
 use App\Events\OrderRequestedShipping;
@@ -99,6 +96,12 @@
         UserCreated::class => [
             UserCreatedListener::class,
         ],
+        UserDeleted::class => [
+            WebHookEventListener::class,
+        ],
+        UserUpdated::class => [
+            WebHookEventListener::class,
+        ],
         LanguageCreated::class => [
             WebHookEventListener::class,
         ],
