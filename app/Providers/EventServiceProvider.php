--- conflicted
+++ resolved
@@ -57,12 +57,9 @@
 use App\Observers\PaymentObserver;
 use App\Observers\SchemaObserver;
 use Illuminate\Foundation\Support\Providers\EventServiceProvider as ServiceProvider;
-<<<<<<< HEAD
+use Illuminate\Support\Facades\Event;
 use SocialiteProviders\Apple\AppleExtendSocialite;
 use SocialiteProviders\Manager\SocialiteWasCalled;
-=======
-use Illuminate\Support\Facades\Event;
->>>>>>> ebc98615
 use Spatie\WebhookServer\Events\FinalWebhookCallFailedEvent;
 
 class EventServiceProvider extends ServiceProvider
@@ -90,9 +87,6 @@
         ],
         ProductSetUpdated::class => [
             MakeSetProductsSearchable::class,
-        ],
-        SocialiteWasCalled::class => [
-            AppleExtendSocialite::class.'@handle',
         ],
     ];
 
@@ -143,6 +137,7 @@
         parent::boot();
 
         Event::listen($this->webhookEvents, WebHookEventListener::class);
+        Event::listen(SocialiteWasCalled::class, AppleExtendSocialite::class);
 
         // Ugly observers 🤮
         AttributeOption::observe(AttributeOptionObserver::class);
