--- conflicted
+++ resolved
@@ -12,11 +12,8 @@
 use App\Events\ItemUpdatedQuantity;
 use App\Events\NewLocalizationLoginAttempt;
 use App\Events\OrderCreated;
-<<<<<<< HEAD
+use App\Events\OrderDocumentEvent;
 use App\Events\OrderRequestedShipping;
-=======
-use App\Events\OrderDocumentEvent;
->>>>>>> ebc98615
 use App\Events\OrderUpdated;
 use App\Events\OrderUpdatedPaid;
 use App\Events\OrderUpdatedShippingNumber;
@@ -84,33 +81,6 @@
         ItemUpdatedQuantity::class => [
             ItemUpdatedQuantityListener::class,
         ],
-<<<<<<< HEAD
-        OrderUpdated::class => [
-            WebHookEventListener::class,
-        ],
-        OrderRequestedShipping::class => [
-            WebHookEventListener::class,
-        ],
-        PageCreated::class => [
-            WebHookEventListener::class,
-        ],
-        PageDeleted::class => [
-            WebHookEventListener::class,
-        ],
-        PageUpdated::class => [
-            WebHookEventListener::class,
-        ],
-        ProductCreated::class => [
-            WebHookEventListener::class,
-        ],
-        ProductDeleted::class => [
-            WebHookEventListener::class,
-        ],
-        ProductUpdated::class => [
-            WebHookEventListener::class,
-        ],
-=======
->>>>>>> ebc98615
         ProductSetCreated::class => [
             MakeSetProductsSearchable::class,
         ],
@@ -134,6 +104,7 @@
         NewLocalizationLoginAttempt::class,
         OrderCreated::class,
         OrderDocumentEvent::class,
+        OrderRequestedShipping::class,
         OrderUpdated::class,
         OrderUpdatedPaid::class,
         OrderUpdatedShippingNumber::class,
