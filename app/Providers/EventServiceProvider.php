<?php

namespace App\Providers;

use App\Events\CouponCreated;
use App\Events\CouponDeleted;
use App\Events\CouponUpdated;
use App\Events\FailedLoginAttempt;
use App\Events\ItemCreated;
use App\Events\ItemDeleted;
use App\Events\ItemUpdated;
use App\Events\ItemUpdatedQuantity;
use App\Events\NewLocalizationLoginAttempt;
use App\Events\OrderCreated;
use App\Events\OrderDocumentEvent;
use App\Events\OrderUpdated;
use App\Events\OrderUpdatedPaid;
use App\Events\OrderUpdatedShippingNumber;
use App\Events\OrderUpdatedStatus;
use App\Events\PasswordReset;
use App\Events\ProductCreated;
use App\Events\ProductDeleted;
use App\Events\ProductPriceUpdated;
use App\Events\ProductSearchValueEvent;
use App\Events\ProductUpdated;
use App\Events\SaleCreated;
use App\Events\SaleDeleted;
use App\Events\SaleUpdated;
use App\Events\SendOrderDocument;
use App\Events\SendOrderUrls;
use App\Events\SuccessfulLoginAttempt;
use App\Events\TfaInit;
use App\Events\TfaRecoveryCodesChanged;
use App\Events\TfaSecurityCode;
use App\Events\UserCreated;
use App\Events\UserDeleted;
use App\Events\UserUpdated;
use App\Listeners\ItemUpdatedQuantityListener;
use App\Listeners\OrderCreatedListener;
use App\Listeners\OrderPaidListener;
use App\Listeners\OrderUpdatedStatusListener;
use App\Listeners\ProductSearchValueListener;
use App\Listeners\UserCreatedListener;
use App\Listeners\WebHookEventListener;
use App\Listeners\WebHookFailedListener;
use App\Models\Deposit;
use App\Models\ItemProduct;
use App\Models\Payment;
use App\Models\Schema;
use App\Observers\DepositObserver;
use App\Observers\ItemProductObserver;
use App\Observers\PaymentObserver;
use App\Observers\SchemaObserver;
use Domain\Language\Events\LanguageCreated;
use Domain\Language\Events\LanguageDeleted;
use Domain\Language\Events\LanguageUpdated;
use Domain\Organization\Events\OrganizationAccepted;
use Domain\Organization\Events\OrganizationRejected;
use Domain\Organization\Listeners\OrganizationAcceptedListener;
use Domain\Organization\Listeners\OrganizationRejectedListener;
use Domain\Page\Events\PageCreated;
use Domain\Page\Events\PageDeleted;
use Domain\Page\Events\PageUpdated;
use Domain\ProductAttribute\Models\AttributeOption;
use Domain\ProductAttribute\Observers\AttributeOptionObserver;
use Domain\ProductSet\Events\ProductSetCreated;
use Domain\ProductSet\Events\ProductSetDeleted;
use Domain\ProductSet\Events\ProductSetUpdated;
use Illuminate\Foundation\Support\Providers\EventServiceProvider as ServiceProvider;
use Illuminate\Support\Facades\Event;
use SocialiteProviders\Apple\AppleExtendSocialite;
use SocialiteProviders\Manager\SocialiteWasCalled;
use Spatie\WebhookServer\Events\FinalWebhookCallFailedEvent;

class EventServiceProvider extends ServiceProvider
{
    /**
     * The event listener mappings for the application.
     *
     * @var array<string, array<int, string>>
     */
    protected $listen = [
        OrderCreated::class => [
            OrderCreatedListener::class,
        ],
        OrderUpdatedStatus::class => [
            OrderUpdatedStatusListener::class,
        ],
        FinalWebhookCallFailedEvent::class => [
            WebHookFailedListener::class,
        ],
        ItemUpdatedQuantity::class => [
            ItemUpdatedQuantityListener::class,
        ],
        UserCreated::class => [
            UserCreatedListener::class,
        ],
<<<<<<< HEAD
        OrderUpdatedPaid::class => [
            OrderPaidListener::class,
        ],
        ProductSearchValueEvent::class => [
            ProductSearchValueListener::class,
=======
        OrganizationAccepted::class => [
            OrganizationAcceptedListener::class,
        ],
        OrganizationRejected::class => [
            OrganizationRejectedListener::class,
>>>>>>> dfa663f2
        ],
    ];
    /** @var array<class-string> */
    private array $webhookEvents = [
        CouponCreated::class,
        CouponDeleted::class,
        CouponUpdated::class,
        FailedLoginAttempt::class,
        ItemCreated::class,
        ItemDeleted::class,
        ItemUpdated::class,
        ItemUpdatedQuantity::class,
        LanguageCreated::class,
        LanguageDeleted::class,
        LanguageUpdated::class,
        NewLocalizationLoginAttempt::class,
        OrderCreated::class,
        OrderDocumentEvent::class,
        OrderUpdated::class,
        OrderUpdatedPaid::class,
        OrderUpdatedShippingNumber::class,
        OrderUpdatedStatus::class,
        PageCreated::class,
        PageDeleted::class,
        PageUpdated::class,
        PasswordReset::class,
        ProductCreated::class,
        ProductDeleted::class,
        ProductUpdated::class,
        ProductPriceUpdated::class,
        ProductSetCreated::class,
        ProductSetDeleted::class,
        ProductSetUpdated::class,
        SaleCreated::class,
        SaleDeleted::class,
        SaleUpdated::class,
        SendOrderDocument::class,
        SendOrderUrls::class,
        SuccessfulLoginAttempt::class,
        TfaInit::class,
        TfaRecoveryCodesChanged::class,
        TfaSecurityCode::class,
        UserCreated::class,
        UserDeleted::class,
        UserUpdated::class,
    ];

    public function boot(): void
    {
        parent::boot();

        Event::listen($this->webhookEvents, WebHookEventListener::class);
        Event::listen(SocialiteWasCalled::class, AppleExtendSocialite::class);

        // Ugly observers 🤮
        AttributeOption::observe(AttributeOptionObserver::class);
        Deposit::observe(DepositObserver::class);
        ItemProduct::observe(ItemProductObserver::class);
        Payment::observe(PaymentObserver::class);
        Schema::observe(SchemaObserver::class);
    }
}<|MERGE_RESOLUTION|>--- conflicted
+++ resolved
@@ -95,21 +95,20 @@
         UserCreated::class => [
             UserCreatedListener::class,
         ],
-<<<<<<< HEAD
+        OrganizationAccepted::class => [
+            OrganizationAcceptedListener::class,
+        ],
+        OrganizationRejected::class => [
+            OrganizationRejectedListener::class,
+        ],
         OrderUpdatedPaid::class => [
             OrderPaidListener::class,
         ],
         ProductSearchValueEvent::class => [
             ProductSearchValueListener::class,
-=======
-        OrganizationAccepted::class => [
-            OrganizationAcceptedListener::class,
-        ],
-        OrganizationRejected::class => [
-            OrganizationRejectedListener::class,
->>>>>>> dfa663f2
         ],
     ];
+
     /** @var array<class-string> */
     private array $webhookEvents = [
         CouponCreated::class,
