--- conflicted
+++ resolved
@@ -74,12 +74,9 @@
         PermissionServiceContract::class => PermissionService::class,
         AuditServiceContract::class => AuditService::class,
         TokenServiceContract::class => TokenService::class,
-<<<<<<< HEAD
+        ProductServiceContract::class => ProductService::class,
         WebHookServiceContract::class => WebHookService::class,
         EventServiceContract::class => EventService::class,
-=======
-        ProductServiceContract::class => ProductService::class,
->>>>>>> 4e67b652
     ];
 
     /**
