--- conflicted
+++ resolved
@@ -99,14 +99,11 @@
         ItemServiceContract::class => ItemService::class,
         OneTimeSecurityCodeContract::class => OneTimeSecurityCodeService::class,
         AvailabilityServiceContract::class => AvailabilityService::class,
-<<<<<<< HEAD
+        MetadataServiceContract::class => MetadataService::class,
         AttributeServiceContract::class => AttributeService::class,
         AttributeOptionServiceContract::class => AttributeOptionService::class,
         SortServiceContract::class => SortService::class,
         ProductSearchServiceContract::class => ProductSearchService::class,
-=======
-        MetadataServiceContract::class => MetadataService::class,
->>>>>>> f5396e8f
     ];
 
     /**
