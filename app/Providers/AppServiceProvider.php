--- conflicted
+++ resolved
@@ -28,11 +28,8 @@
 use App\Services\Contracts\FavouriteServiceContract;
 use App\Services\Contracts\GoogleCategoryServiceContract;
 use App\Services\Contracts\ItemServiceContract;
-<<<<<<< HEAD
+use App\Services\Contracts\LanguageServiceContract;
 use App\Services\Contracts\MediaAttachmentServiceContract;
-=======
-use App\Services\Contracts\LanguageServiceContract;
->>>>>>> d82fc768
 use App\Services\Contracts\MediaServiceContract;
 use App\Services\Contracts\MetadataServiceContract;
 use App\Services\Contracts\NameServiceContract;
@@ -75,11 +72,8 @@
 use App\Services\FavouriteService;
 use App\Services\GoogleCategoryService;
 use App\Services\ItemService;
-<<<<<<< HEAD
+use App\Services\LanguageService;
 use App\Services\MediaAttachmentService;
-=======
-use App\Services\LanguageService;
->>>>>>> d82fc768
 use App\Services\MediaService;
 use App\Services\MetadataService;
 use App\Services\NameService;
@@ -149,7 +143,7 @@
         ItemServiceContract::class => ItemService::class,
         LanguageServiceContract::class => LanguageService::class,
         OneTimeSecurityCodeContract::class => OneTimeSecurityCodeService::class,
-<<<<<<< HEAD
+        TranslationServiceContract::class => TranslationService::class,
         SavedAddressServiceContract::class => SavedAddressService::class,
         AvailabilityServiceContract::class => AvailabilityService::class,
         DocumentServiceContract::class => DocumentService::class,
@@ -174,9 +168,6 @@
         PriceServiceContract::class => PriceService::class,
         MediaAttachmentServiceContract::class => MediaAttachmentService::class,
         SilverboxServiceContract::class => SilverboxService::class,
-=======
-        TranslationServiceContract::class => TranslationService::class,
->>>>>>> d82fc768
     ];
 
     /**
