<?php

namespace App\Providers;

use App\Services\AnalyticsService;
use App\Services\AppService;
use App\Services\AuditService;
use App\Services\AuthService;
use App\Services\Contracts\AnalyticsServiceContract;
use App\Services\Contracts\AppServiceContract;
use App\Services\Contracts\AuditServiceContract;
use App\Services\Contracts\AuthServiceContract;
use App\Services\Contracts\DiscountServiceContract;
use App\Services\Contracts\EventServiceContract;
use App\Services\Contracts\MediaServiceContract;
use App\Services\Contracts\NameServiceContract;
use App\Services\Contracts\OptionServiceContract;
use App\Services\Contracts\OrderServiceContract;
use App\Services\Contracts\PageServiceContract;
use App\Services\Contracts\PermissionServiceContract;
use App\Services\Contracts\ProductServiceContract;
use App\Services\Contracts\ProductSetServiceContract;
use App\Services\Contracts\ReorderServiceContract;
use App\Services\Contracts\RoleServiceContract;
use App\Services\Contracts\SchemaServiceContract;
use App\Services\Contracts\SeoMetadataServiceContract;
use App\Services\Contracts\SettingsServiceContract;
use App\Services\Contracts\ShippingMethodServiceContract;
use App\Services\Contracts\TokenServiceContract;
use App\Services\Contracts\UrlServiceContract;
use App\Services\Contracts\UserServiceContract;
use App\Services\Contracts\WebHookServiceContract;
use App\Services\DiscountService;
use App\Services\EventService;
use App\Services\MediaService;
use App\Services\NameService;
use App\Services\OptionService;
use App\Services\OrderService;
use App\Services\PageService;
use App\Services\PermissionService;
use App\Services\ProductService;
use App\Services\ProductSetService;
use App\Services\ReorderService;
use App\Services\RoleService;
use App\Services\SchemaService;
use App\Services\SeoMetadataService;
use App\Services\SettingsService;
use App\Services\ShippingMethodService;
use App\Services\TokenService;
use App\Services\UrlService;
use App\Services\UserService;
use App\Services\WebHookService;
use Barryvdh\LaravelIdeHelper\IdeHelperServiceProvider;
use Illuminate\Support\ServiceProvider;

class AppServiceProvider extends ServiceProvider
{
    private const CONTRACTS = [
        AuthServiceContract::class => AuthService::class,
        AnalyticsServiceContract::class => AnalyticsService::class,
        AppServiceContract::class => AppService::class,
        DiscountServiceContract::class => DiscountService::class,
        ReorderServiceContract::class => ReorderService::class,
        NameServiceContract::class => NameService::class,
        MediaServiceContract::class => MediaService::class,
        OptionServiceContract::class => OptionService::class,
        OrderServiceContract::class => OrderService::class,
        SchemaServiceContract::class => SchemaService::class,
        SettingsServiceContract::class => SettingsService::class,
        PageServiceContract::class => PageService::class,
        ShippingMethodServiceContract::class => ShippingMethodService::class,
        ProductSetServiceContract::class => ProductSetService::class,
        UserServiceContract::class => UserService::class,
        RoleServiceContract::class => RoleService::class,
        PermissionServiceContract::class => PermissionService::class,
        AuditServiceContract::class => AuditService::class,
        TokenServiceContract::class => TokenService::class,
        ProductServiceContract::class => ProductService::class,
<<<<<<< HEAD
        WebHookServiceContract::class => WebHookService::class,
        EventServiceContract::class => EventService::class,
        SeoMetadataServiceContract::class => SeoMetadataService::class,
=======
        UrlServiceContract::class => UrlService::class,
>>>>>>> 3bea73ff
    ];

    /**
     * Register any application services.
     */
    public function register(): void
    {
        foreach (self::CONTRACTS as $abstract => $concrete) {
            $this->app->bind($abstract, $concrete);
        }

        if (class_exists(IdeHelperServiceProvider::class)) {
            $this->app->register(IdeHelperServiceProvider::class);
        }
    }

    public function boot(): void
    {
        // Model::preventLazyLoading();
    }
}<|MERGE_RESOLUTION|>--- conflicted
+++ resolved
@@ -76,13 +76,10 @@
         AuditServiceContract::class => AuditService::class,
         TokenServiceContract::class => TokenService::class,
         ProductServiceContract::class => ProductService::class,
-<<<<<<< HEAD
         WebHookServiceContract::class => WebHookService::class,
         EventServiceContract::class => EventService::class,
         SeoMetadataServiceContract::class => SeoMetadataService::class,
-=======
         UrlServiceContract::class => UrlService::class,
->>>>>>> 3bea73ff
     ];
 
     /**
