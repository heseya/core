<?php

namespace App\Providers;

use App\Models\Product;
use App\Services\AnalyticsService;
use App\Services\AppService;
use App\Services\AttributeOptionService;
use App\Services\AttributeService;
use App\Services\AuditService;
use App\Services\AuthService;
use App\Services\AvailabilityService;
use App\Services\BannerService;
use App\Services\ConsentService;
use App\Services\Contracts\AnalyticsServiceContract;
use App\Services\Contracts\AppServiceContract;
use App\Services\Contracts\AttributeOptionServiceContract;
use App\Services\Contracts\AttributeServiceContract;
use App\Services\Contracts\AuditServiceContract;
use App\Services\Contracts\AuthServiceContract;
use App\Services\Contracts\AvailabilityServiceContract;
use App\Services\Contracts\BannerServiceContract;
use App\Services\Contracts\ConsentServiceContract;
use App\Services\Contracts\DepositServiceContract;
use App\Services\Contracts\DiscountServiceContract;
use App\Services\Contracts\DiscountStoreServiceContract;
use App\Services\Contracts\DocumentServiceContract;
use App\Services\Contracts\EventServiceContract;
use App\Services\Contracts\FavouriteServiceContract;
use App\Services\Contracts\GoogleCategoryServiceContract;
use App\Services\Contracts\ItemServiceContract;
use App\Services\Contracts\MediaServiceContract;
use App\Services\Contracts\MetadataServiceContract;
use App\Services\Contracts\NameServiceContract;
use App\Services\Contracts\OneTimeSecurityCodeContract;
use App\Services\Contracts\OptionServiceContract;
use App\Services\Contracts\OrderServiceContract;
use App\Services\Contracts\PackageTemplateServiceContract;
use App\Services\Contracts\PageServiceContract;
use App\Services\Contracts\PaymentMethodServiceContract;
<<<<<<< HEAD
use App\Services\Contracts\PaymentServiceContract;
=======
>>>>>>> 539bdf31
use App\Services\Contracts\PermissionServiceContract;
use App\Services\Contracts\ProductSearchServiceContract;
use App\Services\Contracts\ProductServiceContract;
use App\Services\Contracts\ProductSetServiceContract;
use App\Services\Contracts\ProviderServiceContract;
use App\Services\Contracts\ReorderServiceContract;
use App\Services\Contracts\RoleServiceContract;
use App\Services\Contracts\SavedAddressServiceContract;
use App\Services\Contracts\SchemaCrudServiceContract;
use App\Services\Contracts\SchemaServiceContract;
use App\Services\Contracts\SeoMetadataServiceContract;
use App\Services\Contracts\SettingsServiceContract;
use App\Services\Contracts\ShippingMethodServiceContract;
use App\Services\Contracts\ShippingTimeDateServiceContract;
use App\Services\Contracts\SortServiceContract;
use App\Services\Contracts\StatusServiceContract;
use App\Services\Contracts\TokenServiceContract;
use App\Services\Contracts\UrlServiceContract;
use App\Services\Contracts\UserLoginAttemptServiceContract;
use App\Services\Contracts\UserServiceContract;
use App\Services\Contracts\WebHookServiceContract;
use App\Services\Contracts\WishlistServiceContract;
use App\Services\DepositService;
use App\Services\DiscountService;
use App\Services\DiscountStoreService;
use App\Services\DocumentService;
use App\Services\EventService;
use App\Services\FavouriteService;
use App\Services\GoogleCategoryService;
use App\Services\ItemService;
use App\Services\MediaService;
use App\Services\MetadataService;
use App\Services\NameService;
use App\Services\OneTimeSecurityCodeService;
use App\Services\OptionService;
use App\Services\OrderService;
use App\Services\PackageTemplateService;
use App\Services\PageService;
use App\Services\PaymentMethodService;
<<<<<<< HEAD
use App\Services\PaymentService;
=======
>>>>>>> 539bdf31
use App\Services\PermissionService;
use App\Services\ProductSearchService;
use App\Services\ProductService;
use App\Services\ProductSetService;
use App\Services\ProviderService;
use App\Services\ReorderService;
use App\Services\RoleService;
use App\Services\SavedAddressService;
use App\Services\SchemaCrudService;
use App\Services\SchemaService;
use App\Services\SeoMetadataService;
use App\Services\SettingsService;
use App\Services\ShippingMethodService;
use App\Services\ShippingTimeDateService;
use App\Services\SortService;
use App\Services\StatusService;
use App\Services\TokenService;
use App\Services\UrlService;
use App\Services\UserLoginAttemptService;
use App\Services\UserService;
use App\Services\WebHookService;
use App\Services\WishlistService;
use Illuminate\Support\ServiceProvider;
use Laravel\Scout\Builder;

class AppServiceProvider extends ServiceProvider
{
    private const CONTRACTS = [
        AuthServiceContract::class => AuthService::class,
        AnalyticsServiceContract::class => AnalyticsService::class,
        AppServiceContract::class => AppService::class,
        DiscountServiceContract::class => DiscountService::class,
        ReorderServiceContract::class => ReorderService::class,
        NameServiceContract::class => NameService::class,
        MediaServiceContract::class => MediaService::class,
        OptionServiceContract::class => OptionService::class,
        OrderServiceContract::class => OrderService::class,
        SchemaServiceContract::class => SchemaService::class,
        SchemaCrudServiceContract::class => SchemaCrudService::class,
        SettingsServiceContract::class => SettingsService::class,
        PageServiceContract::class => PageService::class,
        ShippingMethodServiceContract::class => ShippingMethodService::class,
        ProductSetServiceContract::class => ProductSetService::class,
        UserServiceContract::class => UserService::class,
        RoleServiceContract::class => RoleService::class,
        PermissionServiceContract::class => PermissionService::class,
        AuditServiceContract::class => AuditService::class,
        TokenServiceContract::class => TokenService::class,
        ProductServiceContract::class => ProductService::class,
        WebHookServiceContract::class => WebHookService::class,
        EventServiceContract::class => EventService::class,
        SeoMetadataServiceContract::class => SeoMetadataService::class,
        UrlServiceContract::class => UrlService::class,
        ItemServiceContract::class => ItemService::class,
        OneTimeSecurityCodeContract::class => OneTimeSecurityCodeService::class,
        SavedAddressServiceContract::class => SavedAddressService::class,
        AvailabilityServiceContract::class => AvailabilityService::class,
        DocumentServiceContract::class => DocumentService::class,
        MetadataServiceContract::class => MetadataService::class,
        AttributeServiceContract::class => AttributeService::class,
        AttributeOptionServiceContract::class => AttributeOptionService::class,
        SortServiceContract::class => SortService::class,
        ProductSearchServiceContract::class => ProductSearchService::class,
        ConsentServiceContract::class => ConsentService::class,
        BannerServiceContract::class => BannerService::class,
<<<<<<< HEAD
        PaymentMethodServiceContract::class => PaymentMethodService::class,
        PaymentServiceContract::class => PaymentService::class,
=======
        UserLoginAttemptServiceContract::class => UserLoginAttemptService::class,
        StatusServiceContract::class => StatusService::class,
        PackageTemplateServiceContract::class => PackageTemplateService::class,
        DepositServiceContract::class => DepositService::class,
        DiscountStoreServiceContract::class => DiscountStoreService::class,
        ShippingTimeDateServiceContract::class => ShippingTimeDateService::class,
        ProviderServiceContract::class => ProviderService::class,
        GoogleCategoryServiceContract::class => GoogleCategoryService::class,
        WishlistServiceContract::class => WishlistService::class,
        FavouriteServiceContract::class => FavouriteService::class,
        PaymentMethodServiceContract::class => PaymentMethodService::class,
>>>>>>> 539bdf31
    ];

    /**
     * Register any application services.
     */
    public function register(): void
    {
        foreach (self::CONTRACTS as $abstract => $concrete) {
            $this->app->bind($abstract, $concrete);
        }

        /**
         * Local register of ide helper.
         * Needs to be full path.
         */
        if ($this->app->isLocal()) {
            $this->app->register('\Barryvdh\LaravelIdeHelper\IdeHelperServiceProvider');
        }
    }

    public function boot(): void
    {
        Builder::macro('sort', function (?string $sortString = null) {
            if ($sortString !== null) {
                // @phpstan-ignore-next-line
                return app(SortServiceContract::class)->sort($this, $sortString);
            }

            return $this;
        });

        Product::disableSearchSyncing();
    }
}<|MERGE_RESOLUTION|>--- conflicted
+++ resolved
@@ -38,10 +38,7 @@
 use App\Services\Contracts\PackageTemplateServiceContract;
 use App\Services\Contracts\PageServiceContract;
 use App\Services\Contracts\PaymentMethodServiceContract;
-<<<<<<< HEAD
 use App\Services\Contracts\PaymentServiceContract;
-=======
->>>>>>> 539bdf31
 use App\Services\Contracts\PermissionServiceContract;
 use App\Services\Contracts\ProductSearchServiceContract;
 use App\Services\Contracts\ProductServiceContract;
@@ -81,10 +78,7 @@
 use App\Services\PackageTemplateService;
 use App\Services\PageService;
 use App\Services\PaymentMethodService;
-<<<<<<< HEAD
 use App\Services\PaymentService;
-=======
->>>>>>> 539bdf31
 use App\Services\PermissionService;
 use App\Services\ProductSearchService;
 use App\Services\ProductService;
@@ -150,10 +144,6 @@
         ProductSearchServiceContract::class => ProductSearchService::class,
         ConsentServiceContract::class => ConsentService::class,
         BannerServiceContract::class => BannerService::class,
-<<<<<<< HEAD
-        PaymentMethodServiceContract::class => PaymentMethodService::class,
-        PaymentServiceContract::class => PaymentService::class,
-=======
         UserLoginAttemptServiceContract::class => UserLoginAttemptService::class,
         StatusServiceContract::class => StatusService::class,
         PackageTemplateServiceContract::class => PackageTemplateService::class,
@@ -165,7 +155,7 @@
         WishlistServiceContract::class => WishlistService::class,
         FavouriteServiceContract::class => FavouriteService::class,
         PaymentMethodServiceContract::class => PaymentMethodService::class,
->>>>>>> 539bdf31
+        PaymentServiceContract::class => PaymentService::class,
     ];
 
     /**
