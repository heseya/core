--- conflicted
+++ resolved
@@ -125,12 +125,9 @@
         ProductSearchServiceContract::class => ProductSearchService::class,
         ConsentServiceContract::class => ConsentService::class,
         BannerServiceContract::class => BannerService::class,
-<<<<<<< HEAD
-        DiscountStoreServiceContract::class => DiscountStoreService::class,
-=======
         StatusServiceContract::class => StatusService::class,
         PackageTemplateServiceContract::class => PackageTemplateService::class,
->>>>>>> a65a1b52
+        DiscountStoreServiceContract::class => DiscountStoreService::class,
     ];
 
     /**
