--- conflicted
+++ resolved
@@ -101,15 +101,13 @@
     public const CLIENT_PROVIDER_HAS_NO_CONFIG = 'Chosen auth provider is not active';
     public const CLIENT_PROVIDER_NOT_FOUND = 'Provider cannot be found';
 
-<<<<<<< HEAD
     public const CLIENT_INVALID_EXCLUDED_MODEL = 'Invalid excluded model';
 
     public const CLIENT_DUPLICATED_DEFAULT_LANGUAGE = 'There must be exactly one default language.';
     public const CLIENT_DELETE_DEFAULT_LANGUAGE = 'You cannot delete the default language.';
     public const CLIENT_NO_DEFAULT_LANGUAGE = 'There must be at least one language.';
-=======
+
     public const CLIENT_OPTION_NOT_RELATED_TO_ATTRIBUTE = 'Option is not related to provided attribute';
->>>>>>> 96401cfa
 
     public const SERVER_CDN_ERROR = 'CDN responded with an error';
     public const SERVER_ERROR = 'Server responded with an error';
