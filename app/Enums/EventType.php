<?php

namespace App\Enums;

use BenSampo\Enum\Contracts\LocalizedEnum;
use BenSampo\Enum\Enum;
use Illuminate\Support\Facades\Config;

final class EventType extends Enum implements LocalizedEnum
{
    public const ORDER_CREATED = 'OrderCreated';
    public const ORDER_UPDATED = 'OrderUpdated';
    public const ORDER_UPDATED_STATUS = 'OrderUpdatedStatus';
    public const ORDER_REQUESTED_SHIPPING = 'OrderRequestedShipping';
    public const PRODUCT_CREATED = 'ProductCreated';
    public const PRODUCT_UPDATED = 'ProductUpdated';
    public const PRODUCT_DELETED = 'ProductDeleted';
    public const PRODUCT_PRICE_UPDATED = 'ProductPriceUpdated';
    public const ITEM_CREATED = 'ItemCreated';
    public const ITEM_UPDATED = 'ItemUpdated';
    public const ITEM_UPDATED_QUANTITY = 'ItemUpdatedQuantity';
    public const ITEM_DELETED = 'ItemDeleted';
    public const PAGE_CREATED = 'PageCreated';
    public const PAGE_UPDATED = 'PageUpdated';
    public const PAGE_DELETED = 'PageDeleted';
    public const PRODUCT_SET_CREATED = 'ProductSetCreated';
    public const PRODUCT_SET_UPDATED = 'ProductSetUpdated';
    public const PRODUCT_SET_DELETED = 'ProductSetDeleted';
    public const USER_CREATED = 'UserCreated';
    public const USER_UPDATED = 'UserUpdated';
    public const USER_DELETED = 'UserDeleted';
<<<<<<< HEAD
    public const SALE_CREATED = 'SaleCreated';
    public const SALE_UPDATED = 'SaleUpdated';
    public const SALE_DELETED = 'SaleDeleted';
    public const COUPON_CREATED = 'CouponCreated';
    public const COUPON_UPDATED = 'CouponUpdated';
    public const COUPON_DELETED = 'CouponDeleted';
    public const TFA_INIT = 'TfaInit';
    public const TFA_SECURITY_CODE = 'TfaSecurityCode';
    public const TFA_RECOVERY_CODES_CHANGED = 'TfaRecoveryCodesChanged';
    public const PASSWORD_RESET = 'PasswordReset';
    public const SUCCESSFUL_LOGIN_ATTEMPT = 'SuccessfulLoginAttempt';
    public const NEW_LOCALIZATION_LOGIN_ATTEMPT = 'NewLocalizationLoginAttempt';
    public const FAILED_LOGIN_ATTEMPT = 'FailedLoginAttempt';
    public const ADD_ORDER_DOCUMENT = 'AddOrderDocument';
    public const REMOVE_ORDER_DOCUMENT = 'RemoveOrderDocument';
    public const ORDER_UPDATED_PAID = 'OrderUpdatedPaid';
    public const ORDER_UPDATED_SHIPPING_NUMBER = 'OrderUpdatedShippingNumber';
    public const SEND_ORDER_URLS = 'SendOrderUrls';

    public static array $securedEvents = [
        self::TFA_INIT,
        self::TFA_SECURITY_CODE,
        self::TFA_RECOVERY_CODES_CHANGED,
        self::PASSWORD_RESET,
        self::SUCCESSFUL_LOGIN_ATTEMPT,
        self::NEW_LOCALIZATION_LOGIN_ATTEMPT,
        self::FAILED_LOGIN_ATTEMPT,
    ];
=======
    public const DISCOUNT_CREATED = 'DiscountCreated';
    public const DISCOUNT_UPDATED = 'DiscountUpdated';
    public const DISCOUNT_DELETED = 'DiscountDeleted';
    public const LANGUAGE_CREATED = 'LanguageCreated';
    public const LANGUAGE_UPDATED = 'LanguageUpdated';
    public const LANGUAGE_DELETED = 'LanguageDeleted';
>>>>>>> d82fc768

    public static function getEventList(): array
    {
        $events = self::getInstances();
        $result = [];

        $required_permissions = Config::get('events.permissions');
        $required_hidden_permissions = Config::get('events.permissions_hidden');

        foreach ($events as $event) {
            $hidden_permissions = array_key_exists($event->value, $required_hidden_permissions)
                ? $required_hidden_permissions[$event->value] : [];
            $result[] = self::getData($event, $required_permissions[$event->value], $hidden_permissions);
        }

        return $result;
    }

    private static function getData(self $enum, mixed $permissions, mixed $hidden_permissions): array
    {
        return [
            'key' => $enum->value,
            'name' => self::getFriendlyName($enum->key ?? ''),
            'description' => $enum->description,
            'required_permissions' => $permissions,
            'required_hidden_permissions' => $hidden_permissions,
            'encrypted' => in_array($enum->value, self::$securedEvents),
        ];
    }
}<|MERGE_RESOLUTION|>--- conflicted
+++ resolved
@@ -29,7 +29,6 @@
     public const USER_CREATED = 'UserCreated';
     public const USER_UPDATED = 'UserUpdated';
     public const USER_DELETED = 'UserDeleted';
-<<<<<<< HEAD
     public const SALE_CREATED = 'SaleCreated';
     public const SALE_UPDATED = 'SaleUpdated';
     public const SALE_DELETED = 'SaleDeleted';
@@ -48,6 +47,12 @@
     public const ORDER_UPDATED_PAID = 'OrderUpdatedPaid';
     public const ORDER_UPDATED_SHIPPING_NUMBER = 'OrderUpdatedShippingNumber';
     public const SEND_ORDER_URLS = 'SendOrderUrls';
+    public const DISCOUNT_CREATED = 'DiscountCreated';
+    public const DISCOUNT_UPDATED = 'DiscountUpdated';
+    public const DISCOUNT_DELETED = 'DiscountDeleted';
+    public const LANGUAGE_CREATED = 'LanguageCreated';
+    public const LANGUAGE_UPDATED = 'LanguageUpdated';
+    public const LANGUAGE_DELETED = 'LanguageDeleted';
 
     public static array $securedEvents = [
         self::TFA_INIT,
@@ -58,14 +63,6 @@
         self::NEW_LOCALIZATION_LOGIN_ATTEMPT,
         self::FAILED_LOGIN_ATTEMPT,
     ];
-=======
-    public const DISCOUNT_CREATED = 'DiscountCreated';
-    public const DISCOUNT_UPDATED = 'DiscountUpdated';
-    public const DISCOUNT_DELETED = 'DiscountDeleted';
-    public const LANGUAGE_CREATED = 'LanguageCreated';
-    public const LANGUAGE_UPDATED = 'LanguageUpdated';
-    public const LANGUAGE_DELETED = 'LanguageDeleted';
->>>>>>> d82fc768
 
     public static function getEventList(): array
     {
