<?php

namespace App\Observers;

<<<<<<< HEAD
use App\Enums\PaymentStatus;
=======
use App\Events\OrderUpdatedPaid;
>>>>>>> 539bdf31
use App\Models\Payment;

class PaymentObserver
{
    public function created(Payment $payment): void
    {
<<<<<<< HEAD
        if ($payment->status->value === PaymentStatus::SUCCESSFUL) {
            $payment->order->update([
                'paid' => $payment->order->isPaid(),
            ]);
        }
=======
        $this->process($payment);
>>>>>>> 539bdf31
    }

    public function updated(Payment $payment): void
    {
<<<<<<< HEAD
        if ($payment->status->value === PaymentStatus::SUCCESSFUL) {
=======
        $this->process($payment);
    }

    private function process(Payment $payment): void
    {
        $isPaid = $payment->order?->isPaid();

        // update only if paid status changed
        if ($payment->order && $payment->order->paid !== $isPaid) {
>>>>>>> 539bdf31
            $payment->order->update([
                'paid' => $isPaid,
            ]);

            OrderUpdatedPaid::dispatch($payment->order);
        }
    }
}<|MERGE_RESOLUTION|>--- conflicted
+++ resolved
@@ -2,33 +2,19 @@
 
 namespace App\Observers;
 
-<<<<<<< HEAD
 use App\Enums\PaymentStatus;
-=======
 use App\Events\OrderUpdatedPaid;
->>>>>>> 539bdf31
 use App\Models\Payment;
 
 class PaymentObserver
 {
     public function created(Payment $payment): void
     {
-<<<<<<< HEAD
-        if ($payment->status->value === PaymentStatus::SUCCESSFUL) {
-            $payment->order->update([
-                'paid' => $payment->order->isPaid(),
-            ]);
-        }
-=======
         $this->process($payment);
->>>>>>> 539bdf31
     }
 
     public function updated(Payment $payment): void
     {
-<<<<<<< HEAD
-        if ($payment->status->value === PaymentStatus::SUCCESSFUL) {
-=======
         $this->process($payment);
     }
 
@@ -37,8 +23,11 @@
         $isPaid = $payment->order?->isPaid();
 
         // update only if paid status changed
-        if ($payment->order && $payment->order->paid !== $isPaid) {
->>>>>>> 539bdf31
+        if (
+            $payment->status->value === PaymentStatus::SUCCESSFUL &&
+            $payment->order &&
+            $payment->order->paid !== $isPaid
+        ) {
             $payment->order->update([
                 'paid' => $isPaid,
             ]);
