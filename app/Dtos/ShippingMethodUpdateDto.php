--- conflicted
+++ resolved
@@ -20,7 +20,6 @@
 {
     use MapMetadata;
 
-<<<<<<< HEAD
     public function __construct(
         public readonly Missing|string $name = new Missing(),
         public readonly bool|Missing $public = new Missing(),
@@ -37,6 +36,7 @@
         public readonly string|null $app_id = null,
 
         public readonly array|Missing $metadata = new Missing(),
+        public bool|Missing $payment_on_delivery = new Missing(),
     ) {}
 
     /**
@@ -45,24 +45,6 @@
      * @throws UnknownCurrencyException
      * @throws NumberFormatException
      */
-=======
-    protected Missing|string $name;
-    protected bool|Missing $public;
-    protected bool|Missing $block_list;
-    protected ?array $payment_methods;
-    protected ?array $countries;
-    protected ?array $price_ranges;
-    protected int|Missing $shipping_time_min;
-    protected int|Missing $shipping_time_max;
-    protected Missing|string $shipping_type;
-    protected string|null $integration_key;
-    protected ?array $shipping_points;
-    protected string|null $app_id;
-
-    protected array|Missing $metadata;
-    public bool|Missing $payment_on_delivery;
-
->>>>>>> 901f2914
     public static function instantiateFromRequest(
         FormRequest|ShippingMethodUpdateRequest $request,
     ): self {
