<?php

namespace App\Dtos;

use App\Dtos\Contracts\InstantiateFromRequest;
use App\Http\Requests\CouponCreateRequest;
use App\Http\Requests\CouponUpdateRequest;
use App\Http\Requests\SaleCreateRequest;
use App\Http\Requests\StatusUpdateRequest;
<<<<<<< HEAD
use App\Services\Contracts\DiscountStoreServiceContract;
=======
use App\Traits\MapMetadata;
>>>>>>> a65a1b52
use Heseya\Dto\Missing;
use Illuminate\Foundation\Http\FormRequest;
use Illuminate\Support\Facades\App;

final class CouponDto extends SaleDto implements InstantiateFromRequest
{
    use MapMetadata;

    protected string|Missing $code;
    protected array|Missing $metadata;

    public static function instantiateFromRequest(
        FormRequest|CouponCreateRequest|CouponUpdateRequest|StatusUpdateRequest|SaleCreateRequest $request
    ): self {
        $conditionGroups = App::make(DiscountStoreServiceContract::class)
            ->mapConditionGroups($request->input('condition_groups', new Missing()));

        return new self(
            code: $request->input('code', new Missing()),
            name: $request->input('name', new Missing()),
            description: $request->input('description', new Missing()),
            value: $request->input('value', new Missing()),
            type: $request->input('type', new Missing()),
            priority: $request->input('priority', new Missing()),
            target_type: $request->input('target_type', new Missing()),
            target_is_allow_list: $request->input('target_is_allow_list', new Missing()),
            condition_groups: $conditionGroups,
            target_products: $request->input('target_products', new Missing()),
            target_sets: $request->input('target_sets', new Missing()),
            target_shipping_methods: $request->input('target_shipping_methods', new Missing()),
<<<<<<< HEAD
=======
            code: $request->input('code', new Missing()),
            metadata: self::mapMetadata($request),
>>>>>>> a65a1b52
        );
    }

    public function getCode(): Missing|string
    {
        return $this->code;
    }
}<|MERGE_RESOLUTION|>--- conflicted
+++ resolved
@@ -7,11 +7,8 @@
 use App\Http\Requests\CouponUpdateRequest;
 use App\Http\Requests\SaleCreateRequest;
 use App\Http\Requests\StatusUpdateRequest;
-<<<<<<< HEAD
 use App\Services\Contracts\DiscountStoreServiceContract;
-=======
 use App\Traits\MapMetadata;
->>>>>>> a65a1b52
 use Heseya\Dto\Missing;
 use Illuminate\Foundation\Http\FormRequest;
 use Illuminate\Support\Facades\App;
@@ -42,11 +39,7 @@
             target_products: $request->input('target_products', new Missing()),
             target_sets: $request->input('target_sets', new Missing()),
             target_shipping_methods: $request->input('target_shipping_methods', new Missing()),
-<<<<<<< HEAD
-=======
-            code: $request->input('code', new Missing()),
             metadata: self::mapMetadata($request),
->>>>>>> a65a1b52
         );
     }
 
