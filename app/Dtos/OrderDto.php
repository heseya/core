--- conflicted
+++ resolved
@@ -16,15 +16,9 @@
     private string|Missing $email;
     private string|null|Missing $comment;
     private string|Missing $shipping_method_id;
-<<<<<<< HEAD
     private string|Missing $digital_shipping_method_id;
     private array|Missing $items;
     private AddressDto|Missing $billing_address;
-=======
-    private array $items;
-    private AddressDto $delivery_address;
-    private AddressDto|Missing $invoice_address;
->>>>>>> be8c64a9
     private array|Missing $coupons;
     private array|Missing $sale_ids;
     private string|null|Missing $shipping_number;
@@ -37,22 +31,16 @@
     {
         $orderProducts = $request->input('items', []);
         $items = [];
-<<<<<<< HEAD
         if (!$orderProducts instanceof Missing) {
             foreach ($orderProducts as $orderProduct) {
                 $items[] = OrderProductDto::fromArray($orderProduct);
             }
-=======
-        foreach ($orderProducts as $orderProduct) {
-            $items[] = OrderProductDto::fromArray($orderProduct);
->>>>>>> be8c64a9
         }
 
         return new self(
             email: $request->input('email', new Missing()),
             comment: $request->input('comment', new Missing()),
             shipping_method_id: $request->input('shipping_method_id', new Missing()),
-<<<<<<< HEAD
             digital_shipping_method_id: $request->input('digital_shipping_method_id', new Missing()),
             items: $orderProducts instanceof Missing ? $orderProducts : $items,
             shipping_place: is_array($request->input('shipping_place'))
@@ -60,12 +48,6 @@
                 : $request->input('shipping_place', new Missing()) ?? new Missing(),
             billing_address: $request->has('billing_address')
                 ? AddressDto::instantiateFromRequest($request, 'billing_address.') : new Missing(),
-=======
-            items: $items,
-            delivery_address: AddressDto::instantiateFromRequest($request, 'delivery_address.'),
-            invoice_address: $request->has('invoice_address')
-                ? AddressDto::instantiateFromRequest($request, 'invoice_address.') : new Missing(),
->>>>>>> be8c64a9
             coupons: $request->input('coupons', new Missing()),
             sale_ids: $request->input('sale_ids', new Missing()),
             metadata: self::mapMetadata($request),
@@ -89,30 +71,22 @@
         return $this->shipping_method_id;
     }
 
-<<<<<<< HEAD
     public function getDigitalShippingMethodId(): Missing|string
     {
         return $this->digital_shipping_method_id;
     }
 
     public function getItems(): Missing|array
-=======
-    public function getItems(): array
->>>>>>> be8c64a9
     {
         return $this->items;
     }
 
-<<<<<<< HEAD
     public function getShippingPlace(): string|AddressDto|Missing
     {
         return $this->shipping_place;
     }
 
     public function getBillingAddress(): Missing|AddressDto
-=======
-    public function getDeliveryAddress(): AddressDto
->>>>>>> be8c64a9
     {
         return $this->billing_address;
     }
