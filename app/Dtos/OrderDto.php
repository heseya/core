<?php

namespace App\Dtos;

use App\Dtos\Contracts\InstantiateFromRequest;
use App\Enums\ExceptionsEnums\Exceptions;
use App\Exceptions\ServerException;
use App\Http\Requests\OrderCreateRequest;
use App\Http\Requests\OrderUpdateRequest;
use App\Traits\MapMetadata;
use Domain\Currency\Currency;
use Heseya\Dto\Missing;
use Illuminate\Foundation\Http\FormRequest;

class OrderDto extends CartOrderDto implements InstantiateFromRequest
{
    use MapMetadata;

<<<<<<< HEAD
    public Currency $currency;
    private Missing|string $email;
    private Missing|string|null $comment;
    private Missing|string $shipping_method_id;
    private Missing|string $digital_shipping_method_id;
    private array|Missing $items;
    private AddressDto|Missing $billing_address;
    private array|Missing $coupons;
    private array|Missing $sale_ids;
    private Missing|string|null $shipping_number;
    private AddressDto|Missing|string $shipping_place;
    private bool|Missing $invoice_requested;

    private array|Missing $metadata;

    public string $sales_channel_id;
=======
    public function __construct(
        public readonly Currency $currency,
        public readonly Missing|string $email,
        public readonly Missing|string|null $comment,
        public readonly Missing|string $shipping_method_id,
        public readonly Missing|string $digital_shipping_method_id,
        public readonly array|Missing $items,
        public readonly AddressDto|Missing $billing_address,
        public readonly array|Missing $coupons,
        public readonly array|Missing $sale_ids,
        public readonly Missing|string|null $shipping_number,
        public readonly AddressDto|Missing|string $shipping_place,
        public readonly bool|Missing $invoice_requested,
        public readonly array|Missing $metadata,
        public readonly string $sales_channel_id,
    ) {}
>>>>>>> be703817

    public static function instantiateFromRequest(FormRequest|OrderCreateRequest|OrderUpdateRequest $request): self
    {
        $orderProducts = $request->input('items', []);
        $items = [];
        if (!$orderProducts instanceof Missing) {
            foreach ($orderProducts as $orderProduct) {
                $items[] = OrderProductDto::fromArray($orderProduct);
            }
        }

        $currency = $request->enum('currency', Currency::class);

        if ($currency === null) {
            throw new ServerException(Exceptions::SERVER_PRICE_UNKNOWN_CURRENCY);
        }

        return new self(
<<<<<<< HEAD
            currency: $request->enum('currency', Currency::class),
=======
            currency: $currency,
>>>>>>> be703817
            email: $request->input('email', new Missing()),
            comment: $request->input('comment', new Missing()),
            shipping_method_id: $request->input('shipping_method_id', new Missing()),
            digital_shipping_method_id: $request->input('digital_shipping_method_id', new Missing()),
            items: $orderProducts instanceof Missing ? $orderProducts : $items,
            billing_address: $request->has('billing_address')
                ? AddressDto::instantiateFromRequest($request, 'billing_address.') : new Missing(),
            coupons: $request->input('coupons', new Missing()),
            sale_ids: $request->input('sale_ids', new Missing()),
            shipping_number: $request->input('shipping_number', new Missing()),
            shipping_place: is_array($request->input('shipping_place'))
                ? AddressDto::instantiateFromRequest($request, 'shipping_place.')
                : $request->input('shipping_place', new Missing()) ?? new Missing(),
            invoice_requested: $request->input('invoice_requested', new Missing()),
            metadata: self::mapMetadata($request),
            sales_channel_id: $request->input('sales_channel_id'),
        );
    }

    public function getShippingMethodId(): Missing|string
    {
        return $this->shipping_method_id;
    }

    public function getDigitalShippingMethodId(): Missing|string
    {
        return $this->digital_shipping_method_id;
    }

    public function getItems(): array|Missing
    {
        return $this->items;
    }

    public function getShippingPlace(): AddressDto|Missing|string
    {
        return $this->shipping_place;
    }

    public function getBillingAddress(): AddressDto|Missing
    {
        return $this->billing_address;
    }

    public function getInvoiceRequested(): bool|Missing
    {
        return $this->invoice_requested;
    }

    public function getCoupons(): array|Missing
    {
        return $this->coupons;
    }

    public function getSaleIds(): array|Missing
    {
        return $this->sale_ids;
    }

    public function getProductIds(): array
    {
        if ($this->items instanceof Missing) {
            return [];
        }

        $result = [];
        /** @var OrderProductDto $item */
        foreach ($this->items as $item) {
            $result[] = $item->getProductId();
        }

        return $result;
    }

    public function getCartLength(): float
    {
        if ($this->items instanceof Missing) {
            return 0.0;
        }

        $length = 0.0;
        /** @var OrderProductDto $item */
        foreach ($this->items as $item) {
            $length += $item->getQuantity();
        }

        return $length;
    }
}<|MERGE_RESOLUTION|>--- conflicted
+++ resolved
@@ -16,24 +16,6 @@
 {
     use MapMetadata;
 
-<<<<<<< HEAD
-    public Currency $currency;
-    private Missing|string $email;
-    private Missing|string|null $comment;
-    private Missing|string $shipping_method_id;
-    private Missing|string $digital_shipping_method_id;
-    private array|Missing $items;
-    private AddressDto|Missing $billing_address;
-    private array|Missing $coupons;
-    private array|Missing $sale_ids;
-    private Missing|string|null $shipping_number;
-    private AddressDto|Missing|string $shipping_place;
-    private bool|Missing $invoice_requested;
-
-    private array|Missing $metadata;
-
-    public string $sales_channel_id;
-=======
     public function __construct(
         public readonly Currency $currency,
         public readonly Missing|string $email,
@@ -50,7 +32,6 @@
         public readonly array|Missing $metadata,
         public readonly string $sales_channel_id,
     ) {}
->>>>>>> be703817
 
     public static function instantiateFromRequest(FormRequest|OrderCreateRequest|OrderUpdateRequest $request): self
     {
@@ -69,11 +50,7 @@
         }
 
         return new self(
-<<<<<<< HEAD
-            currency: $request->enum('currency', Currency::class),
-=======
             currency: $currency,
->>>>>>> be703817
             email: $request->input('email', new Missing()),
             comment: $request->input('comment', new Missing()),
             shipping_method_id: $request->input('shipping_method_id', new Missing()),
