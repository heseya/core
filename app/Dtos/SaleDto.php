--- conflicted
+++ resolved
@@ -47,11 +47,7 @@
     public static function instantiateFromRequest(FormRequest|SaleCreateRequest $request): self
     {
         $amounts = $request->has('amounts') ? array_map(
-<<<<<<< HEAD
-            fn ($data) => PriceDto::from($data),
-=======
             fn (array|PriceDto $amount) => $amount instanceof PriceDto ? $amount : PriceDto::from($amount),
->>>>>>> 2bb051df
             $request->input('amounts'),
         ) : new Missing();
 
