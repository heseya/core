<?php

namespace App\Dtos;

use App\Dtos\Contracts\InstantiateFromRequest;
use App\Http\Requests\SaleCreateRequest;
use App\Traits\MapMetadata;
use Domain\Price\Dtos\PriceDto;
use Heseya\Dto\Dto;
use Heseya\Dto\DtoException;
use Heseya\Dto\Missing;
use Illuminate\Foundation\Http\FormRequest;

class SaleDto extends Dto implements InstantiateFromRequest
{
    use MapMetadata;

    public function __construct(
<<<<<<< HEAD
        readonly public array $translations,
        readonly public array $published,
        readonly public Missing|string|null $slug,
        readonly public float|Missing $value,
        readonly public Missing|string $type,
        readonly public int|Missing $priority,
        readonly public Missing|string $target_type,
        readonly public bool|Missing $target_is_allow_list,
        readonly public array|Missing $condition_groups,
        readonly public array|Missing $target_products,
        readonly public array|Missing $target_sets,
        readonly public array|Missing $target_shipping_methods,
        readonly public bool|Missing $active,

        readonly public array|Missing $metadata,
        readonly public Missing|SeoMetadataDto $seo,
    ) {}
=======
        public readonly Missing|string $name,
        public readonly Missing|string|null $slug,
        public readonly Missing|string|null $description,
        public readonly Missing|string|null $description_html,

        public readonly Missing|string $percentage,
        /** @var PriceDto[] */
        public readonly array|Missing $amounts,

        public readonly int|Missing $priority,
        public readonly Missing|string $target_type,
        public readonly bool|Missing $target_is_allow_list,
        public readonly array|Missing $condition_groups,
        public readonly array|Missing $target_products,
        public readonly array|Missing $target_sets,
        public readonly array|Missing $target_shipping_methods,
        public readonly bool|Missing $active,

        public readonly array|Missing $metadata,
        public readonly Missing|SeoMetadataDto $seo,
    ) {
        if (!($percentage instanceof Missing || $amounts instanceof Missing)) {
            throw new DtoException("Can't have both percentage and amount discounts");
        }
    }
>>>>>>> 09205592

    /**
     * @throws DtoException
     */
    public static function instantiateFromRequest(FormRequest|SaleCreateRequest $request): self
    {
        $amounts = $request->has('amounts') ? array_map(
            fn ($data) => PriceDto::from(...$data),
            $request->input('amounts'),
        ) : new Missing();

        return new self(
            translations: $request->input('translations', []),
            published: $request->input('published', []),
            slug: $request->input('slug', new Missing()),
<<<<<<< HEAD
            value: $request->input('value', new Missing()),
            type: $request->input('type', new Missing()),
=======
            description: $request->input('description', new Missing()),
            description_html: $request->input('description_html', new Missing()),
            percentage: $request->input('percentage') ?? new Missing(),
            amounts: $amounts,
>>>>>>> 09205592
            priority: $request->input('priority', new Missing()),
            target_type: $request->input('target_type', new Missing()),
            target_is_allow_list: $request->input('target_is_allow_list', new Missing()),
            condition_groups: self::mapConditionGroups($request->input('condition_groups', new Missing())),
            target_products: $request->input('target_products', new Missing()),
            target_sets: $request->input('target_sets', new Missing()),
            target_shipping_methods: $request->input('target_shipping_methods', new Missing()),
            active: $request->input('active', new Missing()),
            metadata: self::mapMetadata($request),
            seo: $request->has('seo') ? SeoMetadataDto::instantiateFromRequest($request) : new Missing(),
        );
    }

<<<<<<< HEAD
    public function getValue(): float|Missing
    {
        return $this->value;
    }

    public function getType(): Missing|string
    {
        return $this->type;
    }

    public function getPriority(): int|Missing
    {
        return $this->priority;
    }

    public function getTargetType(): Missing|string
    {
        return $this->target_type;
    }

    public function getTargetIsAllowList(): bool|Missing
    {
        return $this->target_is_allow_list;
=======
    public function getName(): Missing|string
    {
        return $this->name;
>>>>>>> 09205592
    }

    public function getConditionGroups(): array|Missing
    {
        return $this->condition_groups;
    }

    public function getTargetProducts(): array|Missing
    {
        return $this->target_products;
    }

    public function getTargetSets(): array|Missing
    {
        return $this->target_sets;
    }

    public function getTargetShippingMethods(): array|Missing
    {
        return $this->target_shipping_methods;
    }

    public function getSeo(): Missing|SeoMetadataDto
    {
        return $this->seo;
    }

    protected static function mapConditionGroups(array|Missing $conditionGroups): array|Missing
    {
        if ($conditionGroups instanceof Missing) {
            return $conditionGroups;
        }

        $conditionGroupDtos = [];

        foreach ($conditionGroups as $conditionGroup) {
            $conditionGroupDtos[] = ConditionGroupDto::fromArray($conditionGroup['conditions']);
        }

        return $conditionGroupDtos;
    }
}<|MERGE_RESOLUTION|>--- conflicted
+++ resolved
@@ -16,29 +16,9 @@
     use MapMetadata;
 
     public function __construct(
-<<<<<<< HEAD
-        readonly public array $translations,
-        readonly public array $published,
-        readonly public Missing|string|null $slug,
-        readonly public float|Missing $value,
-        readonly public Missing|string $type,
-        readonly public int|Missing $priority,
-        readonly public Missing|string $target_type,
-        readonly public bool|Missing $target_is_allow_list,
-        readonly public array|Missing $condition_groups,
-        readonly public array|Missing $target_products,
-        readonly public array|Missing $target_sets,
-        readonly public array|Missing $target_shipping_methods,
-        readonly public bool|Missing $active,
-
-        readonly public array|Missing $metadata,
-        readonly public Missing|SeoMetadataDto $seo,
-    ) {}
-=======
-        public readonly Missing|string $name,
+        public readonly array $translations,
+        public readonly array $published,
         public readonly Missing|string|null $slug,
-        public readonly Missing|string|null $description,
-        public readonly Missing|string|null $description_html,
 
         public readonly Missing|string $percentage,
         /** @var PriceDto[] */
@@ -60,7 +40,6 @@
             throw new DtoException("Can't have both percentage and amount discounts");
         }
     }
->>>>>>> 09205592
 
     /**
      * @throws DtoException
@@ -76,15 +55,8 @@
             translations: $request->input('translations', []),
             published: $request->input('published', []),
             slug: $request->input('slug', new Missing()),
-<<<<<<< HEAD
-            value: $request->input('value', new Missing()),
-            type: $request->input('type', new Missing()),
-=======
-            description: $request->input('description', new Missing()),
-            description_html: $request->input('description_html', new Missing()),
             percentage: $request->input('percentage') ?? new Missing(),
             amounts: $amounts,
->>>>>>> 09205592
             priority: $request->input('priority', new Missing()),
             target_type: $request->input('target_type', new Missing()),
             target_is_allow_list: $request->input('target_is_allow_list', new Missing()),
@@ -96,37 +68,6 @@
             metadata: self::mapMetadata($request),
             seo: $request->has('seo') ? SeoMetadataDto::instantiateFromRequest($request) : new Missing(),
         );
-    }
-
-<<<<<<< HEAD
-    public function getValue(): float|Missing
-    {
-        return $this->value;
-    }
-
-    public function getType(): Missing|string
-    {
-        return $this->type;
-    }
-
-    public function getPriority(): int|Missing
-    {
-        return $this->priority;
-    }
-
-    public function getTargetType(): Missing|string
-    {
-        return $this->target_type;
-    }
-
-    public function getTargetIsAllowList(): bool|Missing
-    {
-        return $this->target_is_allow_list;
-=======
-    public function getName(): Missing|string
-    {
-        return $this->name;
->>>>>>> 09205592
     }
 
     public function getConditionGroups(): array|Missing
