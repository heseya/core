--- conflicted
+++ resolved
@@ -56,22 +56,8 @@
         return $this->metadata_private;
     }
 
-<<<<<<< HEAD
-    private static function array(string $key, FormRequest|SaleIndexRequest $request): array|Missing
-    {
-        if (!$request->has($key) || $request->input($key) === null) {
-            return new Missing();
-        }
-
-        if (!is_array($request->input($key))) {
-            return [$request->input($key)];
-        }
-
-        return $request->input($key);
-=======
     public function getIds(): Missing|array
     {
         return $this->ids;
->>>>>>> 7ae6057e
     }
 }