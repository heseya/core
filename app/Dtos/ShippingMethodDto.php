--- conflicted
+++ resolved
@@ -5,31 +5,20 @@
 use App\Dtos\Contracts\InstantiateFromRequest;
 use App\Http\Requests\ShippingMethodStoreRequest;
 use App\Http\Requests\ShippingMethodUpdateRequest;
-<<<<<<< HEAD
 use App\Models\App;
-use Heseya\Dto\Dto;
-use Heseya\Dto\Missing;
-use Illuminate\Support\Facades\Auth;
-=======
 use App\Traits\MapMetadata;
 use Heseya\Dto\Dto;
 use Heseya\Dto\Missing;
 use Illuminate\Foundation\Http\FormRequest;
->>>>>>> ebc98615
+use Illuminate\Support\Facades\Auth;
 
 class ShippingMethodDto extends Dto implements InstantiateFromRequest
 {
-<<<<<<< HEAD
-    protected string $name;
-    protected bool $public;
-    protected bool $block_list;
-=======
     use MapMetadata;
 
     protected string|Missing $name;
     protected bool|Missing $public;
     protected bool|Missing $block_list;
->>>>>>> ebc98615
     protected ?array $payment_methods;
     protected ?array $countries;
     protected ?array $price_ranges;
@@ -46,28 +35,19 @@
         FormRequest|ShippingMethodStoreRequest|ShippingMethodUpdateRequest $request,
     ): self {
         return new self(
-<<<<<<< HEAD
-            name: $request->input('name'),
-            public: $request->boolean('public'),
-            block_list: $request->boolean('block_list'),
-=======
             name: $request->input('name', new Missing()),
             public: $request->input('public', new Missing()),
             block_list: $request->input('block_list', new Missing()),
->>>>>>> ebc98615
             payment_methods: $request->input('payment_methods'),
             countries: $request->input('countries'),
             price_ranges: $request->input('price_ranges'),
             shipping_time_min: $request->input('shipping_time_min', new Missing()),
             shipping_time_max: $request->input('shipping_time_max', new Missing()),
-<<<<<<< HEAD
             shipping_type: $request->input('shipping_type', 'none'),
             shipping_points: $request->input('shipping_points'),
             integration_key: $request->input('integration_key'),
             app_id: Auth::user() instanceof App ? Auth::id() : null,
-=======
             metadata: self::mapMetadata($request),
->>>>>>> ebc98615
         );
     }
 
@@ -81,11 +61,7 @@
         return $this->public;
     }
 
-<<<<<<< HEAD
-    public function isBlockList(): bool
-=======
     public function isBlockList(): ?bool
->>>>>>> ebc98615
     {
         return $this->block_list;
     }
