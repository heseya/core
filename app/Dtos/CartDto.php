--- conflicted
+++ resolved
@@ -14,15 +14,6 @@
 
 class CartDto extends CartOrderDto implements InstantiateFromRequest
 {
-<<<<<<< HEAD
-    public Currency $currency;
-    private array $items;
-    private array|Missing $coupons;
-    private Missing|string $shipping_method_id;
-    private Missing|string $digital_shipping_method_id;
-
-    public string $sales_channel_id;
-=======
     public function __construct(
         public readonly Currency $currency,
         public array $items,
@@ -31,7 +22,6 @@
         public readonly Missing|string $digital_shipping_method_id,
         public readonly string $sales_channel_id,
     ) {}
->>>>>>> be703817
 
     /**
      * @throws DtoException
@@ -46,11 +36,7 @@
         }
 
         return new self(
-<<<<<<< HEAD
-            currency: $request->enum('currency', Currency::class),
-=======
             currency: $currency,
->>>>>>> be703817
             items: self::prepareItems($request->input('items', [])),
             coupons: $request->input('coupons', new Missing()),
             shipping_method_id: $request->input('shipping_method_id', new Missing()),
