<?php

namespace App\Dtos;

use App\Dtos\Contracts\DtoContract;
use App\Dtos\Contracts\InstantiateFromRequest;
use App\Enums\ShippingType;
use App\Models\ShippingMethod;
use Illuminate\Http\Request;

class OrderUpdateDto implements DtoContract, InstantiateFromRequest
{
    private ?string $code;
    private ?string $email;
    private ?string $currency;
    private ?string $comment;
    private ?string $shippingNumber;
    private ?float $shippingPrice;
    private ?string $statusId;
    private ?string $shippingMethodId;
<<<<<<< HEAD
    private ?AddressDto $deliveryAddress;
    private ?AddressDto $billingAddress;
=======
    private ?AddressDto $shippingAddress;
    private ?AddressDto $invoiceAddress;
    private ?bool $invoiceRequested;
    private string|AddressDto|null $shippingPlace;
>>>>>>> 8c9459a1

    public function __construct(
        ?string $code,
        ?string $email,
        ?string $currency,
        ?string $comment,
        ?string $shippingNumber,
        ?float $shippingPrice,
        ?string $statusId,
        ?string $shippingMethodId,
<<<<<<< HEAD
        ?AddressDto $deliveryAddress,
        ?AddressDto $billingAddress
=======
        ?AddressDto $shippingAddress,
        ?AddressDto $invoiceAddress,
        ?bool $invoiceRequested,
        string|AddressDto|null $shippingPlace
>>>>>>> 8c9459a1
    ) {
        $this->code = $code;
        $this->email = $email;
        $this->currency = $currency;
        $this->comment = $comment;
        $this->shippingNumber = $shippingNumber;
        $this->shippingPrice = $shippingPrice;
        $this->statusId = $statusId;
        $this->shippingMethodId = $shippingMethodId;
<<<<<<< HEAD
        $this->deliveryAddress = $deliveryAddress;
        $this->billingAddress = $billingAddress;
=======
        $this->shippingAddress = $shippingAddress;
        $this->invoiceAddress = $invoiceAddress;
        $this->invoiceRequested = $invoiceRequested;
        $this->shippingPlace = $shippingPlace;
>>>>>>> 8c9459a1
    }

    public function toArray(): array
    {
        return [
            'code' => $this->getCode(),
            'email' => $this->getEmail(),
            'currency' => $this->getCurrency(),
            'comment' => $this->getComment(),
            'shipping_number' => $this->getShippingNumber(),
            'shipping_price' => $this->getShippingPrice(),
            'status_id' => $this->getStatusId(),
            'shipping_method_id' => $this->getShippingMethodId(),
<<<<<<< HEAD
            'delivery_address' => $this->getDeliveryAddress(),
            'billing_address' => $this->getBillingAddress(),
=======
            'billing_address' => $this->getInvoiceAddress(),
            'shipping_address' => $this->getShippingAddress(),
            'invoice_request' => $this->getInvoiceRequested(),
            'shipping_place' => $this->getShippingPlace(),
>>>>>>> 8c9459a1
        ];
    }

    public static function instantiateFromRequest(Request $request): self
    {
        $shippingAddress = $request->exists('shipping_address') ?
            new AddressDto(
                $request->input('shipping_address.name'),
                $request->input('shipping_address.phone'),
                $request->input('shipping_address.address'),
                $request->input('shipping_address.vat'),
                $request->input('shipping_address.zip'),
                $request->input('shipping_address.city'),
                $request->input('shipping_address.country'),
            ) : null;

        $billingAddress = $request->exists('billing_address') ?
            new AddressDto(
                $request->input('billing_address.name'),
                $request->input('billing_address.phone'),
                $request->input('billing_address.address'),
                $request->input('billing_address.vat'),
                $request->input('billing_address.zip'),
                $request->input('billing_address.city'),
                $request->input('billing_address.country'),
            ) : null;

        $shippingMethod = ShippingMethod::find($request->input('shipping_method_id'));

        $shippingPlace = $shippingMethod !== null ?
            match ($shippingMethod->shipping_type) {
                ShippingType::ADDRESS, ShippingType::POINT => $shippingAddress,
                ShippingType::POINT_EXTERNAL => $request->input('shipping_place'),
                default => null,
            }
        : null;

        return new self(
            $request->input('code'),
            $request->input('email'),
            $request->input('currency', 'PLN'),
            $request->exists('comment') ? ($request->input('comment') ?? '') : null,
            $request->input('shipping_number'),
            $request->input('shipping_price'),
            $request->input('status_id'),
<<<<<<< HEAD
            $request->input('shipping_method'),
            $deliveryAddress,
            $billingAddress,
=======
            $request->input('shipping_method_id'),
            $shippingAddress,
            $invoiceAddress,
            $request->input('invoice_requested'),
            $shippingPlace ?? null
>>>>>>> 8c9459a1
        );
    }

    public function getCode(): ?string
    {
        return $this->code;
    }

    public function getEmail(): ?string
    {
        return $this->email;
    }

    public function getCurrency(): ?string
    {
        return $this->currency;
    }

    public function getComment(): ?string
    {
        return $this->comment;
    }

    public function getShippingNumber(): ?string
    {
        return $this->shippingNumber;
    }

    public function getShippingPrice(): ?float
    {
        return $this->shippingPrice;
    }

    public function getStatusId(): ?string
    {
        return $this->statusId;
    }

    public function getShippingMethodId(): ?string
    {
        return $this->shippingMethodId;
    }

    public function getShippingAddress(): ?AddressDto
    {
        return $this->shippingAddress;
    }

    public function getBillingAddress(): ?AddressDto
    {
        return $this->billingAddress;
    }

    public function getInvoiceRequested(): ?bool
    {
        return $this->invoiceRequested;
    }

    public function getShippingPlace(): string|AddressDto|null
    {
        return $this->shippingPlace;
    }
}<|MERGE_RESOLUTION|>--- conflicted
+++ resolved
@@ -18,15 +18,10 @@
     private ?float $shippingPrice;
     private ?string $statusId;
     private ?string $shippingMethodId;
-<<<<<<< HEAD
-    private ?AddressDto $deliveryAddress;
-    private ?AddressDto $billingAddress;
-=======
     private ?AddressDto $shippingAddress;
-    private ?AddressDto $invoiceAddress;
     private ?bool $invoiceRequested;
     private string|AddressDto|null $shippingPlace;
->>>>>>> 8c9459a1
+    private ?AddressDto $billingAddress;
 
     public function __construct(
         ?string $code,
@@ -37,15 +32,10 @@
         ?float $shippingPrice,
         ?string $statusId,
         ?string $shippingMethodId,
-<<<<<<< HEAD
-        ?AddressDto $deliveryAddress,
+        ?AddressDto $shippingAddress,
+        ?bool $invoiceRequested,
+        string|AddressDto|null $shippingPlace,
         ?AddressDto $billingAddress
-=======
-        ?AddressDto $shippingAddress,
-        ?AddressDto $invoiceAddress,
-        ?bool $invoiceRequested,
-        string|AddressDto|null $shippingPlace
->>>>>>> 8c9459a1
     ) {
         $this->code = $code;
         $this->email = $email;
@@ -55,15 +45,10 @@
         $this->shippingPrice = $shippingPrice;
         $this->statusId = $statusId;
         $this->shippingMethodId = $shippingMethodId;
-<<<<<<< HEAD
-        $this->deliveryAddress = $deliveryAddress;
         $this->billingAddress = $billingAddress;
-=======
         $this->shippingAddress = $shippingAddress;
-        $this->invoiceAddress = $invoiceAddress;
         $this->invoiceRequested = $invoiceRequested;
         $this->shippingPlace = $shippingPlace;
->>>>>>> 8c9459a1
     }
 
     public function toArray(): array
@@ -77,15 +62,10 @@
             'shipping_price' => $this->getShippingPrice(),
             'status_id' => $this->getStatusId(),
             'shipping_method_id' => $this->getShippingMethodId(),
-<<<<<<< HEAD
-            'delivery_address' => $this->getDeliveryAddress(),
-            'billing_address' => $this->getBillingAddress(),
-=======
-            'billing_address' => $this->getInvoiceAddress(),
             'shipping_address' => $this->getShippingAddress(),
             'invoice_request' => $this->getInvoiceRequested(),
             'shipping_place' => $this->getShippingPlace(),
->>>>>>> 8c9459a1
+            'billing_address' => $this->getBillingAddress(),
         ];
     }
 
@@ -131,17 +111,11 @@
             $request->input('shipping_number'),
             $request->input('shipping_price'),
             $request->input('status_id'),
-<<<<<<< HEAD
-            $request->input('shipping_method'),
-            $deliveryAddress,
+            $request->input('shipping_method_id'),
             $billingAddress,
-=======
-            $request->input('shipping_method_id'),
             $shippingAddress,
-            $invoiceAddress,
             $request->input('invoice_requested'),
             $shippingPlace ?? null
->>>>>>> 8c9459a1
         );
     }
 
