--- conflicted
+++ resolved
@@ -61,19 +61,7 @@
 
     public static function instantiateFromRequest(Request $request): self
     {
-<<<<<<< HEAD
         $deliveryAddress = $request->exists('delivery_address') ?
-=======
-        return new self(
-            $request->input('code'),
-            $request->input('email'),
-            $request->input('currency', 'PLN'),
-            $request->exists('comment') ? $request->input('comment', '') : null,
-            $request->input('shipping_number'),
-            $request->input('shipping_price'),
-            $request->input('status_id'),
-            $request->input('shipping_method'),
->>>>>>> e0196e8d
             new AddressDto(
                 $request->input('delivery_address.name'),
                 $request->input('delivery_address.phone'),
@@ -99,7 +87,7 @@
             $request->input('code'),
             $request->input('email'),
             $request->input('currency', 'PLN'),
-            $request->exists('comment') ? ($request->input('comment') ?? '') : null,
+            $request->exists('comment') ? $request->input('comment', '') : null,
             $request->input('shipping_number'),
             $request->input('shipping_price'),
             $request->input('status_id'),
