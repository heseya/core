<?php

namespace App\Console\Commands;

use App\Events\OrderEvent;
use App\Models\Model;
use App\Models\Order;
use Illuminate\Console\Command;

class WebHookDispatch extends Command
{
    /**
     * The name and signature of the console command.
     *
     * @var string
     */
    protected $signature = 'webhook:dispatch {event} {id}';

    /**
     * The console command description.
     *
     * @var string
     */
    protected $description = 'Dispatch webhook';

    /**
     * Execute the console command.
     */
    public function handle(): int
    {
        /** @var string $eventType */
        $eventType = $this->argument('event');
        $event = '\\App\\Events\\' . $eventType;

        if (is_subclass_of($event, OrderEvent::class)) {
            $order = Order::query()
                ->where('id', $this->argument('id'))
                ->orWhere('code', $this->argument('id'))
                ->first();

            if (!($order instanceof Order)) {
                $this->error('Order not found.');
                return 0;
            }

            $this->dispatch($event, $order);
            return 1;
        }

        $this->error('Not supported event type.');
        return 0;
    }

<<<<<<< HEAD
    private function dispatch(string $event, Model $model): void
=======
    private function dispatch(WebHookEvent|string $event, Model $model): void
>>>>>>> 4af71010
    {
        $this->info('WebHook dispatching...');
        $event::dispatch($model);
        $this->info('WebHook dispatched.');
    }
}<|MERGE_RESOLUTION|>--- conflicted
+++ resolved
@@ -51,11 +51,7 @@
         return 0;
     }
 
-<<<<<<< HEAD
-    private function dispatch(string $event, Model $model): void
-=======
     private function dispatch(WebHookEvent|string $event, Model $model): void
->>>>>>> 4af71010
     {
         $this->info('WebHook dispatching...');
         $event::dispatch($model);
