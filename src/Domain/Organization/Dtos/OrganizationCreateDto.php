--- conflicted
+++ resolved
@@ -40,24 +40,17 @@
     ) {}
 
     /**
-<<<<<<< HEAD
      * @return array<string, mixed>
-=======
-     * @return array<string, array<int, string>>
->>>>>>> c95fc7b0
      */
     public static function rules(ValidationContext $context): array
     {
         return [
-<<<<<<< HEAD
-            'consents' => ['present', 'array', new RequiredConsents(ConsentType::ORGANIZATION)],
-            'consents.*' => ['boolean', new ConsentsExists(ConsentType::ORGANIZATION)],
-=======
             'billing_address.name' => ['string', 'nullable', 'max:255', 'required_without:billing_address.company_name'],
             'billing_address.company_name' => ['string', 'nullable', 'max:255', 'required_without:billing_address.name'],
             'shipping_addresses.*.address.name' => ['string', 'nullable', 'max:255', 'required_without:shipping_addresses.*.address.company_name'],
             'shipping_addresses.*.address.company_name' => ['string', 'nullable', 'max:255', 'required_without:shipping_addresses.*.address.name'],
->>>>>>> c95fc7b0
+            'consents' => ['present', 'array', new RequiredConsents(ConsentType::ORGANIZATION)],
+            'consents.*' => ['boolean', new ConsentsExists(ConsentType::ORGANIZATION)],
         ];
     }
 }