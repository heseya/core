<?php

declare(strict_types=1);

namespace Domain\Organization\Dtos;

use App\Rules\ConsentsExists;
use App\Rules\OrganizationUniqueVat;
use App\Rules\RequiredConsents;
use Domain\Address\Dtos\AddressUpdateDto;
use Domain\Consent\Enums\ConsentType;
use Spatie\LaravelData\Attributes\Validation\Exists;
use Spatie\LaravelData\Attributes\Validation\Rule;
use Spatie\LaravelData\Attributes\Validation\Unique;
use Spatie\LaravelData\Attributes\Validation\Uuid;
use Spatie\LaravelData\Data;
use Spatie\LaravelData\Optional;
use Spatie\LaravelData\Support\Validation\References\RouteParameterReference;
use Spatie\LaravelData\Support\Validation\ValidationContext;

final class OrganizationUpdateDto extends Data
{
    /**
     * @param Optional|array<string, bool> $consents
     */
    public function __construct(
        #[Unique('organizations', 'client_id', ignore: new RouteParameterReference('organization.id'), ignoreColumn: 'id')]
        public readonly Optional|string|null $client_id,
        public readonly Optional|string $billing_email,
        #[Rule(new OrganizationUniqueVat())]
        public readonly AddressUpdateDto|Optional $billing_address,
        #[Uuid, Exists('sales_channels', 'id')]
        public readonly Optional|string|null $sales_channel_id,
        public readonly array|Optional $consents,
    ) {}

    /**
<<<<<<< HEAD
     * @return array<string, array<int, mixed>>
=======
     * @return array<string, array<int, string>>
>>>>>>> c95fc7b0
     */
    public static function rules(ValidationContext $context): array
    {
        return [
<<<<<<< HEAD
            'consents' => [new RequiredConsents(ConsentType::ORGANIZATION)],
            'consents.*' => ['boolean', new ConsentsExists(ConsentType::ORGANIZATION)],
=======
            'billing_address.name' => ['string', 'sometimes', 'nullable', 'max:255', 'required_without:billing_address.company_name'],
            'billing_address.company_name' => ['string', 'sometimes', 'nullable', 'max:255', 'required_without:billing_address.name'],
>>>>>>> c95fc7b0
        ];
    }
}<|MERGE_RESOLUTION|>--- conflicted
+++ resolved
@@ -35,22 +35,15 @@
     ) {}
 
     /**
-<<<<<<< HEAD
      * @return array<string, array<int, mixed>>
-=======
-     * @return array<string, array<int, string>>
->>>>>>> c95fc7b0
      */
     public static function rules(ValidationContext $context): array
     {
         return [
-<<<<<<< HEAD
+            'billing_address.name' => ['string', 'sometimes', 'nullable', 'max:255', 'required_without:billing_address.company_name'],
+            'billing_address.company_name' => ['string', 'sometimes', 'nullable', 'max:255', 'required_without:billing_address.name'],
             'consents' => [new RequiredConsents(ConsentType::ORGANIZATION)],
             'consents.*' => ['boolean', new ConsentsExists(ConsentType::ORGANIZATION)],
-=======
-            'billing_address.name' => ['string', 'sometimes', 'nullable', 'max:255', 'required_without:billing_address.company_name'],
-            'billing_address.company_name' => ['string', 'sometimes', 'nullable', 'max:255', 'required_without:billing_address.name'],
->>>>>>> c95fc7b0
         ];
     }
 }