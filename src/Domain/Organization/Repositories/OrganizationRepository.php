<?php

declare(strict_types=1);

namespace Domain\Organization\Repositories;

use App\Models\Address;
use Domain\Address\Dtos\AddressUpdateDto;
use Domain\Organization\Dtos\OrganizationCreateDto;
use Domain\Organization\Dtos\OrganizationIndexDto;
use Domain\Organization\Dtos\OrganizationPublicUpdateDto;
use Domain\Organization\Dtos\OrganizationRegisterDto;
use Domain\Organization\Dtos\OrganizationUpdateDto;
use Domain\Organization\Models\Organization;
use Illuminate\Pagination\LengthAwarePaginator;
use Illuminate\Support\Facades\Config;
use Spatie\LaravelData\Optional;

final readonly class OrganizationRepository
{
    /**
     * @return LengthAwarePaginator<Organization>
     */
    public function index(OrganizationIndexDto $dto): LengthAwarePaginator
    {
        return Organization::searchByCriteria($dto->toArray())->paginate(Config::get('pagination.per_page'));
    }

    public function create(OrganizationCreateDto $dto): Organization
    {
        $address = Address::query()->firstOrCreate($dto->billing_address->toArray());

        $is_complete = $dto->sales_channel_id && !($dto->sales_channel_id instanceof Optional) && $dto->client_id && !($dto->client_id instanceof Optional);

        return Organization::query()->create(array_merge($dto->toArray(), [
            'billing_address_id' => $address->getKey(),
            'is_complete' => $is_complete,
        ]));
    }

    public function show(string $id): Organization
    {
        return Organization::query()->firstOrFail($id);
    }

    public function update(Organization $organization, OrganizationUpdateDto $dto): Organization
    {
        $organization->fill($dto->toArray());
        ++$organization->change_version;
        $organization->is_complete = $organization->client_id && $organization->sales_channel_id;

<<<<<<< HEAD
        if (!($dto->billing_address instanceof Optional)) {
            $organization->address()->update($dto->billing_address->toArray());
        }

        if ($organization->client_id && $organization->sales_channel_id) {
            $organization->update(['is_complete' => true]);
        } else {
            $organization->update(['is_complete' => false]);
=======
        $organization->save();

        if ($dto->billing_address instanceof AddressUpdateDto) {
            $organization->address()->update($dto->billing_address->toArray());
>>>>>>> 8a568bca
        }

        return $organization;
    }

    public function delete(string $id): void
    {
        Organization::query()->where('id', '=', $id)->delete();
    }

    public function registerOrganization(OrganizationRegisterDto $dto): Organization
    {
        $address = Address::query()->firstOrCreate($dto->billing_address->toArray());

        return Organization::query()->create(array_merge($dto->toArray(), [
            'billing_address_id' => $address->getKey(),
        ]));
    }

    public function myUpdate(Organization $organization, OrganizationPublicUpdateDto $dto): Organization
    {
<<<<<<< HEAD
        $organization->update($dto->toArray());
        $organization->increment('change_version');

        if (!($dto->billing_address instanceof Optional)) {
=======
        $organization->fill($dto->toArray());
        ++$organization->change_version;

        $organization->save();

        if ($dto->billing_address instanceof AddressUpdateDto) {
>>>>>>> 8a568bca
            $organization->address()->update($dto->billing_address->toArray());
        }

        return $organization;
    }
}<|MERGE_RESOLUTION|>--- conflicted
+++ resolved
@@ -49,21 +49,10 @@
         ++$organization->change_version;
         $organization->is_complete = $organization->client_id && $organization->sales_channel_id;
 
-<<<<<<< HEAD
-        if (!($dto->billing_address instanceof Optional)) {
-            $organization->address()->update($dto->billing_address->toArray());
-        }
-
-        if ($organization->client_id && $organization->sales_channel_id) {
-            $organization->update(['is_complete' => true]);
-        } else {
-            $organization->update(['is_complete' => false]);
-=======
         $organization->save();
 
         if ($dto->billing_address instanceof AddressUpdateDto) {
             $organization->address()->update($dto->billing_address->toArray());
->>>>>>> 8a568bca
         }
 
         return $organization;
@@ -85,19 +74,12 @@
 
     public function myUpdate(Organization $organization, OrganizationPublicUpdateDto $dto): Organization
     {
-<<<<<<< HEAD
-        $organization->update($dto->toArray());
-        $organization->increment('change_version');
-
-        if (!($dto->billing_address instanceof Optional)) {
-=======
         $organization->fill($dto->toArray());
         ++$organization->change_version;
 
         $organization->save();
 
         if ($dto->billing_address instanceof AddressUpdateDto) {
->>>>>>> 8a568bca
             $organization->address()->update($dto->billing_address->toArray());
         }
 
