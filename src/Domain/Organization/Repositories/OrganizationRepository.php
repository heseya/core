--- conflicted
+++ resolved
@@ -5,6 +5,7 @@
 namespace Domain\Organization\Repositories;
 
 use App\Models\Address;
+use Domain\Address\Dtos\AddressUpdateDto;
 use Domain\Organization\Dtos\OrganizationCreateDto;
 use Domain\Organization\Dtos\OrganizationIndexDto;
 use Domain\Organization\Dtos\OrganizationPublicUpdateDto;
@@ -44,26 +45,15 @@
 
     public function update(Organization $organization, OrganizationUpdateDto $dto): Organization
     {
-<<<<<<< HEAD
-        $organization->update($dto->toArray());
-        $organization->increment('change_version');
-
-        if (!($dto->billing_address instanceof Optional)) {
-            $organization->address()->update($dto->billing_address->toArray());
-        }
-
-        if ($organization->client_id && $organization->sales_channel_id) {
-            $organization->update(['is_complete' => true]);
-        } else {
-            $organization->update(['is_complete' => false]);
-        }
-=======
         $organization->fill($dto->toArray());
         ++$organization->change_version;
         $organization->is_complete = $organization->client_id && $organization->sales_channel_id;
 
         $organization->save();
->>>>>>> d9e5834e
+
+        if ($dto->billing_address instanceof AddressUpdateDto) {
+            $organization->address()->update($dto->billing_address->toArray());
+        }
 
         return $organization;
     }
@@ -84,10 +74,12 @@
 
     public function myUpdate(Organization $organization, OrganizationPublicUpdateDto $dto): Organization
     {
-        $organization->update($dto->toArray());
-        $organization->increment('change_version');
+        $organization->fill($dto->toArray());
+        ++$organization->change_version;
 
-        if (!($dto->billing_address instanceof Optional)) {
+        $organization->save();
+
+        if ($dto->billing_address instanceof AddressUpdateDto) {
             $organization->address()->update($dto->billing_address->toArray());
         }
 
