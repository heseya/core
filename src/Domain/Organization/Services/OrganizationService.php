<?php

declare(strict_types=1);

namespace Domain\Organization\Services;

use App\DTO\Auth\RegisterDto;
use App\Enums\ExceptionsEnums\Exceptions;
use App\Enums\SavedAddressType;
use App\Exceptions\ClientException;
use App\Models\User;
use Domain\Organization\Dtos\OrganizationCreateDto;
use Domain\Organization\Dtos\OrganizationIndexDto;
use Domain\Organization\Dtos\OrganizationPublicUpdateDto;
use Domain\Organization\Dtos\OrganizationRegisterDto;
use Domain\Organization\Dtos\OrganizationSavedAddressCreateDto;
use Domain\Organization\Dtos\OrganizationUpdateDto;
use Domain\Organization\Models\Organization;
use Domain\Organization\Repositories\OrganizationRepository;
use Domain\User\Services\AuthService;
use Illuminate\Pagination\LengthAwarePaginator;
use Illuminate\Support\Facades\Auth;
use Illuminate\Support\Facades\DB;
use Throwable;

final readonly class OrganizationService
{
    public function __construct(
        private OrganizationRepository $organizationRepository,
        private OrganizationSavedAddressService $organizationSavedAddressService,
        private AuthService $authService,
    ) {}

    /**
     * @return LengthAwarePaginator<Organization>
     */
    public function index(OrganizationIndexDto $dto): LengthAwarePaginator
    {
        return $this->organizationRepository->index($dto);
    }

    public function show(string $id): Organization
    {
        return $this->organizationRepository->show($id);
    }

    public function create(OrganizationCreateDto $dto): Organization
    {
        $organization = $this->organizationRepository->create($dto);

        $forceDefault = count($dto->shipping_addresses) === 1;
        /** @var OrganizationSavedAddressCreateDto $shipping_address */
        foreach ($dto->shipping_addresses as $shipping_address) {
            $this->organizationSavedAddressService->storeAddress($shipping_address, SavedAddressType::SHIPPING, $organization->getKey(), $forceDefault);
        }
        $organization->refresh();

        return $organization;
    }

    public function update(Organization $organization, OrganizationUpdateDto $dto): Organization
    {
        return $this->organizationRepository->update($organization, $dto);
    }

    public function delete(string $id): void
    {
        $this->organizationRepository->delete($id);
    }

    public function register(OrganizationRegisterDto $dto): Organization
    {
        return DB::transaction(function () use ($dto): Organization {
            $organization = $this->organizationRepository->registerOrganization($dto);

            $user = $this->authService->register(RegisterDto::from([
                'email' => $dto->creator_email,
                'password' => $dto->creator_password,
                'name' => $dto->creator_name,
                'captcha_token' => $dto->captcha_token,
            ]));

            $organization->users()->attach($user->getKey());

            return $organization;
        });
    }

    /**
     * @throws ClientException
     */
    public function myOrganization(): Organization
    {
<<<<<<< HEAD
        /** @var User $user */
        $user = Auth::user();

        $organization = $user->organizations()->first();

        if (!$organization) {
            throw new ClientException(Exceptions::CLIENT_USER_NOT_IN_ORGANIZATION);
        }

        return $organization;
=======
        try {
            /** @var User $user */
            $user = Auth::user();

            return $user->organizations()->firstOrFail();
        } catch (Throwable $ex) {
            throw new ClientException(Exceptions::CLIENT_USER_NOT_IN_ORGANIZATION);
        }
>>>>>>> 8a568bca
    }

    /**
     * @throws ClientException
     */
    public function myOrganizationEdit(OrganizationPublicUpdateDto $dto): Organization
    {
<<<<<<< HEAD
        /** @var User $user */
        $user = Auth::user();

        $organization = $user->organizations()->first();

        if (!$organization) {
            throw new ClientException(Exceptions::CLIENT_USER_NOT_IN_ORGANIZATION);
        }

        return $this->organizationRepository->myUpdate($organization, $dto);
=======
        return $this->organizationRepository->myUpdate($this->myOrganization(), $dto);
>>>>>>> 8a568bca
    }
}<|MERGE_RESOLUTION|>--- conflicted
+++ resolved
@@ -91,18 +91,6 @@
      */
     public function myOrganization(): Organization
     {
-<<<<<<< HEAD
-        /** @var User $user */
-        $user = Auth::user();
-
-        $organization = $user->organizations()->first();
-
-        if (!$organization) {
-            throw new ClientException(Exceptions::CLIENT_USER_NOT_IN_ORGANIZATION);
-        }
-
-        return $organization;
-=======
         try {
             /** @var User $user */
             $user = Auth::user();
@@ -111,7 +99,6 @@
         } catch (Throwable $ex) {
             throw new ClientException(Exceptions::CLIENT_USER_NOT_IN_ORGANIZATION);
         }
->>>>>>> 8a568bca
     }
 
     /**
@@ -119,19 +106,6 @@
      */
     public function myOrganizationEdit(OrganizationPublicUpdateDto $dto): Organization
     {
-<<<<<<< HEAD
-        /** @var User $user */
-        $user = Auth::user();
-
-        $organization = $user->organizations()->first();
-
-        if (!$organization) {
-            throw new ClientException(Exceptions::CLIENT_USER_NOT_IN_ORGANIZATION);
-        }
-
-        return $this->organizationRepository->myUpdate($organization, $dto);
-=======
         return $this->organizationRepository->myUpdate($this->myOrganization(), $dto);
->>>>>>> 8a568bca
     }
 }