--- conflicted
+++ resolved
@@ -10,11 +10,10 @@
 {
     use EnumTrait;
 
-<<<<<<< HEAD
-    case SINGLE_OPTION = 'single-option';
-    case MULTI_CHOICE_OPTION = 'multi-choice-option';
-    case NUMBER = 'number';
-    case DATE = 'date';
+    case SINGLE_OPTION = AttributeTypeValues::SINGLE_OPTION;
+    case MULTI_CHOICE_OPTION = AttributeTypeValues::MULTI_CHOICE_OPTION;
+    case NUMBER = AttributeTypeValues::NUMBER;
+    case DATE = AttributeTypeValues::DATE;
 
     public function getOptionFieldByType(): string
     {
@@ -24,10 +23,4 @@
             self::DATE => 'value_date',
         };
     }
-=======
-    case SINGLE_OPTION = AttributeTypeValues::SINGLE_OPTION;
-    case MULTI_CHOICE_OPTION = AttributeTypeValues::MULTI_CHOICE_OPTION;
-    case NUMBER = AttributeTypeValues::NUMBER;
-    case DATE = AttributeTypeValues::DATE;
->>>>>>> f9bbd708
 }