--- conflicted
+++ resolved
@@ -6,11 +6,8 @@
 
 use App\Criteria\MetadataPrivateSearch;
 use App\Criteria\MetadataSearch;
-<<<<<<< HEAD
 use App\Criteria\ShippingMethodItems;
-=======
 use App\Criteria\ShippingMethodSalesChannel;
->>>>>>> b8f07a46
 use App\Criteria\WhereInIds;
 use App\Enums\ShippingType;
 use App\Models\Address;
@@ -26,11 +23,8 @@
 use App\Traits\HasMetadata;
 use Brick\Math\BigDecimal;
 use Brick\Money\Money;
-<<<<<<< HEAD
 use Domain\ProductSet\ProductSet;
-=======
 use Domain\SalesChannel\Models\SalesChannel;
->>>>>>> b8f07a46
 use Heseya\Searchable\Traits\HasCriteria;
 use Illuminate\Database\Eloquent\Factories\HasFactory;
 use Illuminate\Database\Eloquent\Relations\BelongsTo;
@@ -61,7 +55,6 @@
         'public',
         'order',
         'block_list',
-        'is_blocklist',
         'shipping_time_min',
         'shipping_time_max',
         'shipping_type',
@@ -78,7 +71,7 @@
     protected $casts = [
         'public' => 'boolean',
         'is_product_blocklist' => 'boolean',
-        'is_blocklist' => 'boolean',
+        'block_list' => 'boolean',
         'shipping_type' => ShippingType::class,
         'payment_on_delivery' => 'boolean',
     ];
@@ -87,11 +80,8 @@
         'metadata' => MetadataSearch::class,
         'metadata_private' => MetadataPrivateSearch::class,
         'ids' => WhereInIds::class,
-<<<<<<< HEAD
+        'sales_channel_id' => ShippingMethodSalesChannel::class,
         'items' => ShippingMethodItems::class,
-=======
-        'sales_channel_id' => ShippingMethodSalesChannel::class,
->>>>>>> b8f07a46
     ];
 
     /**
