<?php

declare(strict_types=1);

namespace Domain\ShippingMethod\Dtos;

use App\Enums\ShippingType;
use App\Models\App;
use App\Models\User;
use App\Rules\Price;
use App\Rules\ShippingMethodPriceRanges;
use App\Traits\MapMetadata;
use Brick\Math\BigDecimal;
use Heseya\Dto\Missing;
use Illuminate\Support\Facades\Auth;
use Spatie\LaravelData\Attributes\DataCollectionOf;
use Spatie\LaravelData\Attributes\Validation\ArrayType;
use Spatie\LaravelData\Attributes\Validation\BooleanType;
use Spatie\LaravelData\Attributes\Validation\Enum;
use Spatie\LaravelData\Attributes\Validation\GreaterThanOrEqualTo;
use Spatie\LaravelData\Attributes\Validation\IntegerType;
use Spatie\LaravelData\Attributes\Validation\Min;
use Spatie\LaravelData\Attributes\Validation\Nullable;
use Spatie\LaravelData\Attributes\Validation\StringType;
use Spatie\LaravelData\Attributes\WithCast;
use Spatie\LaravelData\Casts\EnumCast;
use Spatie\LaravelData\Data;
use Spatie\LaravelData\DataCollection;
use Spatie\LaravelData\Optional;
use Spatie\LaravelData\Support\Validation\ValidationContext;

final class ShippingMethodUpdateDto extends Data
{
    use MapMetadata;

    /**
     * @param Optional|string $name
     * @param bool|Optional $public
     * @param bool|Optional $block_list
     * @param bool|Optional $is_blocklist
     * @param int|Optional $shipping_time_min
     * @param int|Optional $shipping_time_max
     * @param Optional|ShippingType $shipping_type
     * @param bool|Optional $payment_on_delivery
     * @param array<array<string>>|Optional $shipping_points
     * @param array<int>|Optional $payment_methods
     * @param string[]|Optional $sales_channels
     * @param array<string>|Optional $countries
     * @param DataCollection<int, PriceRangeDto>|Optional $price_ranges
     * @param array<string>|Optional $product_ids
     * @param array<string>|Optional $product_set_ids
     * @param array<string, string>|Missing|Optional $metadata
     * @param string|null $integration_key
     * @param string|null $app_id
     */
    public function __construct(
        #[StringType]
        public readonly Optional|string $name,

        #[BooleanType]
        public readonly bool|Optional $public,

        #[BooleanType]
        public readonly bool|Optional $block_list,

<<<<<<< HEAD
        #[BooleanType]
        public readonly bool|Optional $is_blocklist,

=======
>>>>>>> b8f07a46
        #[IntegerType, Min(0)]
        public readonly int|Optional $shipping_time_min,

        #[IntegerType, Min(0), GreaterThanOrEqualTo('shipping_time_min')]
        public readonly int|Optional $shipping_time_max,

        #[WithCast(EnumCast::class, ShippingType::class)]
        #[Enum(ShippingType::class)]
        public readonly Optional|ShippingType $shipping_type,

        #[BooleanType]
        public bool|Optional $payment_on_delivery,

        #[ArrayType]
        public readonly array|Optional $shipping_points,

        #[ArrayType]
        public readonly array|Optional $payment_methods,

<<<<<<< HEAD
=======
        #[ArrayType]
        public readonly array|Optional $sales_channels,

>>>>>>> b8f07a46
        #[ArrayType]
        public readonly array|Optional $countries,

        #[DataCollectionOf(PriceRangeDto::class)]
        public readonly DataCollection|Optional $price_ranges,

<<<<<<< HEAD
        #[ArrayType]
        public readonly array|Optional $product_ids,

        #[ArrayType]
        public readonly array|Optional $product_set_ids,

=======
>>>>>>> b8f07a46
        public array|Missing|Optional $metadata = new Missing(),

        #[StringType]
        public readonly string|null $integration_key = null,

        #[StringType, Nullable]
        public string|null $app_id = null,
    ) {
        /** @var User|App|null $user */
        $user = Auth::user();
        $this->app_id = $user instanceof App ? $user->id : null;

        $this->metadata = self::mapMetadata(request());
    }

    /**
     * @return array<string, array<int,mixed>>
     */
    public static function rules(ValidationContext $context): array
    {
        return [
            'countries.*' => ['string', 'size:2', 'exists:countries,code'],
            'metadata' => ['array'],
            'metadata_private' => ['array'],
            'price_ranges' => [new ShippingMethodPriceRanges()],
            'price_ranges.*' => [new Price(['value', 'start'], min: BigDecimal::zero())],
            'payment_methods' => ['array', 'prohibited_if:payment_on_delivery,true'],
            'payment_methods.*' => ['uuid', 'exists:payment_methods,id'],
            'shipping_points.*.id' => ['string', 'exists:addresses,id'],
            'sales_channels' => ['array'],
            'sales_channels.*' => ['string', 'exists:sales_channels,id'],
        ];
    }

    /**
     * @return array<int>|Optional
     */
    public function getPaymentMethods(): array|Optional
    {
        return $this->payment_methods;
    }

    /**
     * @return array<string>|Optional
     */
    public function getCountries(): array|Optional
    {
        return $this->countries;
    }

    /**
     * @return DataCollection<int, PriceRangeDto>|Optional
     */
    public function getPriceRanges(): DataCollection|Optional
    {
        return $this->price_ranges;
    }

    /**
     * @return array<array<string, string>>|Optional
     */
    public function getShippingPoints(): array|Optional
    {
        return $this->shipping_points;
    }
}<|MERGE_RESOLUTION|>--- conflicted
+++ resolved
@@ -63,12 +63,9 @@
         #[BooleanType]
         public readonly bool|Optional $block_list,
 
-<<<<<<< HEAD
         #[BooleanType]
         public readonly bool|Optional $is_blocklist,
 
-=======
->>>>>>> b8f07a46
         #[IntegerType, Min(0)]
         public readonly int|Optional $shipping_time_min,
 
@@ -88,27 +85,21 @@
         #[ArrayType]
         public readonly array|Optional $payment_methods,
 
-<<<<<<< HEAD
-=======
         #[ArrayType]
         public readonly array|Optional $sales_channels,
 
->>>>>>> b8f07a46
         #[ArrayType]
         public readonly array|Optional $countries,
 
         #[DataCollectionOf(PriceRangeDto::class)]
         public readonly DataCollection|Optional $price_ranges,
 
-<<<<<<< HEAD
         #[ArrayType]
         public readonly array|Optional $product_ids,
 
         #[ArrayType]
         public readonly array|Optional $product_set_ids,
 
-=======
->>>>>>> b8f07a46
         public array|Missing|Optional $metadata = new Missing(),
 
         #[StringType]
