--- conflicted
+++ resolved
@@ -55,14 +55,10 @@
      * @param string[]|Optional $sales_channels
      * @param array<string>|Optional $countries
      * @param DataCollection<int, PriceRangeDto>|Optional $price_ranges
-<<<<<<< HEAD
+     * @param array<string, string>|Optional $metadata_public
+     * @param array<string, string>|Optional $metadata_private
      * @param array<string>|Optional $product_ids
      * @param array<string>|Optional $product_set_ids
-     * @param array<string, string>|Missing|Optional $metadata
-=======
-     * @param array<string, string>|Optional $metadata_public
-     * @param array<string, string>|Optional $metadata_private
->>>>>>> 675c6459
      * @param string|null $integration_key
      * @param string|null $app_id
      */
@@ -106,7 +102,6 @@
 
         #[DataCollectionOf(PriceRangeDto::class)]
         public readonly DataCollection|Optional $price_ranges,
-<<<<<<< HEAD
 
         #[ArrayType]
         public readonly array|Optional $product_ids,
@@ -114,13 +109,10 @@
         #[ArrayType]
         public readonly array|Optional $product_set_ids,
 
-        public array|Missing|Optional $metadata = new Missing(),
-
-=======
         #[MapInputName('metadata')]
         public readonly array|Optional $metadata_public,
         public readonly array|Optional $metadata_private,
->>>>>>> 675c6459
+
         #[StringType]
         public readonly string|null $integration_key = null,
 
