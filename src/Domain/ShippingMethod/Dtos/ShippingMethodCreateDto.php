<?php

declare(strict_types=1);

namespace Domain\ShippingMethod\Dtos;

use App\Enums\ShippingType;
use App\Models\App;
use App\Models\User;
use App\Rules\Price;
use App\Rules\ShippingMethodPriceRanges;
use App\Traits\MapMetadata;
use App\Traits\MetadataRules;
use Brick\Math\BigDecimal;
use Heseya\Dto\Missing;
use Illuminate\Support\Facades\Auth;
use Spatie\LaravelData\Attributes\DataCollectionOf;
use Spatie\LaravelData\Attributes\Validation\ArrayType;
use Spatie\LaravelData\Attributes\Validation\BooleanType;
use Spatie\LaravelData\Attributes\Validation\Enum;
use Spatie\LaravelData\Attributes\Validation\GreaterThanOrEqualTo;
use Spatie\LaravelData\Attributes\Validation\IntegerType;
use Spatie\LaravelData\Attributes\Validation\Max;
use Spatie\LaravelData\Attributes\Validation\Min;
use Spatie\LaravelData\Attributes\Validation\Nullable;
use Spatie\LaravelData\Attributes\Validation\Required;
use Spatie\LaravelData\Attributes\Validation\StringType;
use Spatie\LaravelData\Attributes\WithCast;
use Spatie\LaravelData\Casts\EnumCast;
use Spatie\LaravelData\Data;
use Spatie\LaravelData\DataCollection;
use Spatie\LaravelData\Optional;
use Spatie\LaravelData\Support\Validation\ValidationContext;

final class ShippingMethodCreateDto extends Data
{
    use MapMetadata;
    use MetadataRules;

    public readonly ?string $app_id;

    /**
     * @param string $name
     * @param bool $public
     * @param DataCollection<int, PriceRangeDto> $price_ranges
     * @param bool $payment_on_delivery
     * @param int|Optional $shipping_time_min
     * @param int|Optional $shipping_time_max
     * @param array<string, string>|Missing|Optional $metadata
     * @param array<int>|Optional $payment_methods
     * @param array<string>|Optional $countries
     * @param array<array<string>>|Optional $shipping_points
<<<<<<< HEAD
     * @param array<string>|Optional $product_ids
     * @param array<string>|Optional $product_set_ids
=======
     * @param string[]|Optional $sales_channels
     * @param string|null $integration_key
>>>>>>> b8f07a46
     * @param bool $block_list
     * @param bool $is_blocklist
     * @param string|null $integration_key
     */
    public function __construct(
        #[Required, StringType, Max(255)]
        public readonly string $name,

        #[BooleanType]
        public readonly bool $public,

        #[Enum(ShippingType::class)]
        #[WithCast(EnumCast::class, ShippingType::class)]
        public readonly ShippingType $shipping_type,

        #[DataCollectionOf(PriceRangeDto::class)]
        public readonly DataCollection $price_ranges,
        #[BooleanType]
        public readonly bool $payment_on_delivery,

        #[IntegerType, Min(0)]
        public readonly int|Optional $shipping_time_min,

        #[IntegerType, GreaterThanOrEqualTo('shipping_time_min')]
        public readonly int|Optional $shipping_time_max,

        #[ArrayType]
        public array|Missing|Optional $metadata,

        #[ArrayType]
        public readonly array|Optional $payment_methods,

        #[ArrayType]
        public readonly array|Optional $countries,

        #[ArrayType]
        public readonly array|Optional $shipping_points,

        #[ArrayType]
<<<<<<< HEAD
        public readonly array|Optional $product_ids,

        #[ArrayType]
        public readonly array|Optional $product_set_ids,
=======
        public readonly array|Optional $sales_channels,

        #[StringType, Nullable]
        public readonly string|null $integration_key = null,
>>>>>>> b8f07a46

        #[BooleanType]
        public readonly bool $block_list = false,

        #[BooleanType]
        public readonly bool $is_blocklist = true,

        #[StringType, Nullable]
        public readonly string|null $integration_key = null,
    ) {
        /** @var User|App|null $user */
        $user = Auth::user();
        $this->app_id = $user instanceof App ? $user->id : null;

        $this->metadata = self::mapMetadata(request());
    }

    /**
     * @return array<string, array<int,mixed>>
     */
    public static function rules(ValidationContext $context): array
    {
        return [
            'countries.*' => ['string', 'size:2', 'exists:countries,code'],
            'metadata' => ['array'],
            'metadata_private' => ['array'],
            'price_ranges' => ['required', new ShippingMethodPriceRanges()],
            'price_ranges.*' => [new Price(['value', 'start'], min: BigDecimal::zero())],
            'payment_methods' => ['array', 'prohibited_if:payment_on_delivery,true'],
            'payment_methods.*' => ['uuid', 'exists:payment_methods,id'],
            'shipping_points.*.id' => ['string', 'exists:addresses,id'],
<<<<<<< HEAD
            'product_ids.*' => ['uuid', 'exists:products,id'],
            'product_set_ids.*' => ['uuid', 'exists:product_sets,id'],
=======
            'sales_channels' => ['array'],
            'sales_channels.*' => ['string', 'exists:sales_channels,id'],
>>>>>>> b8f07a46
        ];
    }

    /**
     * @return array<int>|Optional
     */
    public function getPaymentMethods(): array|Optional
    {
        return $this->payment_methods;
    }

    /**
     * @return array<int, string>|Optional
     */
    public function getCountries(): array|Optional
    {
        return $this->countries;
    }

    /**
     * @return DataCollection<int, PriceRangeDto>
     */
    public function getPriceRanges(): DataCollection
    {
        return $this->price_ranges;
    }

    /**
     * @return array<array<string, string>>|Optional
     */
    public function getShippingPoints(): array|Optional
    {
        return $this->shipping_points;
    }
}<|MERGE_RESOLUTION|>--- conflicted
+++ resolved
@@ -50,15 +50,11 @@
      * @param array<int>|Optional $payment_methods
      * @param array<string>|Optional $countries
      * @param array<array<string>>|Optional $shipping_points
-<<<<<<< HEAD
      * @param array<string>|Optional $product_ids
      * @param array<string>|Optional $product_set_ids
-=======
      * @param string[]|Optional $sales_channels
      * @param string|null $integration_key
->>>>>>> b8f07a46
      * @param bool $block_list
-     * @param bool $is_blocklist
      * @param string|null $integration_key
      */
     public function __construct(
@@ -96,26 +92,22 @@
         public readonly array|Optional $shipping_points,
 
         #[ArrayType]
-<<<<<<< HEAD
+        public readonly array|Optional $sales_channels,
+
+        #[ArrayType]
         public readonly array|Optional $product_ids,
 
         #[ArrayType]
         public readonly array|Optional $product_set_ids,
-=======
-        public readonly array|Optional $sales_channels,
-
-        #[StringType, Nullable]
-        public readonly string|null $integration_key = null,
->>>>>>> b8f07a46
-
-        #[BooleanType]
-        public readonly bool $block_list = false,
 
         #[BooleanType]
         public readonly bool $is_blocklist = true,
 
         #[StringType, Nullable]
         public readonly string|null $integration_key = null,
+
+        #[BooleanType]
+        public readonly bool $block_list = false,
     ) {
         /** @var User|App|null $user */
         $user = Auth::user();
@@ -138,13 +130,10 @@
             'payment_methods' => ['array', 'prohibited_if:payment_on_delivery,true'],
             'payment_methods.*' => ['uuid', 'exists:payment_methods,id'],
             'shipping_points.*.id' => ['string', 'exists:addresses,id'],
-<<<<<<< HEAD
             'product_ids.*' => ['uuid', 'exists:products,id'],
             'product_set_ids.*' => ['uuid', 'exists:product_sets,id'],
-=======
             'sales_channels' => ['array'],
             'sales_channels.*' => ['string', 'exists:sales_channels,id'],
->>>>>>> b8f07a46
         ];
     }
 
