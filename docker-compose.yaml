--- conflicted
+++ resolved
@@ -68,8 +68,6 @@
     restart: unless-stopped
     ports:
       - ${REDIS_PORT:-6379}:6379
-<<<<<<< HEAD
-=======
   nginx:
     image: nginx
     restart: unless-stopped
@@ -82,7 +80,6 @@
       - SILVERBOX_PREFIX=${DOCKER_SILVERBOX_PREFIX:-silverbox}
     depends_on:
       - app
->>>>>>> 1bdf3d2c
   silverbox:
     image: heseya/silverbox:1.2.0
     restart: unless-stopped
