--- conflicted
+++ resolved
@@ -71,17 +71,14 @@
     ports:
       - ${DOCKER_PORT:-80}:80
     environment:
-<<<<<<< HEAD
       - ADMINER_PREFIX=${DOCKER_ADMINER_PREFIX:-adminer}
+      - SILVERBOX_PREFIX=${DOCKER_SILVERBOX_PREFIX}
       - KIBANA_PREFIX=${DOCKER_KIBANA_PREFIX:-kibana}
     depends_on:
       - app
+      - kibana
       - adminer
-      - kibana
       - elastichq
-=======
-      - ADMINER_PREFIX=${DOCKER_ADMINER_PREFIX}
-      - SILVERBOX_PREFIX=${DOCKER_SILVERBOX_PREFIX}
   silverbox:
     image: heseya/silverbox:1.2.0
     restart: unless-stopped
@@ -98,5 +95,4 @@
     networks:
       default:
         aliases:
-          - ${SILVERBOX_HOST}
->>>>>>> a147d8d1
+          - ${SILVERBOX_HOST}